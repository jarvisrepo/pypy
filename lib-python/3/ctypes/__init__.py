"""create and manipulate C data types in Python"""

import os as _os, sys as _sys

__version__ = "1.1.0"

import _ffi
from _ctypes import Union, Structure, Array
from _ctypes import _Pointer
from _ctypes import CFuncPtr as _CFuncPtr
from _ctypes import __version__ as _ctypes_version
from _ctypes import RTLD_LOCAL, RTLD_GLOBAL
from _ctypes import ArgumentError

from struct import calcsize as _calcsize

if __version__ != _ctypes_version:
    raise Exception("Version number mismatch", __version__, _ctypes_version)

if _os.name in ("nt", "ce"):
    from _ctypes import FormatError

DEFAULT_MODE = RTLD_LOCAL
if _os.name == "posix" and _sys.platform == "darwin":
    # On OS X 10.3, we use RTLD_GLOBAL as default mode
    # because RTLD_LOCAL does not work at least on some
    # libraries.  OS X 10.3 is Darwin 7, so we check for
    # that.

    if int(_os.uname().release.split('.')[0]) < 8:
        DEFAULT_MODE = RTLD_GLOBAL

from _ctypes import FUNCFLAG_CDECL as _FUNCFLAG_CDECL, \
     FUNCFLAG_PYTHONAPI as _FUNCFLAG_PYTHONAPI, \
     FUNCFLAG_USE_ERRNO as _FUNCFLAG_USE_ERRNO, \
     FUNCFLAG_USE_LASTERROR as _FUNCFLAG_USE_LASTERROR

# WINOLEAPI -> HRESULT
# WINOLEAPI_(type)
#
# STDMETHODCALLTYPE
#
# STDMETHOD(name)
# STDMETHOD_(type, name)
#
# STDAPICALLTYPE

def create_string_buffer(init, size=None):
    """create_string_buffer(aBytes) -> character array
    create_string_buffer(anInteger) -> character array
    create_string_buffer(aString, anInteger) -> character array
    """
    if isinstance(init, bytes):
        if size is None:
            size = len(init)+1
        buftype = c_char * size
        buf = buftype()
        buf.value = init
        return buf
    elif isinstance(init, int):
        buftype = c_char * init
        buf = buftype()
        return buf
    raise TypeError(init)

def c_buffer(init, size=None):
##    "deprecated, use create_string_buffer instead"
##    import warnings
##    warnings.warn("c_buffer is deprecated, use create_string_buffer instead",
##                  DeprecationWarning, stacklevel=2)
    return create_string_buffer(init, size)

_c_functype_cache = {}
def CFUNCTYPE(restype, *argtypes, **kw):
    """CFUNCTYPE(restype, *argtypes,
                 use_errno=False, use_last_error=False) -> function prototype.

    restype: the result type
    argtypes: a sequence specifying the argument types

    The function prototype can be called in different ways to create a
    callable object:

    prototype(integer address) -> foreign function
    prototype(callable) -> create and return a C callable function from callable
    prototype(integer index, method name[, paramflags]) -> foreign function calling a COM method
    prototype((ordinal number, dll object)[, paramflags]) -> foreign function exported by ordinal
    prototype((function name, dll object)[, paramflags]) -> foreign function exported by name
    """
    flags = _FUNCFLAG_CDECL
    if kw.pop("use_errno", False):
        flags |= _FUNCFLAG_USE_ERRNO
    if kw.pop("use_last_error", False):
        flags |= _FUNCFLAG_USE_LASTERROR
    if kw:
        raise ValueError("unexpected keyword argument(s) %s" % kw.keys())
    try:
        return _c_functype_cache[(restype, argtypes, flags)]
    except KeyError:
        class CFunctionType(_CFuncPtr):
            _argtypes_ = argtypes
            _restype_ = restype
            _flags_ = flags
        _c_functype_cache[(restype, argtypes, flags)] = CFunctionType
        return CFunctionType

if _os.name in ("nt", "ce"):
    from _ctypes import LoadLibrary as _dlopen
    from _ctypes import FUNCFLAG_STDCALL as _FUNCFLAG_STDCALL
    if _os.name == "ce":
        # 'ce' doesn't have the stdcall calling convention
        _FUNCFLAG_STDCALL = _FUNCFLAG_CDECL

    _win_functype_cache = {}
    def WINFUNCTYPE(restype, *argtypes, **kw):
        # docstring set later (very similar to CFUNCTYPE.__doc__)
        flags = _FUNCFLAG_STDCALL
        if kw.pop("use_errno", False):
            flags |= _FUNCFLAG_USE_ERRNO
        if kw.pop("use_last_error", False):
            flags |= _FUNCFLAG_USE_LASTERROR
        if kw:
            raise ValueError("unexpected keyword argument(s) %s" % kw.keys())
        try:
            return _win_functype_cache[(restype, argtypes, flags)]
        except KeyError:
            class WinFunctionType(_CFuncPtr):
                _argtypes_ = argtypes
                _restype_ = restype
                _flags_ = flags
            _win_functype_cache[(restype, argtypes, flags)] = WinFunctionType
            return WinFunctionType
    if WINFUNCTYPE.__doc__:
        WINFUNCTYPE.__doc__ = CFUNCTYPE.__doc__.replace("CFUNCTYPE", "WINFUNCTYPE")

elif _os.name == "posix":
    from _ctypes import dlopen as _dlopen

from _ctypes import sizeof, byref, addressof, alignment, resize
from _ctypes import get_errno, set_errno
from _ctypes import _SimpleCData

def _check_size(typ, typecode=None):
    # Check if sizeof(ctypes_type) against struct.calcsize.  This
    # should protect somewhat against a misconfigured libffi.
    from struct import calcsize
    if typecode is None:
        # Most _type_ codes are the same as used in struct
        typecode = typ._type_
    actual, required = sizeof(typ), calcsize(typecode)
    if actual != required:
        raise SystemError("sizeof(%s) wrong: %d instead of %d" % \
                          (typ, actual, required))

class py_object(_SimpleCData):
    _type_ = "O"
    def __repr__(self):
        try:
            return super().__repr__()
        except ValueError:
            return "%s(<NULL>)" % type(self).__name__
_check_size(py_object, "P")

class c_short(_SimpleCData):
    _type_ = "h"
_check_size(c_short)

class c_ushort(_SimpleCData):
    _type_ = "H"
_check_size(c_ushort)

class c_long(_SimpleCData):
    _type_ = "l"
_check_size(c_long)

class c_ulong(_SimpleCData):
    _type_ = "L"
_check_size(c_ulong)

if _calcsize("i") == _calcsize("l"):
    # if int and long have the same size, make c_int an alias for c_long
    c_int = c_long
    c_uint = c_ulong
else:
    class c_int(_SimpleCData):
        _type_ = "i"
    _check_size(c_int)

    class c_uint(_SimpleCData):
        _type_ = "I"
    _check_size(c_uint)

class c_float(_SimpleCData):
    _type_ = "f"
_check_size(c_float)

class c_double(_SimpleCData):
    _type_ = "d"
_check_size(c_double)

class c_longdouble(_SimpleCData):
    _type_ = "g"
if sizeof(c_longdouble) == sizeof(c_double):
    c_longdouble = c_double

if _calcsize("l") == _calcsize("q"):
    # if long and long long have the same size, make c_longlong an alias for c_long
    c_longlong = c_long
    c_ulonglong = c_ulong
else:
    class c_longlong(_SimpleCData):
        _type_ = "q"
    _check_size(c_longlong)

    class c_ulonglong(_SimpleCData):
        _type_ = "Q"
    ##    def from_param(cls, val):
    ##        return ('d', float(val), val)
    ##    from_param = classmethod(from_param)
    _check_size(c_ulonglong)

class c_ubyte(_SimpleCData):
    _type_ = "B"
c_ubyte.__ctype_le__ = c_ubyte.__ctype_be__ = c_ubyte
# backward compatibility:
##c_uchar = c_ubyte
_check_size(c_ubyte)

class c_byte(_SimpleCData):
    _type_ = "b"
c_byte.__ctype_le__ = c_byte.__ctype_be__ = c_byte
_check_size(c_byte)

class c_char(_SimpleCData):
    _type_ = "c"
c_char.__ctype_le__ = c_char.__ctype_be__ = c_char
_check_size(c_char)

class c_char_p(_SimpleCData):
    _type_ = "z"
    def __repr__(self):
        return "%s(%s)" % (self.__class__.__name__, c_void_p.from_buffer(self).value)
_check_size(c_char_p, "P")

class c_void_p(_SimpleCData):
    _type_ = "P"
c_voidp = c_void_p # backwards compatibility (to a bug)
_check_size(c_void_p)

class c_bool(_SimpleCData):
    _type_ = "?"

from _ctypes import POINTER, pointer, _pointer_type_cache

class c_wchar_p(_SimpleCData):
    _type_ = "Z"
    def __repr__(self):
        return "%s(%s)" % (self.__class__.__name__, c_void_p.from_buffer(self).value)

class c_wchar(_SimpleCData):
    _type_ = "u"

def _reset_cache():
    _pointer_type_cache.clear()
    _c_functype_cache.clear()
    if _os.name in ("nt", "ce"):
        _win_functype_cache.clear()
    # _SimpleCData.c_wchar_p_from_param
    POINTER(c_wchar).from_param = c_wchar_p.from_param
    # _SimpleCData.c_char_p_from_param
    POINTER(c_char).from_param = c_char_p.from_param
    _pointer_type_cache[None] = c_void_p
    # XXX for whatever reasons, creating the first instance of a callback
    # function is needed for the unittests on Win64 to succeed.  This MAY
    # be a compiler bug, since the problem occurs only when _ctypes is
    # compiled with the MS SDK compiler.  Or an uninitialized variable?
    CFUNCTYPE(c_int)(lambda: None)

def create_unicode_buffer(init, size=None):
    """create_unicode_buffer(aString) -> character array
    create_unicode_buffer(anInteger) -> character array
    create_unicode_buffer(aString, anInteger) -> character array
    """
    if isinstance(init, str):
        if size is None:
            size = len(init)+1
        buftype = c_wchar * size
        buf = buftype()
        buf.value = init
        return buf
    elif isinstance(init, int):
        buftype = c_wchar * init
        buf = buftype()
        return buf
    raise TypeError(init)


# XXX Deprecated
def SetPointerType(pointer, cls):
    if _pointer_type_cache.get(cls, None) is not None:
        raise RuntimeError("This type already exists in the cache")
    if id(pointer) not in _pointer_type_cache:
        raise RuntimeError("What's this???")
    pointer.set_type(cls)
    _pointer_type_cache[cls] = pointer
    del _pointer_type_cache[id(pointer)]

# XXX Deprecated
def ARRAY(typ, len):
    return typ * len

################################################################


class CDLL(object):
    """An instance of this class represents a loaded dll/shared
    library, exporting functions using the standard C calling
    convention (named 'cdecl' on Windows).

    The exported functions can be accessed as attributes, or by
    indexing with the function name.  Examples:

    <obj>.qsort -> callable object
    <obj>['qsort'] -> callable object

    Calling the functions releases the Python GIL during the call and
    reacquires it afterwards.
    """
    _func_flags_ = _FUNCFLAG_CDECL
    _func_restype_ = c_int

    def __init__(self, name, mode=DEFAULT_MODE, handle=None,
                 use_errno=False,
                 use_last_error=False):
        self._name = name
        flags = self._func_flags_
        if use_errno:
            flags |= _FUNCFLAG_USE_ERRNO
        if use_last_error:
            flags |= _FUNCFLAG_USE_LASTERROR

        class _FuncPtr(_CFuncPtr):
            _flags_ = flags
            _restype_ = self._func_restype_
        self._FuncPtr = _FuncPtr

        if handle is None:
            if flags & _FUNCFLAG_CDECL:
                self._handle = _ffi.CDLL(name, mode)
            else:
                self._handle = _ffi.WinDLL(name, mode)
        else:
            self._handle = handle

    def __repr__(self):
<<<<<<< HEAD
        return "<%s '%s', handle %r at 0x%x>" % (
            self.__class__.__name__, self._name, self._handle,
            id(self) & (_sys.maxsize * 2 + 1))
=======
        return "<%s '%s', handle %x at %#x>" % \
               (self.__class__.__name__, self._name,
                (self._handle & (_sys.maxsize*2 + 1)),
                id(self) & (_sys.maxsize*2 + 1))
>>>>>>> de24bf87

    def __getattr__(self, name):
        if name.startswith('__') and name.endswith('__'):
            raise AttributeError(name)
        func = self.__getitem__(name)
        setattr(self, name, func)
        return func

    def __getitem__(self, name_or_ordinal):
        func = self._FuncPtr((name_or_ordinal, self))
        if not isinstance(name_or_ordinal, int):
            func.__name__ = name_or_ordinal
        return func

class PyDLL(CDLL):
    """This class represents the Python library itself.  It allows to
    access Python API functions.  The GIL is not released, and
    Python exceptions are handled correctly.
    """
    _func_flags_ = _FUNCFLAG_CDECL | _FUNCFLAG_PYTHONAPI

if _os.name in ("nt", "ce"):

    class WinDLL(CDLL):
        """This class represents a dll exporting functions using the
        Windows stdcall calling convention.
        """
        _func_flags_ = _FUNCFLAG_STDCALL

    # XXX Hm, what about HRESULT as normal parameter?
    # Mustn't it derive from c_long then?
    from _ctypes import _check_HRESULT, _SimpleCData
    class HRESULT(_SimpleCData):
        _type_ = "l"
        # _check_retval_ is called with the function's result when it
        # is used as restype.  It checks for the FAILED bit, and
        # raises an OSError if it is set.
        #
        # The _check_retval_ method is implemented in C, so that the
        # method definition itself is not included in the traceback
        # when it raises an error - that is what we want (and Python
        # doesn't have a way to raise an exception in the caller's
        # frame).
        _check_retval_ = _check_HRESULT

    class OleDLL(CDLL):
        """This class represents a dll exporting functions using the
        Windows stdcall calling convention, and returning HRESULT.
        HRESULT error values are automatically raised as OSError
        exceptions.
        """
        _func_flags_ = _FUNCFLAG_STDCALL
        _func_restype_ = HRESULT

class LibraryLoader(object):
    def __init__(self, dlltype):
        self._dlltype = dlltype

    def __getattr__(self, name):
        if name[0] == '_':
            raise AttributeError(name)
        dll = self._dlltype(name)
        setattr(self, name, dll)
        return dll

    def __getitem__(self, name):
        return getattr(self, name)

    def LoadLibrary(self, name):
        return self._dlltype(name)

cdll = LibraryLoader(CDLL)
pydll = LibraryLoader(PyDLL)

if _os.name in ("nt", "ce"):
    pythonapi = PyDLL("python dll", None, _sys.dllhandle)
elif _sys.platform == "cygwin":
    pythonapi = PyDLL("libpython%d.%d.dll" % _sys.version_info[:2])
else:
    pythonapi = PyDLL(None)


if _os.name in ("nt", "ce"):
    windll = LibraryLoader(WinDLL)
    oledll = LibraryLoader(OleDLL)

    if _os.name == "nt":
        GetLastError = windll.kernel32.GetLastError
    else:
        GetLastError = windll.coredll.GetLastError
    from _ctypes import get_last_error, set_last_error

    def WinError(code=None, descr=None):
        if code is None:
            code = GetLastError()
        if descr is None:
            descr = FormatError(code).strip()
        return OSError(None, descr, None, code)

if sizeof(c_uint) == sizeof(c_void_p):
    c_size_t = c_uint
    c_ssize_t = c_int
elif sizeof(c_ulong) == sizeof(c_void_p):
    c_size_t = c_ulong
    c_ssize_t = c_long
elif sizeof(c_ulonglong) == sizeof(c_void_p):
    c_size_t = c_ulonglong
    c_ssize_t = c_longlong

# functions

from _ctypes import _memmove_addr, _memset_addr, _string_at_addr, _cast_addr

## void *memmove(void *, const void *, size_t);
memmove = CFUNCTYPE(c_void_p, c_void_p, c_void_p, c_size_t)(_memmove_addr)

## void *memset(void *, int, size_t)
memset = CFUNCTYPE(c_void_p, c_void_p, c_int, c_size_t)(_memset_addr)

def PYFUNCTYPE(restype, *argtypes):
    class CFunctionType(_CFuncPtr):
        _argtypes_ = argtypes
        _restype_ = restype
        _flags_ = _FUNCFLAG_CDECL | _FUNCFLAG_PYTHONAPI
    return CFunctionType

def cast(obj, typ):
    try:
        c_void_p.from_param(obj)
    except TypeError as e:
        raise ArgumentError(str(e))
    return _cast_addr(obj, obj, typ)

_string_at = PYFUNCTYPE(py_object, c_void_p, c_int)(_string_at_addr)
def string_at(ptr, size=-1):
    """string_at(addr[, size]) -> string

    Return the string at addr."""
    return _string_at(ptr, size)

try:
    from _ctypes import _wstring_at_addr
except ImportError:
    pass
else:
    _wstring_at = PYFUNCTYPE(py_object, c_void_p, c_int)(_wstring_at_addr)
    def wstring_at(ptr, size=-1):
        """wstring_at(addr[, size]) -> string

        Return the string at addr."""
        return _wstring_at(ptr, size)


if _os.name in ("nt", "ce"): # COM stuff
    def DllGetClassObject(rclsid, riid, ppv):
        try:
            ccom = __import__("comtypes.server.inprocserver", globals(), locals(), ['*'])
        except ImportError:
            return -2147221231 # CLASS_E_CLASSNOTAVAILABLE
        else:
            return ccom.DllGetClassObject(rclsid, riid, ppv)

    def DllCanUnloadNow():
        try:
            ccom = __import__("comtypes.server.inprocserver", globals(), locals(), ['*'])
        except ImportError:
            return 0 # S_OK
        return ccom.DllCanUnloadNow()

from ctypes._endian import BigEndianStructure, LittleEndianStructure

# Fill in specifically-sized types
c_int8 = c_byte
c_uint8 = c_ubyte
for kind in [c_short, c_int, c_long, c_longlong]:
    if sizeof(kind) == 2: c_int16 = kind
    elif sizeof(kind) == 4: c_int32 = kind
    elif sizeof(kind) == 8: c_int64 = kind
for kind in [c_ushort, c_uint, c_ulong, c_ulonglong]:
    if sizeof(kind) == 2: c_uint16 = kind
    elif sizeof(kind) == 4: c_uint32 = kind
    elif sizeof(kind) == 8: c_uint64 = kind
del(kind)

_reset_cache()<|MERGE_RESOLUTION|>--- conflicted
+++ resolved
@@ -353,16 +353,9 @@
             self._handle = handle
 
     def __repr__(self):
-<<<<<<< HEAD
         return "<%s '%s', handle %r at 0x%x>" % (
             self.__class__.__name__, self._name, self._handle,
             id(self) & (_sys.maxsize * 2 + 1))
-=======
-        return "<%s '%s', handle %x at %#x>" % \
-               (self.__class__.__name__, self._name,
-                (self._handle & (_sys.maxsize*2 + 1)),
-                id(self) & (_sys.maxsize*2 + 1))
->>>>>>> de24bf87
 
     def __getattr__(self, name):
         if name.startswith('__') and name.endswith('__'):
