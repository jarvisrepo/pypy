--- conflicted
+++ resolved
@@ -10,222 +10,5 @@
     return unittest.skipUnless(name in ctypes_symbols,
                                '{!r} is required'.format(name))
 
-<<<<<<< HEAD
-    This is raised when a test calls requires() for a resource that
-    has not be enabled.  Resources are defined by test modules.
-    """
-
-def is_resource_enabled(resource):
-    """Test whether a resource is enabled.
-
-    If the caller's module is __main__ then automatically return True."""
-    if sys._getframe().f_back.f_globals.get("__name__") == "__main__":
-        return True
-    result = use_resources is not None and \
-           (resource in use_resources or "*" in use_resources)
-    if not result:
-        _unavail[resource] = None
-    return result
-
-_unavail = {}
-def requires(resource, msg=None):
-    """Raise ResourceDenied if the specified resource is not available.
-
-    If the caller's module is __main__ then automatically return True."""
-    # see if the caller's module is __main__ - if so, treat as if
-    # the resource was set
-    if sys._getframe().f_back.f_globals.get("__name__") == "__main__":
-        return
-    if not is_resource_enabled(resource):
-        if msg is None:
-            msg = "Use of the `%s' resource not enabled" % resource
-        raise ResourceDenied(msg)
-
-def find_package_modules(package, mask):
-    import fnmatch
-    if (hasattr(package, "__loader__") and
-            hasattr(package.__loader__, '_files')):
-        path = package.__name__.replace(".", os.path.sep)
-        mask = os.path.join(path, mask)
-        for fnm in package.__loader__._files.keys():
-            if fnmatch.fnmatchcase(fnm, mask):
-                yield os.path.splitext(fnm)[0].replace(os.path.sep, ".")
-    else:
-        path = package.__path__[0]
-        for fnm in os.listdir(path):
-            if fnmatch.fnmatchcase(fnm, mask):
-                yield "%s.%s" % (package.__name__, os.path.splitext(fnm)[0])
-
-def get_tests(package, mask, verbosity, exclude=()):
-    """Return a list of skipped test modules, and a list of test cases."""
-    tests = []
-    skipped = []
-    for modname in find_package_modules(package, mask):
-        if modname.split(".")[-1] in exclude:
-            skipped.append(modname)
-            if verbosity > 1:
-                print("Skipped %s: excluded" % modname, file=sys.stderr)
-            continue
-        try:
-            mod = __import__(modname, globals(), locals(), ['*'])
-        except (ResourceDenied, unittest.SkipTest) as detail:
-            skipped.append(modname)
-            if verbosity > 1:
-                print("Skipped %s: %s" % (modname, detail), file=sys.stderr)
-            continue
-        for name in dir(mod):
-            if name.startswith("_"):
-                continue
-            o = getattr(mod, name)
-            if type(o) is type(unittest.TestCase) and issubclass(o, unittest.TestCase):
-                tests.append(o)
-    return skipped, tests
-
-def usage():
-    print(__doc__)
-    return 1
-
-def test_with_refcounts(runner, verbosity, testcase):
-    """Run testcase several times, tracking reference counts."""
-    import gc
-    import ctypes
-    ptc = ctypes._pointer_type_cache.copy()
-    cfc = ctypes._c_functype_cache.copy()
-    wfc = ctypes._win_functype_cache.copy()
-
-    # when searching for refcount leaks, we have to manually reset any
-    # caches that ctypes has.
-    def cleanup():
-        ctypes._pointer_type_cache = ptc.copy()
-        ctypes._c_functype_cache = cfc.copy()
-        ctypes._win_functype_cache = wfc.copy()
-        gc.collect()
-
-    test = unittest.makeSuite(testcase)
-    for i in range(5):
-        rc = sys.gettotalrefcount()
-        runner.run(test)
-        cleanup()
-    COUNT = 5
-    refcounts = [None] * COUNT
-    for i in range(COUNT):
-        rc = sys.gettotalrefcount()
-        runner.run(test)
-        cleanup()
-        refcounts[i] = sys.gettotalrefcount() - rc
-    if filter(None, refcounts):
-        print("%s leaks:\n\t" % testcase, refcounts)
-    elif verbosity:
-        print("%s: ok." % testcase)
-
-class TestRunner(unittest.TextTestRunner):
-    def run(self, test, skipped):
-        "Run the given test case or test suite."
-        # Same as unittest.TextTestRunner.run, except that it reports
-        # skipped tests.
-        result = self._makeResult()
-        startTime = time.time()
-        test(result)
-        stopTime = time.time()
-        timeTaken = stopTime - startTime
-        result.printErrors()
-        self.stream.writeln(result.separator2)
-        run = result.testsRun
-        if _unavail: #skipped:
-            requested = list(_unavail.keys())
-            requested.sort()
-            self.stream.writeln("Ran %d test%s in %.3fs (%s module%s skipped)" %
-                                (run, run != 1 and "s" or "", timeTaken,
-                                 len(skipped),
-                                 len(skipped) != 1 and "s" or ""))
-            self.stream.writeln("Unavailable resources: %s" % ", ".join(requested))
-        else:
-            self.stream.writeln("Ran %d test%s in %.3fs" %
-                                (run, run != 1 and "s" or "", timeTaken))
-        self.stream.writeln()
-        if not result.wasSuccessful():
-            self.stream.write("FAILED (")
-            failed, errored = map(len, (result.failures, result.errors))
-            if failed:
-                self.stream.write("failures=%d" % failed)
-            if errored:
-                if failed: self.stream.write(", ")
-                self.stream.write("errors=%d" % errored)
-            self.stream.writeln(")")
-        else:
-            self.stream.writeln("OK")
-        return result
-
-
-def main(*packages):
-    try:
-        opts, args = getopt.getopt(sys.argv[1:], "rqvu:x:")
-    except getopt.error:
-        return usage()
-
-    verbosity = 1
-    search_leaks = False
-    exclude = []
-    for flag, value in opts:
-        if flag == "-q":
-            verbosity -= 1
-        elif flag == "-v":
-            verbosity += 1
-        elif flag == "-r":
-            try:
-                sys.gettotalrefcount
-            except AttributeError:
-                print("-r flag requires Python debug build", file=sys.stderr)
-                return -1
-            search_leaks = True
-        elif flag == "-u":
-            use_resources.extend(value.split(","))
-        elif flag == "-x":
-            exclude.extend(value.split(","))
-
-    mask = "test_*.py"
-    if args:
-        mask = args[0]
-
-    for package in packages:
-        run_tests(package, mask, verbosity, search_leaks, exclude)
-
-
-def run_tests(package, mask, verbosity, search_leaks, exclude):
-    skipped, testcases = get_tests(package, mask, verbosity, exclude)
-    runner = TestRunner(verbosity=verbosity)
-
-    suites = [unittest.makeSuite(o) for o in testcases]
-    suite = unittest.TestSuite(suites)
-    result = runner.run(suite, skipped)
-
-    if search_leaks:
-        # hunt for refcount leaks
-        runner = BasicTestRunner()
-        for t in testcases:
-            test_with_refcounts(runner, verbosity, t)
-
-    return bool(result.errors)
-
-class BasicTestRunner:
-    def run(self, test):
-        result = unittest.TestResult()
-        test(result)
-        return result
-
-def xfail(method):
-    """
-    Poor's man xfail: remove it when all the failures have been fixed
-    """
-    def new_method(self, *args, **kwds):
-        try:
-            method(self, *args, **kwds)
-        except:
-            pass
-        else:
-            self.assertTrue(False, "DID NOT RAISE")
-    return new_method
-=======
 def load_tests(*args):
-    return support.load_package_tests(os.path.dirname(__file__), *args)
->>>>>>> de24bf87
+    return support.load_package_tests(os.path.dirname(__file__), *args)