from ctypes import *
from ctypes.test import need_symbol
import unittest
import os

import ctypes
import _ctypes_test

class BITS(Structure):
    _fields_ = [("A", c_int, 1),
                ("B", c_int, 2),
                ("C", c_int, 3),
                ("D", c_int, 4),
                ("E", c_int, 5),
                ("F", c_int, 6),
                ("G", c_int, 7),
                ("H", c_int, 8),
                ("I", c_int, 9),

                ("M", c_short, 1),
                ("N", c_short, 2),
                ("O", c_short, 3),
                ("P", c_short, 4),
                ("Q", c_short, 5),
                ("R", c_short, 6),
                ("S", c_short, 7)]

func = CDLL(_ctypes_test.__file__).unpack_bitfields
func.argtypes = POINTER(BITS), c_char

##for n in "ABCDEFGHIMNOPQRS":
##    print n, hex(getattr(BITS, n).size), getattr(BITS, n).offset

class C_Test(unittest.TestCase):

    def test_ints(self):
        for i in range(512):
            for name in "ABCDEFGHI":
                b = BITS()
                setattr(b, name, i)
                self.assertEqual(getattr(b, name), func(byref(b), name.encode('ascii')))

    def test_shorts(self):
        for i in range(256):
            for name in "MNOPQRS":
                b = BITS()
                setattr(b, name, i)
                self.assertEqual(getattr(b, name), func(byref(b), name.encode('ascii')))

signed_int_types = (c_byte, c_short, c_int, c_long, c_longlong)
unsigned_int_types = (c_ubyte, c_ushort, c_uint, c_ulong, c_ulonglong)
int_types = unsigned_int_types + signed_int_types

class BitFieldTest(unittest.TestCase):

    def test_longlong(self):
        class X(Structure):
            _fields_ = [("a", c_longlong, 1),
                        ("b", c_longlong, 62),
                        ("c", c_longlong, 1)]

        self.assertEqual(sizeof(X), sizeof(c_longlong))
        x = X()
        x.a, x.b, x.c = -1, 7, -1
        self.assertEqual((x.a, x.b, x.c), (-1, 7, -1))

    def test_ulonglong(self):
        class X(Structure):
            _fields_ = [("a", c_ulonglong, 1),
                        ("b", c_ulonglong, 62),
                        ("c", c_ulonglong, 1)]

        self.assertEqual(sizeof(X), sizeof(c_longlong))
        x = X()
        self.assertEqual((x.a, x.b, x.c), (0, 0, 0))
        x.a, x.b, x.c = 7, 7, 7
        self.assertEqual((x.a, x.b, x.c), (1, 7, 1))

    def test_signed(self):
        for c_typ in signed_int_types:
            class X(Structure):
                _fields_ = [("dummy", c_typ),
                            ("a", c_typ, 3),
                            ("b", c_typ, 3),
                            ("c", c_typ, 1)]
            self.assertEqual(sizeof(X), sizeof(c_typ)*2)

            x = X()
            self.assertEqual((c_typ, x.a, x.b, x.c), (c_typ, 0, 0, 0))
            x.a = -1
            self.assertEqual((c_typ, x.a, x.b, x.c), (c_typ, -1, 0, 0))
            x.a, x.b = 0, -1
            self.assertEqual((c_typ, x.a, x.b, x.c), (c_typ, 0, -1, 0))


    def test_unsigned(self):
        for c_typ in unsigned_int_types:
            class X(Structure):
                _fields_ = [("a", c_typ, 3),
                            ("b", c_typ, 3),
                            ("c", c_typ, 1)]
            self.assertEqual(sizeof(X), sizeof(c_typ))

            x = X()
            self.assertEqual((c_typ, x.a, x.b, x.c), (c_typ, 0, 0, 0))
            x.a = -1
            self.assertEqual((c_typ, x.a, x.b, x.c), (c_typ, 7, 0, 0))
            x.a, x.b = 0, -1
            self.assertEqual((c_typ, x.a, x.b, x.c), (c_typ, 0, 7, 0))


    def fail_fields(self, *fields):
        return self.get_except(type(Structure), "X", (),
                               {"_fields_": fields})

    def test_nonint_types(self):
        # bit fields are not allowed on non-integer types.
        result = self.fail_fields(("a", c_char_p, 1))
        self.assertEqual(result[0], TypeError)
        self.assertIn('bit fields not allowed for type', result[1])

        result = self.fail_fields(("a", c_void_p, 1))
        self.assertEqual(result[0], TypeError)
        self.assertIn('bit fields not allowed for type', result[1])

        if c_int != c_long:
            result = self.fail_fields(("a", POINTER(c_int), 1))
            self.assertEqual(result[0], TypeError)
            self.assertIn('bit fields not allowed for type', result[1])

        result = self.fail_fields(("a", c_char, 1))
        self.assertEqual(result[0], TypeError)
        self.assertIn('bit fields not allowed for type', result[1])

<<<<<<< HEAD
        try:
            c_wchar
        except NameError:
            pass
        else:
            result = self.fail_fields(("a", c_wchar, 1))
            self.assertEqual(result[0], TypeError)
            self.assertIn('bit fields not allowed for type', result[1])

=======
>>>>>>> de24bf87
        class Dummy(Structure):
            _fields_ = []

        result = self.fail_fields(("a", Dummy, 1))
        self.assertEqual(result[0], TypeError)
        self.assertIn('bit fields not allowed for type', result[1])

    @need_symbol('c_wchar')
    def test_c_wchar(self):
        result = self.fail_fields(("a", c_wchar, 1))
        self.assertEqual(result,
                (TypeError, 'bit fields not allowed for type c_wchar'))

    def test_single_bitfield_size(self):
        for c_typ in int_types:
            result = self.fail_fields(("a", c_typ, -1))
            self.assertEqual(result, (ValueError, 'number of bits invalid for bit field'))

            result = self.fail_fields(("a", c_typ, 0))
            self.assertEqual(result, (ValueError, 'number of bits invalid for bit field'))

            class X(Structure):
                _fields_ = [("a", c_typ, 1)]
            self.assertEqual(sizeof(X), sizeof(c_typ))

            class X(Structure):
                _fields_ = [("a", c_typ, sizeof(c_typ)*8)]
            self.assertEqual(sizeof(X), sizeof(c_typ))

            result = self.fail_fields(("a", c_typ, sizeof(c_typ)*8 + 1))
            self.assertEqual(result, (ValueError, 'number of bits invalid for bit field'))

    def test_multi_bitfields_size(self):
        class X(Structure):
            _fields_ = [("a", c_short, 1),
                        ("b", c_short, 14),
                        ("c", c_short, 1)]
        self.assertEqual(sizeof(X), sizeof(c_short))

        class X(Structure):
            _fields_ = [("a", c_short, 1),
                        ("a1", c_short),
                        ("b", c_short, 14),
                        ("c", c_short, 1)]
        self.assertEqual(sizeof(X), sizeof(c_short)*3)
        self.assertEqual(X.a.offset, 0)
        self.assertEqual(X.a1.offset, sizeof(c_short))
        self.assertEqual(X.b.offset, sizeof(c_short)*2)
        self.assertEqual(X.c.offset, sizeof(c_short)*2)

        class X(Structure):
            _fields_ = [("a", c_short, 3),
                        ("b", c_short, 14),
                        ("c", c_short, 14)]
        self.assertEqual(sizeof(X), sizeof(c_short)*3)
        self.assertEqual(X.a.offset, sizeof(c_short)*0)
        self.assertEqual(X.b.offset, sizeof(c_short)*1)
        self.assertEqual(X.c.offset, sizeof(c_short)*2)


    def get_except(self, func, *args, **kw):
        try:
            func(*args, **kw)
        except Exception as detail:
            return detail.__class__, str(detail)

    def test_mixed_1(self):
        class X(Structure):
            _fields_ = [("a", c_byte, 4),
                        ("b", c_int, 4)]
        if os.name in ("nt", "ce"):
            self.assertEqual(sizeof(X), sizeof(c_int)*2)
        else:
            self.assertEqual(sizeof(X), sizeof(c_int))

    def test_mixed_2(self):
        class X(Structure):
            _fields_ = [("a", c_byte, 4),
                        ("b", c_int, 32)]
        self.assertEqual(sizeof(X), alignment(c_int)+sizeof(c_int))

    def test_mixed_3(self):
        class X(Structure):
            _fields_ = [("a", c_byte, 4),
                        ("b", c_ubyte, 4)]
        self.assertEqual(sizeof(X), sizeof(c_byte))

    def test_mixed_4(self):
        class X(Structure):
            _fields_ = [("a", c_short, 4),
                        ("b", c_short, 4),
                        ("c", c_int, 24),
                        ("d", c_short, 4),
                        ("e", c_short, 4),
                        ("f", c_int, 24)]
        # MSVC does NOT combine c_short and c_int into one field, GCC
        # does (unless GCC is run with '-mms-bitfields' which
        # produces code compatible with MSVC).
        if os.name in ("nt", "ce"):
            self.assertEqual(sizeof(X), sizeof(c_int) * 4)
        else:
            self.assertEqual(sizeof(X), sizeof(c_int) * 2)

    def test_anon_bitfields(self):
        # anonymous bit-fields gave a strange error message
        class X(Structure):
            _fields_ = [("a", c_byte, 4),
                        ("b", c_ubyte, 4)]
        class Y(Structure):
            _anonymous_ = ["_"]
            _fields_ = [("_", X)]

    @need_symbol('c_uint32')
    def test_uint32(self):
        class X(Structure):
            _fields_ = [("a", c_uint32, 32)]
        x = X()
        x.a = 10
        self.assertEqual(x.a, 10)
        x.a = 0xFDCBA987
        self.assertEqual(x.a, 0xFDCBA987)

    @need_symbol('c_uint64')
    def test_uint64(self):
        class X(Structure):
            _fields_ = [("a", c_uint64, 64)]
        x = X()
        x.a = 10
        self.assertEqual(x.a, 10)
        x.a = 0xFEDCBA9876543211
        self.assertEqual(x.a, 0xFEDCBA9876543211)

    @need_symbol('c_uint32')
    def test_uint32_swap_little_endian(self):
        # Issue #23319
        class Little(LittleEndianStructure):
            _fields_ = [("a", c_uint32, 24),
                        ("b", c_uint32, 4),
                        ("c", c_uint32, 4)]
        b = bytearray(4)
        x = Little.from_buffer(b)
        x.a = 0xabcdef
        x.b = 1
        x.c = 2
        self.assertEqual(b, b'\xef\xcd\xab\x21')

    @need_symbol('c_uint32')
    def test_uint32_swap_big_endian(self):
        # Issue #23319
        class Big(BigEndianStructure):
            _fields_ = [("a", c_uint32, 24),
                        ("b", c_uint32, 4),
                        ("c", c_uint32, 4)]
        b = bytearray(4)
        x = Big.from_buffer(b)
        x.a = 0xabcdef
        x.b = 1
        x.c = 2
        self.assertEqual(b, b'\xab\xcd\xef\x12')

if __name__ == "__main__":
    unittest.main()<|MERGE_RESOLUTION|>--- conflicted
+++ resolved
@@ -132,18 +132,6 @@
         self.assertEqual(result[0], TypeError)
         self.assertIn('bit fields not allowed for type', result[1])
 
-<<<<<<< HEAD
-        try:
-            c_wchar
-        except NameError:
-            pass
-        else:
-            result = self.fail_fields(("a", c_wchar, 1))
-            self.assertEqual(result[0], TypeError)
-            self.assertIn('bit fields not allowed for type', result[1])
-
-=======
->>>>>>> de24bf87
         class Dummy(Structure):
             _fields_ = []
 
@@ -154,8 +142,8 @@
     @need_symbol('c_wchar')
     def test_c_wchar(self):
         result = self.fail_fields(("a", c_wchar, 1))
-        self.assertEqual(result,
-                (TypeError, 'bit fields not allowed for type c_wchar'))
+        self.assertEqual(result[0], TypeError)
+        self.assertIn('bit fields not allowed for type', result[1])
 
     def test_single_bitfield_size(self):
         for c_typ in int_types:
