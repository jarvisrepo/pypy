import unittest
from ctypes import *
<<<<<<< HEAD
from test import support
=======
from ctypes.test import need_symbol
>>>>>>> de24bf87

class StringArrayTestCase(unittest.TestCase):
    def test(self):
        BUF = c_char * 4

        buf = BUF(b"a", b"b", b"c")
        self.assertEqual(buf.value, b"abc")
        self.assertEqual(buf.raw, b"abc\000")

        buf.value = b"ABCD"
        self.assertEqual(buf.value, b"ABCD")
        self.assertEqual(buf.raw, b"ABCD")

        buf.value = b"x"
        self.assertEqual(buf.value, b"x")
        self.assertEqual(buf.raw, b"x\000CD")

        buf[1] = b"Z"
        self.assertEqual(buf.value, b"xZCD")
        self.assertEqual(buf.raw, b"xZCD")

        self.assertRaises(ValueError, setattr, buf, "value", b"aaaaaaaa")
        self.assertRaises(TypeError, setattr, buf, "value", 42)

    def test_c_buffer_value(self):
        buf = c_buffer(32)

        buf.value = b"Hello, World"
        self.assertEqual(buf.value, b"Hello, World")

        if support.check_impl_detail():
            self.assertRaises(TypeError, setattr, buf, "value", memoryview(b"Hello, World"))
            self.assertRaises(TypeError, setattr, buf, "value", memoryview(b"abc"))
        self.assertRaises(ValueError, setattr, buf, "raw", memoryview(b"x" * 100))

    def test_c_buffer_raw(self):
        buf = c_buffer(32)

        buf.raw = memoryview(b"Hello, World")
        self.assertEqual(buf.value, b"Hello, World")
        if support.check_impl_detail():
            self.assertRaises(TypeError, setattr, buf, "value", memoryview(b"abc"))
        self.assertRaises(ValueError, setattr, buf, "raw", memoryview(b"x" * 100))

    def test_param_1(self):
        BUF = c_char * 4
        buf = BUF()
##        print c_char_p.from_param(buf)

    def test_param_2(self):
        BUF = c_char * 4
        buf = BUF()
##        print BUF.from_param(c_char_p("python"))
##        print BUF.from_param(BUF(*"pyth"))

@need_symbol('c_wchar')
class WStringArrayTestCase(unittest.TestCase):
    def test(self):
        BUF = c_wchar * 4

        buf = BUF("a", "b", "c")
        self.assertEqual(buf.value, "abc")

        buf.value = "ABCD"
        self.assertEqual(buf.value, "ABCD")

        buf.value = "x"
        self.assertEqual(buf.value, "x")

        buf[1] = "Z"
        self.assertEqual(buf.value, "xZCD")

    @unittest.skipIf(sizeof(c_wchar) < 4,
                     "sizeof(wchar_t) is smaller than 4 bytes")
    def test_nonbmp(self):
        u = chr(0x10ffff)
        w = c_wchar(u)
        self.assertEqual(w.value, u)

class StringTestCase(unittest.TestCase):
    @unittest.skip('test disabled')
    def test_basic_strings(self):
        cs = c_string("abcdef")

        # Cannot call len on a c_string any longer
        self.assertRaises(TypeError, len, cs)
        self.assertEqual(sizeof(cs), 7)

        # The value property is the string up to the first terminating NUL.
        self.assertEqual(cs.value, "abcdef")
        self.assertEqual(c_string("abc\000def").value, "abc")

        # The raw property is the total buffer contents:
        self.assertEqual(cs.raw, "abcdef\000")
        self.assertEqual(c_string("abc\000def").raw, "abc\000def\000")

        # We can change the value:
        cs.value = "ab"
        self.assertEqual(cs.value, "ab")
        self.assertEqual(cs.raw, "ab\000\000\000\000\000")

        cs.raw = "XY"
        self.assertEqual(cs.value, "XY")
        self.assertEqual(cs.raw, "XY\000\000\000\000\000")

        self.assertRaises(TypeError, c_string, "123")

    @unittest.skip('test disabled')
    def test_sized_strings(self):

        # New in releases later than 0.4.0:
        self.assertRaises(TypeError, c_string, None)

        # New in releases later than 0.4.0:
        # c_string(number) returns an empty string of size number
        self.assertEqual(len(c_string(32).raw), 32)
        self.assertRaises(ValueError, c_string, -1)
        self.assertRaises(ValueError, c_string, 0)

        # These tests fail, because it is no longer initialized
##        self.assertEqual(c_string(2).value, "")
##        self.assertEqual(c_string(2).raw, "\000\000")
        self.assertEqual(c_string(2).raw[-1], "\000")
        self.assertEqual(len(c_string(2).raw), 2)

    @unittest.skip('test disabled')
    def test_initialized_strings(self):

        self.assertEqual(c_string("ab", 4).raw[:2], "ab")
        self.assertEqual(c_string("ab", 4).raw[:2:], "ab")
        self.assertEqual(c_string("ab", 4).raw[:2:-1], "ba")
        self.assertEqual(c_string("ab", 4).raw[:2:2], "a")
        self.assertEqual(c_string("ab", 4).raw[-1], "\000")
        self.assertEqual(c_string("ab", 2).raw, "a\000")

    @unittest.skip('test disabled')
    def test_toolong(self):
        cs = c_string("abcdef")
        # Much too long string:
        self.assertRaises(ValueError, setattr, cs, "value", "123456789012345")

        # One char too long values:
        self.assertRaises(ValueError, setattr, cs, "value", "1234567")

    @unittest.skip('test disabled')
    def test_perf(self):
        check_perf()

@need_symbol('c_wchar')
class WStringTestCase(unittest.TestCase):
    def test_wchar(self):
        c_wchar("x")
        repr(byref(c_wchar("x")))
        c_wchar("x")


    @unittest.skip('test disabled')
    def test_basic_wstrings(self):
        cs = c_wstring("abcdef")

        # XXX This behaviour is about to change:
        # len returns the size of the internal buffer in bytes.
        # This includes the terminating NUL character.
        self.assertEqual(sizeof(cs), 14)

        # The value property is the string up to the first terminating NUL.
        self.assertEqual(cs.value, "abcdef")
        self.assertEqual(c_wstring("abc\000def").value, "abc")

        self.assertEqual(c_wstring("abc\000def").value, "abc")

        # The raw property is the total buffer contents:
        self.assertEqual(cs.raw, "abcdef\000")
        self.assertEqual(c_wstring("abc\000def").raw, "abc\000def\000")

        # We can change the value:
        cs.value = "ab"
        self.assertEqual(cs.value, "ab")
        self.assertEqual(cs.raw, "ab\000\000\000\000\000")

        self.assertRaises(TypeError, c_wstring, "123")
        self.assertRaises(ValueError, c_wstring, 0)

    @unittest.skip('test disabled')
    def test_toolong(self):
        cs = c_wstring("abcdef")
        # Much too long string:
        self.assertRaises(ValueError, setattr, cs, "value", "123456789012345")

        # One char too long values:
        self.assertRaises(ValueError, setattr, cs, "value", "1234567")


def run_test(rep, msg, func, arg):
    items = range(rep)
    from time import clock
    start = clock()
    for i in items:
        func(arg); func(arg); func(arg); func(arg); func(arg)
    stop = clock()
    print("%20s: %.2f us" % (msg, ((stop-start)*1e6/5/rep)))

def check_perf():
    # Construct 5 objects

    REP = 200000

    run_test(REP, "c_string(None)", c_string, None)
    run_test(REP, "c_string('abc')", c_string, 'abc')

# Python 2.3 -OO, win2k, P4 700 MHz:
#
#      c_string(None): 1.75 us
#     c_string('abc'): 2.74 us

# Python 2.2 -OO, win2k, P4 700 MHz:
#
#      c_string(None): 2.95 us
#     c_string('abc'): 3.67 us


if __name__ == '__main__':
##    check_perf()
    unittest.main()<|MERGE_RESOLUTION|>--- conflicted
+++ resolved
@@ -1,10 +1,7 @@
 import unittest
 from ctypes import *
-<<<<<<< HEAD
+from ctypes.test import need_symbol
 from test import support
-=======
-from ctypes.test import need_symbol
->>>>>>> de24bf87
 
 class StringArrayTestCase(unittest.TestCase):
     def test(self):
