--- conflicted
+++ resolved
@@ -1,11 +1,7 @@
 import unittest
 from ctypes import *
-<<<<<<< HEAD
-import re, struct, sys
+import re, sys
 from ctypes.test import xfail
-=======
-import re, sys
->>>>>>> 0cc4b2bb
 
 if sys.byteorder == "little":
     THIS_ENDIAN = "<"
