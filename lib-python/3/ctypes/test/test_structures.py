--- conflicted
+++ resolved
@@ -331,16 +331,6 @@
 
         cls, msg = self.get_except(Person, b"Someone", (1, 2))
         self.assertEqual(cls, RuntimeError)
-<<<<<<< HEAD
-        self.assertEqual(msg,
-                             "(Phone) TypeError: "
-                             "expected bytes, int found")
-
-        cls, msg = self.get_except(Person, b"Someone", (b"a", b"b", b"c"))
-        self.assertEqual(cls, RuntimeError)
-        self.assertEqual(msg,
-                             "(Phone) TypeError: too many initializers")
-=======
         self.assertRegex(msg,
                              "\(Phone\) .*TypeError.*: expected bytes, int found")
 
@@ -348,7 +338,6 @@
         self.assertEqual(cls, RuntimeError)
         self.assertRegex(msg,
                              "\(Phone\) .*TypeError.*: too many initializers")
->>>>>>> 2120632f
 
     def test_huge_field_name(self):
         # issue12881: segfault with large structure field names
