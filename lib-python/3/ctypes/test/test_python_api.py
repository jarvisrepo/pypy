--- conflicted
+++ resolved
@@ -1,11 +1,7 @@
 from ctypes import *
 import unittest, sys
-<<<<<<< HEAD
-from ctypes.test import is_resource_enabled, xfail
-=======
 from test import support
 from ctypes.test import is_resource_enabled
->>>>>>> 64cd3888
 
 ################################################################
 # This section should be moved into ctypes\__init__.py, when it's ready.
@@ -14,10 +10,7 @@
 
 ################################################################
 
-try:
-    from sys import getrefcount as grc
-except ImportError:
-    grc = None      # e.g. PyPy
+from sys import getrefcount as grc
 if sys.version_info > (2, 4):
     c_py_ssize_t = c_size_t
 else:
@@ -25,7 +18,6 @@
 
 class PythonAPITestCase(unittest.TestCase):
 
-    @xfail
     def test_PyBytes_FromStringAndSize(self):
         PyBytes_FromStringAndSize = pythonapi.PyBytes_FromStringAndSize
 
@@ -34,11 +26,7 @@
 
         self.assertEqual(PyBytes_FromStringAndSize(b"abcdefghi", 3), b"abc")
 
-<<<<<<< HEAD
-    @xfail
-=======
     @support.refcount_test
->>>>>>> 64cd3888
     def test_PyString_FromString(self):
         pythonapi.PyBytes_FromString.restype = py_object
         pythonapi.PyBytes_FromString.argtypes = (c_char_p,)
@@ -70,11 +58,7 @@
             del res
             self.assertEqual(grc(42), ref42)
 
-<<<<<<< HEAD
-    @xfail
-=======
     @support.refcount_test
->>>>>>> 64cd3888
     def test_PyObj_FromPtr(self):
         s = "abc def ghi jkl"
         ref = grc(s)
@@ -86,7 +70,6 @@
         del pyobj
         self.assertEqual(grc(s), ref)
 
-    @xfail
     def test_PyOS_snprintf(self):
         PyOS_snprintf = pythonapi.PyOS_snprintf
         PyOS_snprintf.argtypes = POINTER(c_char), c_size_t, c_char_p
@@ -101,7 +84,6 @@
         # not enough arguments
         self.assertRaises(TypeError, PyOS_snprintf, buf)
 
-    @xfail
     def test_pyobject_repr(self):
         self.assertEqual(repr(py_object()), "py_object(<NULL>)")
         self.assertEqual(repr(py_object(42)), "py_object(42)")
