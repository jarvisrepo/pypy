"""Core implementation of path-based import.

This module is NOT meant to be directly imported! It has been designed such
that it can be bootstrapped into Python as the implementation of import. As
such it requires the injection of specific modules and attributes in order to
work. One should use importlib as the public-facing version of this module.

"""
# IMPORTANT: Whenever making changes to this module, be sure to run a top-level
# `make regen-importlib` followed by `make` in order to get the frozen version
# of the module updated. Not doing so will result in the Makefile to fail for
# all others who don't have a ./python around to freeze the module in the early
# stages of compilation.
#

# See importlib._setup() for what is injected into the global namespace.

# When editing this code be aware that code executed at import time CANNOT
# reference any injected objects! This includes not only global code but also
# anything specified at the class level.

# Import builtin modules
import _imp
import _io
import sys
import _warnings
import marshal


_MS_WINDOWS = (sys.platform == 'win32')
if _MS_WINDOWS:
    import nt as _os
    import winreg
else:
    import posix as _os


if _MS_WINDOWS:
    path_separators = ['\\', '/']
else:
    path_separators = ['/']
# Assumption made in _path_join()
assert all(len(sep) == 1 for sep in path_separators)
path_sep = path_separators[0]
path_sep_tuple = tuple(path_separators)
path_separators = ''.join(path_separators)
_pathseps_with_colon = {f':{s}' for s in path_separators}


# Bootstrap-related code ######################################################
_CASE_INSENSITIVE_PLATFORMS_STR_KEY = 'win',
_CASE_INSENSITIVE_PLATFORMS_BYTES_KEY = 'cygwin', 'darwin'
_CASE_INSENSITIVE_PLATFORMS =  (_CASE_INSENSITIVE_PLATFORMS_BYTES_KEY
                                + _CASE_INSENSITIVE_PLATFORMS_STR_KEY)


def _make_relax_case():
    if sys.platform.startswith(_CASE_INSENSITIVE_PLATFORMS):
        if sys.platform.startswith(_CASE_INSENSITIVE_PLATFORMS_STR_KEY):
            key = 'PYTHONCASEOK'
        else:
            key = b'PYTHONCASEOK'

        def _relax_case():
            """True if filenames must be checked case-insensitively and ignore environment flags are not set."""
            return not sys.flags.ignore_environment and key in _os.environ
    else:
        def _relax_case():
            """True if filenames must be checked case-insensitively."""
            return False
    return _relax_case


def _pack_uint32(x):
    """Convert a 32-bit integer to little-endian."""
    return (int(x) & 0xFFFFFFFF).to_bytes(4, 'little')


def _unpack_uint32(data):
    """Convert 4 bytes in little-endian to an integer."""
    assert len(data) == 4
    return int.from_bytes(data, 'little')

def _unpack_uint16(data):
    """Convert 2 bytes in little-endian to an integer."""
    assert len(data) == 2
    return int.from_bytes(data, 'little')


if _MS_WINDOWS:
    def _path_join(*path_parts):
        """Replacement for os.path.join()."""
        if not path_parts:
            return ""
        if len(path_parts) == 1:
            return path_parts[0]
        root = ""
        path = []
        for new_root, tail in map(_os._path_splitroot, path_parts):
            if new_root.startswith(path_sep_tuple) or new_root.endswith(path_sep_tuple):
                root = new_root.rstrip(path_separators) or root
                path = [path_sep + tail]
            elif new_root.endswith(':'):
                if root.casefold() != new_root.casefold():
                    # Drive relative paths have to be resolved by the OS, so we reset the
                    # tail but do not add a path_sep prefix.
                    root = new_root
                    path = [tail]
                else:
                    path.append(tail)
            else:
                root = new_root or root
                path.append(tail)
        path = [p.rstrip(path_separators) for p in path if p]
        if len(path) == 1 and not path[0]:
            # Avoid losing the root's trailing separator when joining with nothing
            return root + path_sep
        return root + path_sep.join(path)

else:
    def _path_join(*path_parts):
        """Replacement for os.path.join()."""
        return path_sep.join([part.rstrip(path_separators)
                              for part in path_parts if part])


def _path_split(path):
    """Replacement for os.path.split()."""
    i = max(path.rfind(p) for p in path_separators)
    if i < 0:
        return '', path
    return path[:i], path[i + 1:]


def _path_stat(path):
    """Stat the path.

    Made a separate function to make it easier to override in experiments
    (e.g. cache stat results).

    """
    return _os.stat(path)


def _path_is_mode_type(path, mode):
    """Test whether the path is the specified mode type."""
    try:
        stat_info = _path_stat(path)
    except OSError:
        return False
    return (stat_info.st_mode & 0o170000) == mode


def _path_isfile(path):
    """Replacement for os.path.isfile."""
    return _path_is_mode_type(path, 0o100000)


def _path_isdir(path):
    """Replacement for os.path.isdir."""
    if not path:
        path = _os.getcwd()
    return _path_is_mode_type(path, 0o040000)


if _MS_WINDOWS:
    def _path_isabs(path):
        """Replacement for os.path.isabs."""
        if not path:
            return False
        root = _os._path_splitroot(path)[0].replace('/', '\\')
        return len(root) > 1 and (root.startswith('\\\\') or root.endswith('\\'))

else:
    def _path_isabs(path):
        """Replacement for os.path.isabs."""
        return path.startswith(path_separators)


def _write_atomic(path, data, mode=0o666):
    """Best-effort function to write data to a path atomically.
    Be prepared to handle a FileExistsError if concurrent writing of the
    temporary file is attempted."""
    # id() is used to generate a pseudo-random filename.
    path_tmp = '{}.{}'.format(path, id(path))
    fd = _os.open(path_tmp,
                  _os.O_EXCL | _os.O_CREAT | _os.O_WRONLY, mode & 0o666)
    try:
        # We first write data to a temporary file, and then use os.replace() to
        # perform an atomic rename.
        with _io.FileIO(fd, 'wb') as file:
            file.write(data)
        _os.replace(path_tmp, path)
    except OSError:
        try:
            _os.unlink(path_tmp)
        except OSError:
            pass
        raise


_code_type = type(_write_atomic.__code__)


# Finder/loader utility code ###############################################

# Magic word to reject .pyc files generated by other Python versions.
# It should change for each incompatible change to the bytecode.
#
# The value of CR and LF is incorporated so if you ever read or write
# a .pyc file in text mode the magic number will be wrong; also, the
# Apple MPW compiler swaps their values, botching string constants.
#
# There were a variety of old schemes for setting the magic number.
# The current working scheme is to increment the previous value by
# 10.
#
# Starting with the adoption of PEP 3147 in Python 3.2, every bump in magic
# number also includes a new "magic tag", i.e. a human readable string used
# to represent the magic number in __pycache__ directories.  When you change
# the magic number, you must also set a new unique magic tag.  Generally this
# can be named after the Python major version of the magic number bump, but
# it can really be anything, as long as it's different than anything else
# that's come before.  The tags are included in the following table, starting
# with Python 3.2a0.
#
# Known values:
#  Python 1.5:   20121
#  Python 1.5.1: 20121
#     Python 1.5.2: 20121
#     Python 1.6:   50428
#     Python 2.0:   50823
#     Python 2.0.1: 50823
#     Python 2.1:   60202
#     Python 2.1.1: 60202
#     Python 2.1.2: 60202
#     Python 2.2:   60717
#     Python 2.3a0: 62011
#     Python 2.3a0: 62021
#     Python 2.3a0: 62011 (!)
#     Python 2.4a0: 62041
#     Python 2.4a3: 62051
#     Python 2.4b1: 62061
#     Python 2.5a0: 62071
#     Python 2.5a0: 62081 (ast-branch)
#     Python 2.5a0: 62091 (with)
#     Python 2.5a0: 62092 (changed WITH_CLEANUP opcode)
#     Python 2.5b3: 62101 (fix wrong code: for x, in ...)
#     Python 2.5b3: 62111 (fix wrong code: x += yield)
#     Python 2.5c1: 62121 (fix wrong lnotab with for loops and
#                          storing constants that should have been removed)
#     Python 2.5c2: 62131 (fix wrong code: for x, in ... in listcomp/genexp)
#     Python 2.6a0: 62151 (peephole optimizations and STORE_MAP opcode)
#     Python 2.6a1: 62161 (WITH_CLEANUP optimization)
#     Python 2.7a0: 62171 (optimize list comprehensions/change LIST_APPEND)
#     Python 2.7a0: 62181 (optimize conditional branches:
#                          introduce POP_JUMP_IF_FALSE and POP_JUMP_IF_TRUE)
#     Python 2.7a0  62191 (introduce SETUP_WITH)
#     Python 2.7a0  62201 (introduce BUILD_SET)
#     Python 2.7a0  62211 (introduce MAP_ADD and SET_ADD)
#     Python 3000:   3000
#                    3010 (removed UNARY_CONVERT)
#                    3020 (added BUILD_SET)
#                    3030 (added keyword-only parameters)
#                    3040 (added signature annotations)
#                    3050 (print becomes a function)
#                    3060 (PEP 3115 metaclass syntax)
#                    3061 (string literals become unicode)
#                    3071 (PEP 3109 raise changes)
#                    3081 (PEP 3137 make __file__ and __name__ unicode)
#                    3091 (kill str8 interning)
#                    3101 (merge from 2.6a0, see 62151)
#                    3103 (__file__ points to source file)
#     Python 3.0a4: 3111 (WITH_CLEANUP optimization).
#     Python 3.0b1: 3131 (lexical exception stacking, including POP_EXCEPT
                          #3021)
#     Python 3.1a1: 3141 (optimize list, set and dict comprehensions:
#                         change LIST_APPEND and SET_ADD, add MAP_ADD #2183)
#     Python 3.1a1: 3151 (optimize conditional branches:
#                         introduce POP_JUMP_IF_FALSE and POP_JUMP_IF_TRUE
                          #4715)
#     Python 3.2a1: 3160 (add SETUP_WITH #6101)
#                   tag: cpython-32
#     Python 3.2a2: 3170 (add DUP_TOP_TWO, remove DUP_TOPX and ROT_FOUR #9225)
#                   tag: cpython-32
#     Python 3.2a3  3180 (add DELETE_DEREF #4617)
#     Python 3.3a1  3190 (__class__ super closure changed)
#     Python 3.3a1  3200 (PEP 3155 __qualname__ added #13448)
#     Python 3.3a1  3210 (added size modulo 2**32 to the pyc header #13645)
#     Python 3.3a2  3220 (changed PEP 380 implementation #14230)
#     Python 3.3a4  3230 (revert changes to implicit __class__ closure #14857)
#     Python 3.4a1  3250 (evaluate positional default arguments before
#                        keyword-only defaults #16967)
#     Python 3.4a1  3260 (add LOAD_CLASSDEREF; allow locals of class to override
#                        free vars #17853)
#     Python 3.4a1  3270 (various tweaks to the __class__ closure #12370)
#     Python 3.4a1  3280 (remove implicit class argument)
#     Python 3.4a4  3290 (changes to __qualname__ computation #19301)
#     Python 3.4a4  3300 (more changes to __qualname__ computation #19301)
#     Python 3.4rc2 3310 (alter __qualname__ computation #20625)
#     Python 3.5a1  3320 (PEP 465: Matrix multiplication operator #21176)
#     Python 3.5b1  3330 (PEP 448: Additional Unpacking Generalizations #2292)
#     Python 3.5b2  3340 (fix dictionary display evaluation order #11205)
#     Python 3.5b3  3350 (add GET_YIELD_FROM_ITER opcode #24400)
#     Python 3.5.2  3351 (fix BUILD_MAP_UNPACK_WITH_CALL opcode #27286)
#     Python 3.6a0  3360 (add FORMAT_VALUE opcode #25483)
#     Python 3.6a1  3361 (lineno delta of code.co_lnotab becomes signed #26107)
#     Python 3.6a2  3370 (16 bit wordcode #26647)
#     Python 3.6a2  3371 (add BUILD_CONST_KEY_MAP opcode #27140)
#     Python 3.6a2  3372 (MAKE_FUNCTION simplification, remove MAKE_CLOSURE
#                         #27095)
#     Python 3.6b1  3373 (add BUILD_STRING opcode #27078)
#     Python 3.6b1  3375 (add SETUP_ANNOTATIONS and STORE_ANNOTATION opcodes
#                         #27985)
#     Python 3.6b1  3376 (simplify CALL_FUNCTIONs & BUILD_MAP_UNPACK_WITH_CALL
                          #27213)
#     Python 3.6b1  3377 (set __class__ cell from type.__new__ #23722)
#     Python 3.6b2  3378 (add BUILD_TUPLE_UNPACK_WITH_CALL #28257)
#     Python 3.6rc1 3379 (more thorough __class__ validation #23722)
#     Python 3.7a1  3390 (add LOAD_METHOD and CALL_METHOD opcodes #26110)
#     Python 3.7a2  3391 (update GET_AITER #31709)
#     Python 3.7a4  3392 (PEP 552: Deterministic pycs #31650)
#     Python 3.7b1  3393 (remove STORE_ANNOTATION opcode #32550)
#     Python 3.7b5  3394 (restored docstring as the first stmt in the body;
#                         this might affected the first line number #32911)
#     Python 3.8a1  3400 (move frame block handling to compiler #17611)
#     Python 3.8a1  3401 (add END_ASYNC_FOR #33041)
#     Python 3.8a1  3410 (PEP570 Python Positional-Only Parameters #36540)
#     Python 3.8b2  3411 (Reverse evaluation order of key: value in dict
#                         comprehensions #35224)
#     Python 3.8b2  3412 (Swap the position of positional args and positional
#                         only args in ast.arguments #37593)
#     Python 3.8b4  3413 (Fix "break" and "continue" in "finally" #37830)
#     Python 3.9a0  3420 (add LOAD_ASSERTION_ERROR #34880)
#     Python 3.9a0  3421 (simplified bytecode for with blocks #32949)
#     Python 3.9a0  3422 (remove BEGIN_FINALLY, END_FINALLY, CALL_FINALLY, POP_FINALLY bytecodes #33387)
#     Python 3.9a2  3423 (add IS_OP, CONTAINS_OP and JUMP_IF_NOT_EXC_MATCH bytecodes #39156)
#     Python 3.9a2  3424 (simplify bytecodes for *value unpacking)
#     Python 3.9a2  3425 (simplify bytecodes for **value unpacking)

#
# MAGIC must change whenever the bytecode emitted by the compiler may no
# longer be understood by older implementations of the eval loop (usually
# due to the addition of new opcodes).
#
# Whenever MAGIC_NUMBER is changed, the ranges in the magic_values array
# in PC/launcher.c must also be updated.

<<<<<<< HEAD
MAGIC_NUMBER = (3425).to_bytes(2, 'little') + b'\r\n'
=======

# PyPy change: comment out the definition of MAGIC_NUMBER here:
# MAGIC_NUMBER = (3413).to_bytes(2, 'little') + b'\r\n'
>>>>>>> 746b424e
#
# the MAGIC_NUMBER is defined in
# pypy/interpreter/pycode.py, 'default_magic'.  It is based on a number
# different than CPython's, always < 3000.  We get the 4-bytes string
# here via a hack: MAGIC_NUMBER is set in the module from
# module/_frozen_importlib/__init__.py before the module is executed.
# FOR TESTS ONLY, we make it default to imp.get_magic().
try:
    MAGIC_NUMBER
except NameError:
    import imp
    MAGIC_NUMBER = imp.get_magic()

_RAW_MAGIC_NUMBER = int.from_bytes(MAGIC_NUMBER, 'little')  # For import.c

_PYCACHE = '__pycache__'
_OPT = 'opt-'

SOURCE_SUFFIXES = ['.py']  # _setup() adds .pyw as needed.

BYTECODE_SUFFIXES = ['.pyc']
# Deprecated.
DEBUG_BYTECODE_SUFFIXES = OPTIMIZED_BYTECODE_SUFFIXES = BYTECODE_SUFFIXES

def cache_from_source(path, debug_override=None, *, optimization=None):
    """Given the path to a .py file, return the path to its .pyc file.

    The .py file does not need to exist; this simply returns the path to the
    .pyc file calculated as if the .py file were imported.

    The 'optimization' parameter controls the presumed optimization level of
    the bytecode file. If 'optimization' is not None, the string representation
    of the argument is taken and verified to be alphanumeric (else ValueError
    is raised).

    The debug_override parameter is deprecated. If debug_override is not None,
    a True value is the same as setting 'optimization' to the empty string
    while a False value is equivalent to setting 'optimization' to '1'.

    If sys.implementation.cache_tag is None then NotImplementedError is raised.

    """
    if debug_override is not None:
        _warnings.warn('the debug_override parameter is deprecated; use '
                       "'optimization' instead", DeprecationWarning)
        if optimization is not None:
            message = 'debug_override or optimization must be set to None'
            raise TypeError(message)
        optimization = '' if debug_override else 1
    path = _os.fspath(path)
    head, tail = _path_split(path)
    base, sep, rest = tail.rpartition('.')
    tag = sys.implementation.cache_tag
    if tag is None:
        raise NotImplementedError('sys.implementation.cache_tag is None')
    almost_filename = ''.join([(base if base else rest), sep, tag])
    if optimization is None:
        if sys.flags.optimize == 0:
            optimization = ''
        else:
            optimization = sys.flags.optimize
    optimization = str(optimization)
    if optimization != '':
        if not optimization.isalnum():
            raise ValueError('{!r} is not alphanumeric'.format(optimization))
        almost_filename = '{}.{}{}'.format(almost_filename, _OPT, optimization)
    filename = almost_filename + BYTECODE_SUFFIXES[0]
    if sys.pycache_prefix is not None:
        # We need an absolute path to the py file to avoid the possibility of
        # collisions within sys.pycache_prefix, if someone has two different
        # `foo/bar.py` on their system and they import both of them using the
        # same sys.pycache_prefix. Let's say sys.pycache_prefix is
        # `C:\Bytecode`; the idea here is that if we get `Foo\Bar`, we first
        # make it absolute (`C:\Somewhere\Foo\Bar`), then make it root-relative
        # (`Somewhere\Foo\Bar`), so we end up placing the bytecode file in an
        # unambiguous `C:\Bytecode\Somewhere\Foo\Bar\`.
        if not _path_isabs(head):
            head = _path_join(_os.getcwd(), head)

        # Strip initial drive from a Windows path. We know we have an absolute
        # path here, so the second part of the check rules out a POSIX path that
        # happens to contain a colon at the second character.
        if head[1] == ':' and head[0] not in path_separators:
            head = head[2:]

        # Strip initial path separator from `head` to complete the conversion
        # back to a root-relative path before joining.
        return _path_join(
            sys.pycache_prefix,
            head.lstrip(path_separators),
            filename,
        )
    return _path_join(head, _PYCACHE, filename)


def source_from_cache(path):
    """Given the path to a .pyc. file, return the path to its .py file.

    The .pyc file does not need to exist; this simply returns the path to
    the .py file calculated to correspond to the .pyc file.  If path does
    not conform to PEP 3147/488 format, ValueError will be raised. If
    sys.implementation.cache_tag is None then NotImplementedError is raised.

    """
    if sys.implementation.cache_tag is None:
        raise NotImplementedError('sys.implementation.cache_tag is None')
    path = _os.fspath(path)
    head, pycache_filename = _path_split(path)
    found_in_pycache_prefix = False
    if sys.pycache_prefix is not None:
        stripped_path = sys.pycache_prefix.rstrip(path_separators)
        if head.startswith(stripped_path + path_sep):
            head = head[len(stripped_path):]
            found_in_pycache_prefix = True
    if not found_in_pycache_prefix:
        head, pycache = _path_split(head)
        if pycache != _PYCACHE:
            raise ValueError(f'{_PYCACHE} not bottom-level directory in '
                             f'{path!r}')
    dot_count = pycache_filename.count('.')
    if dot_count not in {2, 3}:
        raise ValueError(f'expected only 2 or 3 dots in {pycache_filename!r}')
    elif dot_count == 3:
        optimization = pycache_filename.rsplit('.', 2)[-2]
        if not optimization.startswith(_OPT):
            raise ValueError("optimization portion of filename does not start "
                             f"with {_OPT!r}")
        opt_level = optimization[len(_OPT):]
        if not opt_level.isalnum():
            raise ValueError(f"optimization level {optimization!r} is not an "
                             "alphanumeric value")
    base_filename = pycache_filename.partition('.')[0]
    return _path_join(head, base_filename + SOURCE_SUFFIXES[0])


def _get_sourcefile(bytecode_path):
    """Convert a bytecode file path to a source path (if possible).

    This function exists purely for backwards-compatibility for
    PyImport_ExecCodeModuleWithFilenames() in the C API.

    """
    if len(bytecode_path) == 0:
        return None
    rest, _, extension = bytecode_path.rpartition('.')
    if not rest or extension.lower()[-3:-1] != 'py':
        return bytecode_path
    try:
        source_path = source_from_cache(bytecode_path)
    except (NotImplementedError, ValueError):
        source_path = bytecode_path[:-1]
    return source_path if _path_isfile(source_path) else bytecode_path


def _get_cached(filename):
    if filename.endswith(tuple(SOURCE_SUFFIXES)):
        try:
            return cache_from_source(filename)
        except NotImplementedError:
            pass
    elif filename.endswith(tuple(BYTECODE_SUFFIXES)):
        return filename
    else:
        return None


def _calc_mode(path):
    """Calculate the mode permissions for a bytecode file."""
    try:
        mode = _path_stat(path).st_mode
    except OSError:
        mode = 0o666
    # We always ensure write access so we can update cached files
    # later even when the source files are read-only on Windows (#6074)
    mode |= 0o200
    return mode


def _check_name(method):
    """Decorator to verify that the module being requested matches the one the
    loader can handle.

    The first argument (self) must define _name which the second argument is
    compared against. If the comparison fails then ImportError is raised.

    """
    def _check_name_wrapper(self, name=None, *args, **kwargs):
        if name is None:
            name = self.name
        elif self.name != name:
            raise ImportError('loader for %s cannot handle %s' %
                                (self.name, name), name=name)
        return method(self, name, *args, **kwargs)
    try:
        _wrap = _bootstrap._wrap
    except NameError:
        # XXX yuck
        def _wrap(new, old):
            for replace in ['__module__', '__name__', '__qualname__', '__doc__']:
                if hasattr(old, replace):
                    setattr(new, replace, getattr(old, replace))
            new.__dict__.update(old.__dict__)
    _wrap(_check_name_wrapper, method)
    return _check_name_wrapper


def _find_module_shim(self, fullname):
    """Try to find a loader for the specified module by delegating to
    self.find_loader().

    This method is deprecated in favor of finder.find_spec().

    """
    # Call find_loader(). If it returns a string (indicating this
    # is a namespace package portion), generate a warning and
    # return None.
    loader, portions = self.find_loader(fullname)
    if loader is None and len(portions):
        msg = 'Not importing directory {}: missing __init__'
        _warnings.warn(msg.format(portions[0]), ImportWarning)
    return loader


def _classify_pyc(data, name, exc_details):
    """Perform basic validity checking of a pyc header and return the flags field,
    which determines how the pyc should be further validated against the source.

    *data* is the contents of the pyc file. (Only the first 16 bytes are
    required, though.)

    *name* is the name of the module being imported. It is used for logging.

    *exc_details* is a dictionary passed to ImportError if it raised for
    improved debugging.

    ImportError is raised when the magic number is incorrect or when the flags
    field is invalid. EOFError is raised when the data is found to be truncated.

    """
    magic = data[:4]
    if magic != MAGIC_NUMBER:
        message = f'bad magic number in {name!r}: {magic!r}'
        _bootstrap._verbose_message('{}', message)
        raise ImportError(message, **exc_details)
    if len(data) < 16:
        message = f'reached EOF while reading pyc header of {name!r}'
        _bootstrap._verbose_message('{}', message)
        raise EOFError(message)
    flags = _unpack_uint32(data[4:8])
    # Only the first two flags are defined.
    if flags & ~0b11:
        message = f'invalid flags {flags!r} in {name!r}'
        raise ImportError(message, **exc_details)
    return flags


def _validate_timestamp_pyc(data, source_mtime, source_size, name,
                            exc_details):
    """Validate a pyc against the source last-modified time.

    *data* is the contents of the pyc file. (Only the first 16 bytes are
    required.)

    *source_mtime* is the last modified timestamp of the source file.

    *source_size* is None or the size of the source file in bytes.

    *name* is the name of the module being imported. It is used for logging.

    *exc_details* is a dictionary passed to ImportError if it raised for
    improved debugging.

    An ImportError is raised if the bytecode is stale.

    """
    if _unpack_uint32(data[8:12]) != (source_mtime & 0xFFFFFFFF):
        message = f'bytecode is stale for {name!r}'
        _bootstrap._verbose_message('{}', message)
        raise ImportError(message, **exc_details)
    if (source_size is not None and
        _unpack_uint32(data[12:16]) != (source_size & 0xFFFFFFFF)):
        raise ImportError(f'bytecode is stale for {name!r}', **exc_details)


def _validate_hash_pyc(data, source_hash, name, exc_details):
    """Validate a hash-based pyc by checking the real source hash against the one in
    the pyc header.

    *data* is the contents of the pyc file. (Only the first 16 bytes are
    required.)

    *source_hash* is the importlib.util.source_hash() of the source file.

    *name* is the name of the module being imported. It is used for logging.

    *exc_details* is a dictionary passed to ImportError if it raised for
    improved debugging.

    An ImportError is raised if the bytecode is stale.

    """
    if data[8:16] != source_hash:
        raise ImportError(
            f'hash in bytecode doesn\'t match hash of source {name!r}',
            **exc_details,
        )


def _compile_bytecode(data, name=None, bytecode_path=None, source_path=None):
    """Compile bytecode as found in a pyc."""
    code = marshal.loads(data)
    if isinstance(code, _code_type):
        _bootstrap._verbose_message('code object from {!r}', bytecode_path)
        if source_path is not None:
            _imp._fix_co_filename(code, source_path)
        return code
    else:
        raise ImportError('Non-code object in {!r}'.format(bytecode_path),
                          name=name, path=bytecode_path)


def _code_to_timestamp_pyc(code, mtime=0, source_size=0):
    "Produce the data for a timestamp-based pyc."
    data = bytearray(MAGIC_NUMBER)
    data.extend(_pack_uint32(0))
    data.extend(_pack_uint32(mtime))
    data.extend(_pack_uint32(source_size))
    data.extend(marshal.dumps(code))
    return data


def _code_to_hash_pyc(code, source_hash, checked=True):
    "Produce the data for a hash-based pyc."
    data = bytearray(MAGIC_NUMBER)
    flags = 0b1 | checked << 1
    data.extend(_pack_uint32(flags))
    assert len(source_hash) == 8
    data.extend(source_hash)
    data.extend(marshal.dumps(code))
    return data


def decode_source(source_bytes):
    """Decode bytes representing source code and return the string.

    Universal newline support is used in the decoding.
    """
    import tokenize  # To avoid bootstrap issues.
    source_bytes_readline = _io.BytesIO(source_bytes).readline
    encoding = tokenize.detect_encoding(source_bytes_readline)
    newline_decoder = _io.IncrementalNewlineDecoder(None, True)
    return newline_decoder.decode(source_bytes.decode(encoding[0]))


# Module specifications #######################################################

_POPULATE = object()


def spec_from_file_location(name, location=None, *, loader=None,
                            submodule_search_locations=_POPULATE):
    """Return a module spec based on a file location.

    To indicate that the module is a package, set
    submodule_search_locations to a list of directory paths.  An
    empty list is sufficient, though its not otherwise useful to the
    import system.

    The loader must take a spec as its only __init__() arg.

    """
    if location is None:
        # The caller may simply want a partially populated location-
        # oriented spec.  So we set the location to a bogus value and
        # fill in as much as we can.
        location = '<unknown>'
        if hasattr(loader, 'get_filename'):
            # ExecutionLoader
            try:
                location = loader.get_filename(name)
            except ImportError:
                pass
    else:
        location = _os.fspath(location)

    # If the location is on the filesystem, but doesn't actually exist,
    # we could return None here, indicating that the location is not
    # valid.  However, we don't have a good way of testing since an
    # indirect location (e.g. a zip file or URL) will look like a
    # non-existent file relative to the filesystem.

    spec = _bootstrap.ModuleSpec(name, loader, origin=location)
    spec._set_fileattr = True

    # Pick a loader if one wasn't provided.
    if loader is None:
        for loader_class, suffixes in _get_supported_file_loaders():
            if location.endswith(tuple(suffixes)):
                loader = loader_class(name, location)
                spec.loader = loader
                break
        else:
            return None

    # Set submodule_search_paths appropriately.
    if submodule_search_locations is _POPULATE:
        # Check the loader.
        if hasattr(loader, 'is_package'):
            try:
                is_package = loader.is_package(name)
            except ImportError:
                pass
            else:
                if is_package:
                    spec.submodule_search_locations = []
    else:
        spec.submodule_search_locations = submodule_search_locations
    if spec.submodule_search_locations == []:
        if location:
            dirname = _path_split(location)[0]
            spec.submodule_search_locations.append(dirname)

    return spec


# Loaders #####################################################################

class WindowsRegistryFinder:

    """Meta path finder for modules declared in the Windows registry."""

    REGISTRY_KEY = (
        'Software\\Python\\PythonCore\\{sys_version}'
        '\\Modules\\{fullname}')
    REGISTRY_KEY_DEBUG = (
        'Software\\Python\\PythonCore\\{sys_version}'
        '\\Modules\\{fullname}\\Debug')
    DEBUG_BUILD = False  # Changed in _setup()

    @classmethod
    def _open_registry(cls, key):
        try:
            return winreg.OpenKey(winreg.HKEY_CURRENT_USER, key)
        except OSError:
            return winreg.OpenKey(winreg.HKEY_LOCAL_MACHINE, key)

    @classmethod
    def _search_registry(cls, fullname):
        if cls.DEBUG_BUILD:
            registry_key = cls.REGISTRY_KEY_DEBUG
        else:
            registry_key = cls.REGISTRY_KEY
        key = registry_key.format(fullname=fullname,
                                  sys_version='%d.%d' % sys.version_info[:2])
        try:
            with cls._open_registry(key) as hkey:
                filepath = winreg.QueryValue(hkey, '')
        except OSError:
            return None
        return filepath

    @classmethod
    def find_spec(cls, fullname, path=None, target=None):
        filepath = cls._search_registry(fullname)
        if filepath is None:
            return None
        try:
            _path_stat(filepath)
        except OSError:
            return None
        for loader, suffixes in _get_supported_file_loaders():
            if filepath.endswith(tuple(suffixes)):
                spec = _bootstrap.spec_from_loader(fullname,
                                                   loader(fullname, filepath),
                                                   origin=filepath)
                return spec

    @classmethod
    def find_module(cls, fullname, path=None):
        """Find module named in the registry.

        This method is deprecated.  Use exec_module() instead.

        """
        spec = cls.find_spec(fullname, path)
        if spec is not None:
            return spec.loader
        else:
            return None


class _LoaderBasics:

    """Base class of common code needed by both SourceLoader and
    SourcelessFileLoader."""

    def is_package(self, fullname):
        """Concrete implementation of InspectLoader.is_package by checking if
        the path returned by get_filename has a filename of '__init__.py'."""
        filename = _path_split(self.get_filename(fullname))[1]
        filename_base = filename.rsplit('.', 1)[0]
        tail_name = fullname.rpartition('.')[2]
        return filename_base == '__init__' and tail_name != '__init__'

    def create_module(self, spec):
        """Use default semantics for module creation."""

    def exec_module(self, module):
        """Execute the module."""
        code = self.get_code(module.__name__)
        if code is None:
            raise ImportError('cannot load module {!r} when get_code() '
                              'returns None'.format(module.__name__))
        _bootstrap._call_with_frames_removed(exec, code, module.__dict__)

    def load_module(self, fullname):
        """This module is deprecated."""
        return _bootstrap._load_module_shim(self, fullname)


class SourceLoader(_LoaderBasics):

    def path_mtime(self, path):
        """Optional method that returns the modification time (an int) for the
        specified path (a str).

        Raises OSError when the path cannot be handled.
        """
        raise OSError

    def path_stats(self, path):
        """Optional method returning a metadata dict for the specified
        path (a str).

        Possible keys:
        - 'mtime' (mandatory) is the numeric timestamp of last source
          code modification;
        - 'size' (optional) is the size in bytes of the source code.

        Implementing this method allows the loader to read bytecode files.
        Raises OSError when the path cannot be handled.
        """
        return {'mtime': self.path_mtime(path)}

    def _cache_bytecode(self, source_path, cache_path, data):
        """Optional method which writes data (bytes) to a file path (a str).

        Implementing this method allows for the writing of bytecode files.

        The source path is needed in order to correctly transfer permissions
        """
        # For backwards compatibility, we delegate to set_data()
        return self.set_data(cache_path, data)

    def set_data(self, path, data):
        """Optional method which writes data (bytes) to a file path (a str).

        Implementing this method allows for the writing of bytecode files.
        """


    def get_source(self, fullname):
        """Concrete implementation of InspectLoader.get_source."""
        path = self.get_filename(fullname)
        try:
            source_bytes = self.get_data(path)
        except OSError as exc:
            raise ImportError('source not available through get_data()',
                              name=fullname) from exc
        return decode_source(source_bytes)

    def source_to_code(self, data, path, *, _optimize=-1):
        """Return the code object compiled from source.

        The 'data' argument can be any object type that compile() supports.
        """
        return _bootstrap._call_with_frames_removed(compile, data, path, 'exec',
                                        dont_inherit=True, optimize=_optimize)

    def get_code(self, fullname):
        """Concrete implementation of InspectLoader.get_code.

        Reading of bytecode requires path_stats to be implemented. To write
        bytecode, set_data must also be implemented.

        """
        source_path = self.get_filename(fullname)
        source_mtime = None
        source_bytes = None
        source_hash = None
        hash_based = False
        check_source = True
        try:
            bytecode_path = cache_from_source(source_path)
        except NotImplementedError:
            bytecode_path = None
        else:
            try:
                st = self.path_stats(source_path)
            except OSError:
                pass
            else:
                source_mtime = int(st['mtime'])
                try:
                    data = self.get_data(bytecode_path)
                except OSError:
                    pass
                else:
                    exc_details = {
                        'name': fullname,
                        'path': bytecode_path,
                    }
                    try:
                        flags = _classify_pyc(data, fullname, exc_details)
                        bytes_data = memoryview(data)[16:]
                        hash_based = flags & 0b1 != 0
                        if hash_based:
                            check_source = flags & 0b10 != 0
                            if (_imp.check_hash_based_pycs != 'never' and
                                (check_source or
                                 _imp.check_hash_based_pycs == 'always')):
                                source_bytes = self.get_data(source_path)
                                source_hash = _imp.source_hash(
                                    _RAW_MAGIC_NUMBER,
                                    source_bytes,
                                )
                                _validate_hash_pyc(data, source_hash, fullname,
                                                   exc_details)
                        else:
                            _validate_timestamp_pyc(
                                data,
                                source_mtime,
                                st['size'],
                                fullname,
                                exc_details,
                            )
                    except (ImportError, EOFError):
                        pass
                    else:
                        _bootstrap._verbose_message('{} matches {}', bytecode_path,
                                                    source_path)
                        return _compile_bytecode(bytes_data, name=fullname,
                                                 bytecode_path=bytecode_path,
                                                 source_path=source_path)
        if source_bytes is None:
            source_bytes = self.get_data(source_path)
        code_object = self.source_to_code(source_bytes, source_path)
        _bootstrap._verbose_message('code object from {}', source_path)
        if (not sys.dont_write_bytecode and bytecode_path is not None and
                source_mtime is not None):
            if hash_based:
                if source_hash is None:
                    source_hash = _imp.source_hash(source_bytes)
                data = _code_to_hash_pyc(code_object, source_hash, check_source)
            else:
                data = _code_to_timestamp_pyc(code_object, source_mtime,
                                              len(source_bytes))
            try:
                self._cache_bytecode(source_path, bytecode_path, data)
            except NotImplementedError:
                pass
        return code_object


class FileLoader:

    """Base file loader class which implements the loader protocol methods that
    require file system usage."""

    def __init__(self, fullname, path):
        """Cache the module name and the path to the file found by the
        finder."""
        self.name = fullname
        self.path = path

    def __eq__(self, other):
        return (self.__class__ == other.__class__ and
                self.__dict__ == other.__dict__)

    def __hash__(self):
        return hash(self.name) ^ hash(self.path)

    @_check_name
    def load_module(self, fullname):
        """Load a module from a file.

        This method is deprecated.  Use exec_module() instead.

        """
        # The only reason for this method is for the name check.
        # Issue #14857: Avoid the zero-argument form of super so the implementation
        # of that form can be updated without breaking the frozen module
        return super(FileLoader, self).load_module(fullname)

    @_check_name
    def get_filename(self, fullname):
        """Return the path to the source file as found by the finder."""
        return self.path

    def get_data(self, path):
        """Return the data from path as raw bytes."""
        if isinstance(self, (SourceLoader, ExtensionFileLoader)):
            with _io.open_code(str(path)) as file:
                return file.read()
        else:
            with _io.FileIO(path, 'r') as file:
                return file.read()

    # ResourceReader ABC API.

    @_check_name
    def get_resource_reader(self, module):
        if self.is_package(module):
            return self
        return None

    def open_resource(self, resource):
        path = _path_join(_path_split(self.path)[0], resource)
        return _io.FileIO(path, 'r')

    def resource_path(self, resource):
        if not self.is_resource(resource):
            raise FileNotFoundError
        path = _path_join(_path_split(self.path)[0], resource)
        return path

    def is_resource(self, name):
        if path_sep in name:
            return False
        path = _path_join(_path_split(self.path)[0], name)
        return _path_isfile(path)

    def contents(self):
        return iter(_os.listdir(_path_split(self.path)[0]))


class SourceFileLoader(FileLoader, SourceLoader):

    """Concrete implementation of SourceLoader using the file system."""

    def path_stats(self, path):
        """Return the metadata for the path."""
        st = _path_stat(path)
        return {'mtime': st.st_mtime, 'size': st.st_size}

    def _cache_bytecode(self, source_path, bytecode_path, data):
        # Adapt between the two APIs
        mode = _calc_mode(source_path)
        return self.set_data(bytecode_path, data, _mode=mode)

    def set_data(self, path, data, *, _mode=0o666):
        """Write bytes data to a file."""
        parent, filename = _path_split(path)
        path_parts = []
        # Figure out what directories are missing.
        while parent and not _path_isdir(parent):
            parent, part = _path_split(parent)
            path_parts.append(part)
        # Create needed directories.
        for part in reversed(path_parts):
            parent = _path_join(parent, part)
            try:
                _os.mkdir(parent)
            except FileExistsError:
                # Probably another Python process already created the dir.
                continue
            except OSError as exc:
                # Could be a permission error, read-only filesystem: just forget
                # about writing the data.
                _bootstrap._verbose_message('could not create {!r}: {!r}',
                                            parent, exc)
                return
        try:
            _write_atomic(path, data, _mode)
            _bootstrap._verbose_message('created {!r}', path)
        except OSError as exc:
            # Same as above: just don't write the bytecode.
            _bootstrap._verbose_message('could not create {!r}: {!r}', path,
                                        exc)


class SourcelessFileLoader(FileLoader, _LoaderBasics):

    """Loader which handles sourceless file imports."""

    def get_code(self, fullname):
        path = self.get_filename(fullname)
        data = self.get_data(path)
        # Call _classify_pyc to do basic validation of the pyc but ignore the
        # result. There's no source to check against.
        exc_details = {
            'name': fullname,
            'path': path,
        }
        _classify_pyc(data, fullname, exc_details)
        return _compile_bytecode(
            memoryview(data)[16:],
            name=fullname,
            bytecode_path=path,
        )

    def get_source(self, fullname):
        """Return None as there is no source code."""
        return None


# Filled in by _setup().
EXTENSION_SUFFIXES = []


class ExtensionFileLoader(FileLoader, _LoaderBasics):

    """Loader for extension modules.

    The constructor is designed to work with FileFinder.

    """

    def __init__(self, name, path):
        self.name = name
        if not _path_isabs(path):
            try:
                path = _path_join(_os.getcwd(), path)
            except OSError:
                pass
        self.path = path

    def __eq__(self, other):
        return (self.__class__ == other.__class__ and
                self.__dict__ == other.__dict__)

    def __hash__(self):
        return hash(self.name) ^ hash(self.path)

    def create_module(self, spec):
        """Create an unitialized extension module"""
        module = _bootstrap._call_with_frames_removed(
            _imp.create_dynamic, spec)
        _bootstrap._verbose_message('extension module {!r} loaded from {!r}',
                         spec.name, self.path)
        return module

    def exec_module(self, module):
        """Initialize an extension module"""
        _bootstrap._call_with_frames_removed(_imp.exec_dynamic, module)
        _bootstrap._verbose_message('extension module {!r} executed from {!r}',
                         self.name, self.path)

    def is_package(self, fullname):
        """Return True if the extension module is a package."""
        file_name = _path_split(self.path)[1]
        return any(file_name == '__init__' + suffix
                   for suffix in EXTENSION_SUFFIXES)

    def get_code(self, fullname):
        """Return None as an extension module cannot create a code object."""
        return None

    def get_source(self, fullname):
        """Return None as extension modules have no source code."""
        return None

    @_check_name
    def get_filename(self, fullname):
        """Return the path to the source file as found by the finder."""
        return self.path


class _NamespacePath:
    """Represents a namespace package's path.  It uses the module name
    to find its parent module, and from there it looks up the parent's
    __path__.  When this changes, the module's own path is recomputed,
    using path_finder.  For top-level modules, the parent module's path
    is sys.path."""

    # When invalidate_caches() is called, this epoch is incremented
    # https://bugs.python.org/issue45703
    _epoch = 0

    def __init__(self, name, path, path_finder):
        self._name = name
        self._path = path
        self._last_parent_path = tuple(self._get_parent_path())
        self._last_epoch = self._epoch
        self._path_finder = path_finder

    def _find_parent_path_names(self):
        """Returns a tuple of (parent-module-name, parent-path-attr-name)"""
        parent, dot, me = self._name.rpartition('.')
        if dot == '':
            # This is a top-level module. sys.path contains the parent path.
            return 'sys', 'path'
        # Not a top-level module. parent-module.__path__ contains the
        #  parent path.
        return parent, '__path__'

    def _get_parent_path(self):
        parent_module_name, path_attr_name = self._find_parent_path_names()
        return getattr(sys.modules[parent_module_name], path_attr_name)

    def _recalculate(self):
        # If the parent's path has changed, recalculate _path
        parent_path = tuple(self._get_parent_path()) # Make a copy
        if parent_path != self._last_parent_path or self._epoch != self._last_epoch:
            spec = self._path_finder(self._name, parent_path)
            # Note that no changes are made if a loader is returned, but we
            #  do remember the new parent path
            if spec is not None and spec.loader is None:
                if spec.submodule_search_locations:
                    self._path = spec.submodule_search_locations
            self._last_parent_path = parent_path     # Save the copy
            self._last_epoch = self._epoch
        return self._path

    def __iter__(self):
        return iter(self._recalculate())

    def __getitem__(self, index):
        return self._recalculate()[index]

    def __setitem__(self, index, path):
        self._path[index] = path

    def __len__(self):
        return len(self._recalculate())

    def __repr__(self):
        return '_NamespacePath({!r})'.format(self._path)

    def __contains__(self, item):
        return item in self._recalculate()

    def append(self, item):
        self._path.append(item)


# We use this exclusively in module_from_spec() for backward-compatibility.
class _NamespaceLoader:
    def __init__(self, name, path, path_finder):
        self._path = _NamespacePath(name, path, path_finder)

    @classmethod
    def module_repr(cls, module):
        """Return repr for the module.

        The method is deprecated.  The import machinery does the job itself.

        """
        return '<module {!r} (namespace)>'.format(module.__name__)

    def is_package(self, fullname):
        return True

    def get_source(self, fullname):
        return ''

    def get_code(self, fullname):
        return compile('', '<string>', 'exec', dont_inherit=True)

    def create_module(self, spec):
        """Use default semantics for module creation."""

    def exec_module(self, module):
        pass

    def load_module(self, fullname):
        """Load a namespace module.

        This method is deprecated.  Use exec_module() instead.

        """
        # The import system never calls this method.
        _bootstrap._verbose_message('namespace module loaded with path {!r}',
                                    self._path)
        return _bootstrap._load_module_shim(self, fullname)


# Finders #####################################################################

class PathFinder:

    """Meta path finder for sys.path and package __path__ attributes."""

    @classmethod
    def invalidate_caches(cls):
        """Call the invalidate_caches() method on all path entry finders
        stored in sys.path_importer_caches (where implemented)."""
        for name, finder in list(sys.path_importer_cache.items()):
            if finder is None:
                del sys.path_importer_cache[name]
            elif hasattr(finder, 'invalidate_caches'):
                finder.invalidate_caches()
        # Also invalidate the caches of _NamespacePaths
        # https://bugs.python.org/issue45703
        _NamespacePath._epoch += 1

    @classmethod
    def _path_hooks(cls, path):
        """Search sys.path_hooks for a finder for 'path'."""
        if sys.path_hooks is not None and not sys.path_hooks:
            _warnings.warn('sys.path_hooks is empty', ImportWarning)
        for hook in sys.path_hooks:
            try:
                return hook(path)
            except ImportError:
                continue
        else:
            return None

    @classmethod
    def _path_importer_cache(cls, path):
        """Get the finder for the path entry from sys.path_importer_cache.

        If the path entry is not in the cache, find the appropriate finder
        and cache it. If no finder is available, store None.

        """
        if path == '':
            try:
                path = _os.getcwd()
            except FileNotFoundError:
                # Don't cache the failure as the cwd can easily change to
                # a valid directory later on.
                return None
        try:
            finder = sys.path_importer_cache[path]
        except KeyError:
            finder = cls._path_hooks(path)
            sys.path_importer_cache[path] = finder
        return finder

    @classmethod
    def _legacy_get_spec(cls, fullname, finder):
        # This would be a good place for a DeprecationWarning if
        # we ended up going that route.
        if hasattr(finder, 'find_loader'):
            loader, portions = finder.find_loader(fullname)
        else:
            loader = finder.find_module(fullname)
            portions = []
        if loader is not None:
            return _bootstrap.spec_from_loader(fullname, loader)
        spec = _bootstrap.ModuleSpec(fullname, None)
        spec.submodule_search_locations = portions
        return spec

    @classmethod
    def _get_spec(cls, fullname, path, target=None):
        """Find the loader or namespace_path for this module/package name."""
        # If this ends up being a namespace package, namespace_path is
        #  the list of paths that will become its __path__
        namespace_path = []
        for entry in path:
            if not isinstance(entry, (str, bytes)):
                continue
            finder = cls._path_importer_cache(entry)
            if finder is not None:
                if hasattr(finder, 'find_spec'):
                    spec = finder.find_spec(fullname, target)
                else:
                    spec = cls._legacy_get_spec(fullname, finder)
                if spec is None:
                    continue
                if spec.loader is not None:
                    return spec
                portions = spec.submodule_search_locations
                if portions is None:
                    raise ImportError('spec missing loader')
                # This is possibly part of a namespace package.
                #  Remember these path entries (if any) for when we
                #  create a namespace package, and continue iterating
                #  on path.
                namespace_path.extend(portions)
        else:
            spec = _bootstrap.ModuleSpec(fullname, None)
            spec.submodule_search_locations = namespace_path
            return spec

    @classmethod
    def find_spec(cls, fullname, path=None, target=None):
        """Try to find a spec for 'fullname' on sys.path or 'path'.

        The search is based on sys.path_hooks and sys.path_importer_cache.
        """
        if path is None:
            path = sys.path
        spec = cls._get_spec(fullname, path, target)
        if spec is None:
            return None
        elif spec.loader is None:
            namespace_path = spec.submodule_search_locations
            if namespace_path:
                # We found at least one namespace path.  Return a spec which
                # can create the namespace package.
                spec.origin = None
                spec.submodule_search_locations = _NamespacePath(fullname, namespace_path, cls._get_spec)
                return spec
            else:
                return None
        else:
            return spec

    @classmethod
    def find_module(cls, fullname, path=None):
        """find the module on sys.path or 'path' based on sys.path_hooks and
        sys.path_importer_cache.

        This method is deprecated.  Use find_spec() instead.

        """
        spec = cls.find_spec(fullname, path)
        if spec is None:
            return None
        return spec.loader

    @classmethod
    def find_distributions(cls, *args, **kwargs):
        """
        Find distributions.

        Return an iterable of all Distribution instances capable of
        loading the metadata for packages matching ``context.name``
        (or all names if ``None`` indicated) along the paths in the list
        of directories ``context.path``.
        """
        from importlib.metadata import MetadataPathFinder
        return MetadataPathFinder.find_distributions(*args, **kwargs)


class FileFinder:

    """File-based finder.

    Interactions with the file system are cached for performance, being
    refreshed when the directory the finder is handling has been modified.

    """

    def __init__(self, path, *loader_details):
        """Initialize with the path to search on and a variable number of
        2-tuples containing the loader and the file suffixes the loader
        recognizes."""
        loaders = []
        for loader, suffixes in loader_details:
            loaders.extend((suffix, loader) for suffix in suffixes)
        self._loaders = loaders
        # Base (directory) path
        self.path = path or '.'
        if not _path_isabs(self.path):
            self.path = _path_join(_os.getcwd(), self.path)
        self._path_mtime = -1
        self._path_cache = set()
        self._relaxed_path_cache = set()

    def invalidate_caches(self):
        """Invalidate the directory mtime."""
        self._path_mtime = -1

    find_module = _find_module_shim

    def find_loader(self, fullname):
        """Try to find a loader for the specified module, or the namespace
        package portions. Returns (loader, list-of-portions).

        This method is deprecated.  Use find_spec() instead.

        """
        spec = self.find_spec(fullname)
        if spec is None:
            return None, []
        return spec.loader, spec.submodule_search_locations or []

    def _get_spec(self, loader_class, fullname, path, smsl, target):
        loader = loader_class(fullname, path)
        return spec_from_file_location(fullname, path, loader=loader,
                                       submodule_search_locations=smsl)

    def find_spec(self, fullname, target=None):
        """Try to find a spec for the specified module.

        Returns the matching spec, or None if not found.
        """
        is_namespace = False
        tail_module = fullname.rpartition('.')[2]
        try:
            mtime = _path_stat(self.path or _os.getcwd()).st_mtime
        except OSError:
            mtime = -1
        if mtime != self._path_mtime:
            self._fill_cache()
            self._path_mtime = mtime
        # tail_module keeps the original casing, for __file__ and friends
        if _relax_case():
            cache = self._relaxed_path_cache
            cache_module = tail_module.lower()
        else:
            cache = self._path_cache
            cache_module = tail_module
        # Check if the module is the name of a directory (and thus a package).
        if cache_module in cache:
            base_path = _path_join(self.path, tail_module)
            for suffix, loader_class in self._loaders:
                init_filename = '__init__' + suffix
                full_path = _path_join(base_path, init_filename)
                if _path_isfile(full_path):
                    return self._get_spec(loader_class, fullname, full_path, [base_path], target)
            else:
                # If a namespace package, return the path if we don't
                #  find a module in the next section.
                is_namespace = _path_isdir(base_path)
        # Check for a file w/ a proper suffix exists.
        for suffix, loader_class in self._loaders:
            try:
                full_path = _path_join(self.path, tail_module + suffix)
            except ValueError:
                return None
            _bootstrap._verbose_message('trying {}', full_path, verbosity=2)
            if cache_module + suffix in cache:
                if _path_isfile(full_path):
                    return self._get_spec(loader_class, fullname, full_path,
                                          None, target)
        if is_namespace:
            _bootstrap._verbose_message('possible namespace for {}', base_path)
            spec = _bootstrap.ModuleSpec(fullname, None)
            spec.submodule_search_locations = [base_path]
            return spec
        return None

    def _fill_cache(self):
        """Fill the cache of potential modules and packages for this directory."""
        path = self.path
        try:
            contents = _os.listdir(path or _os.getcwd())
        except (FileNotFoundError, PermissionError, NotADirectoryError):
            # Directory has either been removed, turned into a file, or made
            # unreadable.
            contents = []
        # We store two cached versions, to handle runtime changes of the
        # PYTHONCASEOK environment variable.
        if not sys.platform.startswith('win'):
            self._path_cache = set(contents)
        else:
            # Windows users can import modules with case-insensitive file
            # suffixes (for legacy reasons). Make the suffix lowercase here
            # so it's done once instead of for every import. This is safe as
            # the specified suffixes to check against are always specified in a
            # case-sensitive manner.
            lower_suffix_contents = set()
            for item in contents:
                name, dot, suffix = item.partition('.')
                if dot:
                    new_name = '{}.{}'.format(name, suffix.lower())
                else:
                    new_name = name
                lower_suffix_contents.add(new_name)
            self._path_cache = lower_suffix_contents
        if sys.platform.startswith(_CASE_INSENSITIVE_PLATFORMS):
            self._relaxed_path_cache = {fn.lower() for fn in contents}

    @classmethod
    def path_hook(cls, *loader_details):
        """A class method which returns a closure to use on sys.path_hook
        which will return an instance using the specified loaders and the path
        called on the closure.

        If the path called on the closure is not a directory, ImportError is
        raised.

        """
        def path_hook_for_FileFinder(path):
            """Path hook for importlib.machinery.FileFinder."""
            if not _path_isdir(path):
                raise ImportError('only directories are supported', path=path)
            return cls(path, *loader_details)

        return path_hook_for_FileFinder

    def __repr__(self):
        return 'FileFinder({!r})'.format(self.path)


# Import setup ###############################################################

def _fix_up_module(ns, name, pathname, cpathname=None):
    # This function is used by PyImport_ExecCodeModuleObject().
    loader = ns.get('__loader__')
    spec = ns.get('__spec__')
    if not loader:
        if spec:
            loader = spec.loader
        elif pathname == cpathname:
            loader = SourcelessFileLoader(name, pathname)
        else:
            loader = SourceFileLoader(name, pathname)
    if not spec:
        spec = spec_from_file_location(name, pathname, loader=loader)
    try:
        ns['__spec__'] = spec
        ns['__loader__'] = loader
        ns['__file__'] = pathname
        ns['__cached__'] = cpathname
    except Exception:
        # Not important enough to report.
        pass


def _get_supported_file_loaders():
    """Returns a list of file-based module loaders.

    Each item is a tuple (loader, suffixes).
    """
    extensions = ExtensionFileLoader, _imp.extension_suffixes()
    source = SourceFileLoader, SOURCE_SUFFIXES
    bytecode = SourcelessFileLoader, BYTECODE_SUFFIXES
    return [extensions, source, bytecode]


def _setup(_bootstrap_module):
    """Setup the path-based importers for importlib by importing needed
    built-in modules and injecting them into the global namespace.

    Other components are extracted from the core bootstrap module.

    """
    global sys, _imp, _bootstrap
    _bootstrap = _bootstrap_module
    sys = _bootstrap.sys
    _imp = _bootstrap._imp

    self_module = sys.modules[__name__]

    # Directly load the os module (needed during bootstrap).
    os_details = ('posix', ['/']), ('nt', ['\\', '/'])
    for builtin_os, path_separators in os_details:
        # Assumption made in _path_join()
        assert all(len(sep) == 1 for sep in path_separators)
        path_sep = path_separators[0]
        if builtin_os in sys.modules:
            os_module = sys.modules[builtin_os]
            break
        else:
            try:
                os_module = _bootstrap._builtin_from_name(builtin_os)
                break
            except ImportError:
                continue
    else:
        raise ImportError('importlib requires posix or nt')

    setattr(self_module, '_os', os_module)
    setattr(self_module, 'path_sep', path_sep)
    setattr(self_module, 'path_separators', ''.join(path_separators))
    setattr(self_module, '_pathseps_with_colon', {f':{s}' for s in path_separators})

    # Directly load built-in modules needed during bootstrap.
    builtin_names = ['_io', '_warnings', 'marshal']
    if builtin_os == 'nt':
        builtin_names.append('winreg')
    for builtin_name in builtin_names:
        if builtin_name not in sys.modules:
            builtin_module = _bootstrap._builtin_from_name(builtin_name)
        else:
            builtin_module = sys.modules[builtin_name]
        setattr(self_module, builtin_name, builtin_module)

    # Constants
    setattr(self_module, '_relax_case', _make_relax_case())
    EXTENSION_SUFFIXES.extend(_imp.extension_suffixes())
    if builtin_os == 'nt':
        SOURCE_SUFFIXES.append('.pyw')
        if '_d.pyd' in EXTENSION_SUFFIXES:
            WindowsRegistryFinder.DEBUG_BUILD = True


def _install(_bootstrap_module):
    """Install the path-based import components."""
    _setup(_bootstrap_module)
    supported_loaders = _get_supported_file_loaders()
    sys.path_hooks.extend([FileFinder.path_hook(*supported_loaders)])
    sys.meta_path.append(PathFinder)<|MERGE_RESOLUTION|>--- conflicted
+++ resolved
@@ -346,13 +346,9 @@
 # Whenever MAGIC_NUMBER is changed, the ranges in the magic_values array
 # in PC/launcher.c must also be updated.
 
-<<<<<<< HEAD
-MAGIC_NUMBER = (3425).to_bytes(2, 'little') + b'\r\n'
-=======
 
 # PyPy change: comment out the definition of MAGIC_NUMBER here:
-# MAGIC_NUMBER = (3413).to_bytes(2, 'little') + b'\r\n'
->>>>>>> 746b424e
+# MAGIC_NUMBER = (3425).to_bytes(2, 'little') + b'\r\n'
 #
 # the MAGIC_NUMBER is defined in
 # pypy/interpreter/pycode.py, 'default_magic'.  It is based on a number
