--- conflicted
+++ resolved
@@ -88,21 +88,6 @@
         return 15, path
 
     return None, None
-<<<<<<< HEAD
-
-def _find_vcvarsall(plat_spec):
-    _, best_dir = _find_vc2017()
-    vcruntime = None
-    vcruntime_plat = 'x64' if 'amd64' in plat_spec else 'x86'
-    if best_dir:
-        vcredist = os.path.join(best_dir, "..", "..", "redist", "MSVC", "**",
-            "Microsoft.VC141.CRT", "vcruntime140.dll")
-        try:
-            import glob
-            vcruntime = glob.glob(vcredist, recursive=True)[-1]
-        except (ImportError, OSError, LookupError):
-            vcruntime = None
-=======
 
 PLAT_SPEC_TO_RUNTIME = {
     'x86' : 'x86',
@@ -114,7 +99,6 @@
 def _find_vcvarsall(plat_spec):
     # bpo-38597: Removed vcruntime return value
     _, best_dir = _find_vc2017()
->>>>>>> e535b8c9
 
     if not best_dir:
         best_version, best_dir = _find_vc2015()
