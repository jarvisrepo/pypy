--- conflicted
+++ resolved
@@ -22,414 +22,4 @@
 else:
     from distutils.sysconfig_cpython import *
     from distutils.sysconfig_cpython import _config_vars # needed by setuptools
-    from distutils.sysconfig_cpython import _variable_rx # read_setup_file()
-
-<<<<<<< HEAD
-_USE_CLANG = None
-=======
-
-
-def customize_compiler(compiler):
-    """Do any platform-specific customization of a CCompiler instance.
-
-    Mainly needed on Unix, so we can plug in the information that
-    varies across Unices and is stored in Python's Makefile.
-    """
-    if compiler.compiler_type == "unix":
-        if sys.platform == "darwin":
-            # Perform first-time customization of compiler-related
-            # config vars on OS X now that we know we need a compiler.
-            # This is primarily to support Pythons from binary
-            # installers.  The kind and paths to build tools on
-            # the user system may vary significantly from the system
-            # that Python itself was built on.  Also the user OS
-            # version and build tools may not support the same set
-            # of CPU architectures for universal builds.
-            global _config_vars
-            if not _config_vars.get('CUSTOMIZED_OSX_COMPILER', ''):
-                import _osx_support
-                _osx_support.customize_compiler(_config_vars)
-                _config_vars['CUSTOMIZED_OSX_COMPILER'] = 'True'
-
-        (cc, cxx, opt, cflags, ccshared, ldshared, shlib_suffix, ar, ar_flags) = \
-            get_config_vars('CC', 'CXX', 'OPT', 'CFLAGS',
-                            'CCSHARED', 'LDSHARED', 'SHLIB_SUFFIX', 'AR', 'ARFLAGS')
-
-        newcc = None
-        if 'CC' in os.environ:
-            cc = os.environ['CC']
-        if 'CXX' in os.environ:
-            cxx = os.environ['CXX']
-        if 'LDSHARED' in os.environ:
-            ldshared = os.environ['LDSHARED']
-        if 'CPP' in os.environ:
-            cpp = os.environ['CPP']
-        else:
-            cpp = cc + " -E"           # not always
-        if 'LDFLAGS' in os.environ:
-            ldshared = ldshared + ' ' + os.environ['LDFLAGS']
-        if 'CFLAGS' in os.environ:
-            cflags = opt + ' ' + os.environ['CFLAGS']
-            ldshared = ldshared + ' ' + os.environ['CFLAGS']
-        if 'CPPFLAGS' in os.environ:
-            cpp = cpp + ' ' + os.environ['CPPFLAGS']
-            cflags = cflags + ' ' + os.environ['CPPFLAGS']
-            ldshared = ldshared + ' ' + os.environ['CPPFLAGS']
-        if 'AR' in os.environ:
-            ar = os.environ['AR']
-        if 'ARFLAGS' in os.environ:
-            archiver = ar + ' ' + os.environ['ARFLAGS']
-        else:
-            archiver = ar + ' ' + ar_flags
-
-        cc_cmd = cc + ' ' + cflags
-        compiler.set_executables(
-            preprocessor=cpp,
-            compiler=cc_cmd,
-            compiler_so=cc_cmd + ' ' + ccshared,
-            compiler_cxx=cxx,
-            linker_so=ldshared,
-            linker_exe=cc,
-            archiver=archiver)
-
-        compiler.shared_lib_extension = shlib_suffix
-
-
-def get_config_h_filename():
-    """Return full pathname of installed pyconfig.h file."""
-    if python_build:
-        if os.name == "nt":
-            inc_dir = os.path.join(project_base, "PC")
-        else:
-            inc_dir = project_base
-    else:
-        inc_dir = get_python_inc(plat_specific=1)
-    if get_python_version() < '2.2':
-        config_h = 'config.h'
-    else:
-        # The name of the config.h file changed in 2.2
-        config_h = 'pyconfig.h'
-    return os.path.join(inc_dir, config_h)
-
-
-def get_makefile_filename():
-    """Return full pathname of installed Makefile from the Python build."""
-    if python_build:
-        return os.path.join(os.path.dirname(sys.executable), "Makefile")
-    lib_dir = get_python_lib(plat_specific=0, standard_lib=1)
-    config_file = 'config-{}{}'.format(get_python_version(), build_flags)
-    return os.path.join(lib_dir, config_file, 'Makefile')
-
-
-def parse_config_h(fp, g=None):
-    """Parse a config.h-style file.
-
-    A dictionary containing name/value pairs is returned.  If an
-    optional dictionary is passed in as the second argument, it is
-    used instead of a new dictionary.
-    """
-    if g is None:
-        g = {}
-    define_rx = re.compile("#define ([A-Z][A-Za-z0-9_]+) (.*)\n")
-    undef_rx = re.compile("/[*] #undef ([A-Z][A-Za-z0-9_]+) [*]/\n")
-    #
-    while True:
-        line = fp.readline()
-        if not line:
-            break
-        m = define_rx.match(line)
-        if m:
-            n, v = m.group(1, 2)
-            try: v = int(v)
-            except ValueError: pass
-            g[n] = v
-        else:
-            m = undef_rx.match(line)
-            if m:
-                g[m.group(1)] = 0
-    return g
-
-
-# Regexes needed for parsing Makefile (and similar syntaxes,
-# like old-style Setup files).
-_variable_rx = re.compile("([a-zA-Z][a-zA-Z0-9_]+)\s*=\s*(.*)")
-_findvar1_rx = re.compile(r"\$\(([A-Za-z][A-Za-z0-9_]*)\)")
-_findvar2_rx = re.compile(r"\${([A-Za-z][A-Za-z0-9_]*)}")
-
-def parse_makefile(fn, g=None):
-    """Parse a Makefile-style file.
-
-    A dictionary containing name/value pairs is returned.  If an
-    optional dictionary is passed in as the second argument, it is
-    used instead of a new dictionary.
-    """
-    from distutils.text_file import TextFile
-    fp = TextFile(fn, strip_comments=1, skip_blanks=1, join_lines=1, errors="surrogateescape")
-
-    if g is None:
-        g = {}
-    done = {}
-    notdone = {}
-
-    while True:
-        line = fp.readline()
-        if line is None: # eof
-            break
-        m = _variable_rx.match(line)
-        if m:
-            n, v = m.group(1, 2)
-            v = v.strip()
-            # `$$' is a literal `$' in make
-            tmpv = v.replace('$$', '')
-
-            if "$" in tmpv:
-                notdone[n] = v
-            else:
-                try:
-                    v = int(v)
-                except ValueError:
-                    # insert literal `$'
-                    done[n] = v.replace('$$', '$')
-                else:
-                    done[n] = v
-
-    # Variables with a 'PY_' prefix in the makefile. These need to
-    # be made available without that prefix through sysconfig.
-    # Special care is needed to ensure that variable expansion works, even
-    # if the expansion uses the name without a prefix.
-    renamed_variables = ('CFLAGS', 'LDFLAGS', 'CPPFLAGS')
-
-    # do variable interpolation here
-    while notdone:
-        for name in list(notdone):
-            value = notdone[name]
-            m = _findvar1_rx.search(value) or _findvar2_rx.search(value)
-            if m:
-                n = m.group(1)
-                found = True
-                if n in done:
-                    item = str(done[n])
-                elif n in notdone:
-                    # get it on a subsequent round
-                    found = False
-                elif n in os.environ:
-                    # do it like make: fall back to environment
-                    item = os.environ[n]
-
-                elif n in renamed_variables:
-                    if name.startswith('PY_') and name[3:] in renamed_variables:
-                        item = ""
-
-                    elif 'PY_' + n in notdone:
-                        found = False
-
-                    else:
-                        item = str(done['PY_' + n])
-                else:
-                    done[n] = item = ""
-                if found:
-                    after = value[m.end():]
-                    value = value[:m.start()] + item + after
-                    if "$" in after:
-                        notdone[name] = value
-                    else:
-                        try: value = int(value)
-                        except ValueError:
-                            done[name] = value.strip()
-                        else:
-                            done[name] = value
-                        del notdone[name]
-
-                        if name.startswith('PY_') \
-                            and name[3:] in renamed_variables:
-
-                            name = name[3:]
-                            if name not in done:
-                                done[name] = value
-            else:
-                # bogus variable reference; just drop it since we can't deal
-                del notdone[name]
-
-    fp.close()
-
-    # strip spurious spaces
-    for k, v in done.items():
-        if isinstance(v, str):
-            done[k] = v.strip()
-
-    # save the results in the global dictionary
-    g.update(done)
-    return g
-
-
-def expand_makefile_vars(s, vars):
-    """Expand Makefile-style variables -- "${foo}" or "$(foo)" -- in
-    'string' according to 'vars' (a dictionary mapping variable names to
-    values).  Variables not present in 'vars' are silently expanded to the
-    empty string.  The variable values in 'vars' should not contain further
-    variable expansions; if 'vars' is the output of 'parse_makefile()',
-    you're fine.  Returns a variable-expanded version of 's'.
-    """
-
-    # This algorithm does multiple expansion, so if vars['foo'] contains
-    # "${bar}", it will expand ${foo} to ${bar}, and then expand
-    # ${bar}... and so forth.  This is fine as long as 'vars' comes from
-    # 'parse_makefile()', which takes care of such expansions eagerly,
-    # according to make's variable expansion semantics.
-
-    while True:
-        m = _findvar1_rx.search(s) or _findvar2_rx.search(s)
-        if m:
-            (beg, end) = m.span()
-            s = s[0:beg] + vars.get(m.group(1)) + s[end:]
-        else:
-            break
-    return s
-
-
-_config_vars = None
-
-def _init_posix():
-    """Initialize the module as appropriate for POSIX systems."""
-    g = {}
-    # load the installed Makefile:
-    try:
-        filename = get_makefile_filename()
-        parse_makefile(filename, g)
-    except IOError as msg:
-        my_msg = "invalid Python installation: unable to open %s" % filename
-        if hasattr(msg, "strerror"):
-            my_msg = my_msg + " (%s)" % msg.strerror
-
-        raise DistutilsPlatformError(my_msg)
-
-    # load the installed pyconfig.h:
-    try:
-        filename = get_config_h_filename()
-        with open(filename) as file:
-            parse_config_h(file, g)
-    except IOError as msg:
-        my_msg = "invalid Python installation: unable to open %s" % filename
-        if hasattr(msg, "strerror"):
-            my_msg = my_msg + " (%s)" % msg.strerror
-
-        raise DistutilsPlatformError(my_msg)
-
-    # On AIX, there are wrong paths to the linker scripts in the Makefile
-    # -- these paths are relative to the Python source, but when installed
-    # the scripts are in another directory.
-    if python_build:
-        g['LDSHARED'] = g['BLDSHARED']
-
-    elif get_python_version() < '2.1':
-        # The following two branches are for 1.5.2 compatibility.
-        if sys.platform == 'aix4':          # what about AIX 3.x ?
-            # Linker script is in the config directory, not in Modules as the
-            # Makefile says.
-            python_lib = get_python_lib(standard_lib=1)
-            ld_so_aix = os.path.join(python_lib, 'config', 'ld_so_aix')
-            python_exp = os.path.join(python_lib, 'config', 'python.exp')
-
-            g['LDSHARED'] = "%s %s -bI:%s" % (ld_so_aix, g['CC'], python_exp)
-
-    global _config_vars
-    _config_vars = g
-
-
-def _init_nt():
-    """Initialize the module as appropriate for NT"""
-    g = {}
-    # set basic install directories
-    g['LIBDEST'] = get_python_lib(plat_specific=0, standard_lib=1)
-    g['BINLIBDEST'] = get_python_lib(plat_specific=1, standard_lib=1)
-
-    # XXX hmmm.. a normal install puts include files here
-    g['INCLUDEPY'] = get_python_inc(plat_specific=0)
-
-    g['SO'] = '.pyd'
-    g['EXT_SUFFIX'] = '.pyd'
-    g['EXE'] = ".exe"
-    g['VERSION'] = get_python_version().replace(".", "")
-    g['BINDIR'] = os.path.dirname(os.path.abspath(sys.executable))
-
-    global _config_vars
-    _config_vars = g
-
-
-def _init_os2():
-    """Initialize the module as appropriate for OS/2"""
-    g = {}
-    # set basic install directories
-    g['LIBDEST'] = get_python_lib(plat_specific=0, standard_lib=1)
-    g['BINLIBDEST'] = get_python_lib(plat_specific=1, standard_lib=1)
-
-    # XXX hmmm.. a normal install puts include files here
-    g['INCLUDEPY'] = get_python_inc(plat_specific=0)
-
-    g['SO'] = '.pyd'
-    g['EXT_SUFFIX'] = '.pyd'
-    g['EXE'] = ".exe"
-
-    global _config_vars
-    _config_vars = g
-
-
-def get_config_vars(*args):
-    """With no arguments, return a dictionary of all configuration
-    variables relevant for the current platform.  Generally this includes
-    everything needed to build extensions and install both pure modules and
-    extensions.  On Unix, this means every variable defined in Python's
-    installed Makefile; on Windows and Mac OS it's a much smaller set.
-
-    With arguments, return a list of values that result from looking up
-    each argument in the configuration variable dictionary.
-    """
-    global _config_vars
-    if _config_vars is None:
-        func = globals().get("_init_" + os.name)
-        if func:
-            func()
-        else:
-            _config_vars = {}
-
-        # Normalized versions of prefix and exec_prefix are handy to have;
-        # in fact, these are the standard versions used most places in the
-        # Distutils.
-        _config_vars['prefix'] = PREFIX
-        _config_vars['exec_prefix'] = EXEC_PREFIX
-
-        # Convert srcdir into an absolute path if it appears necessary.
-        # Normally it is relative to the build directory.  However, during
-        # testing, for example, we might be running a non-installed python
-        # from a different directory.
-        if python_build and os.name == "posix":
-            base = os.path.dirname(os.path.abspath(sys.executable))
-            if (not os.path.isabs(_config_vars['srcdir']) and
-                base != os.getcwd()):
-                # srcdir is relative and we are not in the same directory
-                # as the executable. Assume executable is in the build
-                # directory and make srcdir absolute.
-                srcdir = os.path.join(base, _config_vars['srcdir'])
-                _config_vars['srcdir'] = os.path.normpath(srcdir)
-
-        # OS X platforms require special customization to handle
-        # multi-architecture, multi-os-version installers
-        if sys.platform == 'darwin':
-            import _osx_support
-            _osx_support.customize_config_vars(_config_vars)
-
-    if args:
-        vals = []
-        for name in args:
-            vals.append(_config_vars.get(name))
-        return vals
-    else:
-        return _config_vars
-
-def get_config_var(name):
-    """Return the value of a single variable using the dictionary
-    returned by 'get_config_vars()'.  Equivalent to
-    get_config_vars().get(name)
-    """
-    return get_config_vars().get(name)
->>>>>>> c3eaff85
+    from distutils.sysconfig_cpython import _variable_rx # read_setup_file()