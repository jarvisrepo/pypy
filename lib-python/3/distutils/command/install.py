--- conflicted
+++ resolved
@@ -41,28 +41,16 @@
 
 INSTALL_SCHEMES = {
     'unix_prefix': {
-<<<<<<< HEAD
-        'purelib': '$base/lib/$implementation_lower$py_version_short/site-packages',
-        'platlib': '$platbase/$platlibdir/$implementation_lower$py_version_short/site-packages',
-        'headers': '$base/include/$implementation_lower$py_version_short$abiflags/$dist_name',
-=======
         'purelib': '$base/lib/' + IMPLEMENTATION_LOWER + '$py_version_short/site-packages',
-        'platlib': '$platbase/lib/' + IMPLEMENTATION_LOWER + '$py_version_short/site-packages',
+        'platlib': '$platbase/$platlibdir/' + IMPLEMENTATION_LOWER + '$py_version_short/site-packages',
         'headers': '$base/include/' + IMPLEMENTATION_LOWER + '$py_version_short$abiflags/$dist_name',
->>>>>>> e657c2f3
         'scripts': '$base/bin',
         'data'   : '$base',
         },
     'unix_home': {
-<<<<<<< HEAD
-        'purelib': '$base/lib/$implementation_lower',
-        'platlib': '$base/$platlibdir/$implementation_lower',
-        'headers': '$base/include/$implementation_lower/$dist_name',
-=======
         'purelib': '$base/lib/' + IMPLEMENTATION_LOWER,
-        'platlib': '$base/lib/' + IMPLEMENTATION_LOWER,
+        'platlib': '$base/$platlibdir/' + IMPLEMENTATION_LOWER,
         'headers': '$base/include/' + IMPLEMENTATION_LOWER + '/$dist_name',
->>>>>>> e657c2f3
         'scripts': '$base/bin',
         'data'   : '$base',
         },
@@ -327,12 +315,7 @@
                             'sys_exec_prefix': exec_prefix,
                             'exec_prefix': exec_prefix,
                             'abiflags': abiflags,
-<<<<<<< HEAD
                             'platlibdir': sys.platlibdir,
-                            'implementation_lower': _get_implementation().lower(),
-                            'implementation': _get_implementation(),
-=======
->>>>>>> e657c2f3
                            }
 
         if HAS_USER_SITE:
