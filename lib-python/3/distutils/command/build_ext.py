"""distutils.command.build_ext

Implements the Distutils 'build_ext' command, for building extension
modules (currently limited to C extensions, should accommodate C++
extensions ASAP)."""

import sys, os, re, imp
from distutils.core import Command
from distutils.errors import *
from distutils.sysconfig import customize_compiler, get_python_version
from distutils.dep_util import newer_group
from distutils.extension import Extension
from distutils.util import get_platform
from distutils import log

# this keeps compatibility from 2.3 to 2.5
if sys.version < "2.6":
    USER_BASE = None
    HAS_USER_SITE = False
else:
    from site import USER_BASE
    HAS_USER_SITE = True

if os.name == 'nt':
    from distutils.msvccompiler import get_build_version
    MSVC_VERSION = int(get_build_version())

# An extension name is just a dot-separated list of Python NAMEs (ie.
# the same as a fully-qualified module name).
extension_name_re = re.compile \
    (r'^[a-zA-Z_][a-zA-Z_0-9]*(\.[a-zA-Z_][a-zA-Z_0-9]*)*$')


def show_compilers ():
    from distutils.ccompiler import show_compilers
    show_compilers()

def _get_c_extension_suffix():
    for ext, mod, typ in imp.get_suffixes():
        if typ == imp.C_EXTENSION:
            return ext


class build_ext(Command):

    description = "build C/C++ extensions (compile/link to build directory)"

    # XXX thoughts on how to deal with complex command-line options like
    # these, i.e. how to make it so fancy_getopt can suck them off the
    # command line and make it look like setup.py defined the appropriate
    # lists of tuples of what-have-you.
    #   - each command needs a callback to process its command-line options
    #   - Command.__init__() needs access to its share of the whole
    #     command line (must ultimately come from
    #     Distribution.parse_command_line())
    #   - it then calls the current command class' option-parsing
    #     callback to deal with weird options like -D, which have to
    #     parse the option text and churn out some custom data
    #     structure
    #   - that data structure (in this case, a list of 2-tuples)
    #     will then be present in the command object by the time
    #     we get to finalize_options() (i.e. the constructor
    #     takes care of both command-line and client options
    #     in between initialize_options() and finalize_options())

    sep_by = " (separated by '%s')" % os.pathsep
    user_options = [
        ('build-lib=', 'b',
         "directory for compiled extension modules"),
        ('build-temp=', 't',
         "directory for temporary files (build by-products)"),
        ('plat-name=', 'p',
         "platform name to cross-compile for, if supported "
         "(default: %s)" % get_platform()),
        ('inplace', 'i',
         "ignore build-lib and put compiled extensions into the source " +
         "directory alongside your pure Python modules"),
        ('include-dirs=', 'I',
         "list of directories to search for header files" + sep_by),
        ('define=', 'D',
         "C preprocessor macros to define"),
        ('undef=', 'U',
         "C preprocessor macros to undefine"),
        ('libraries=', 'l',
         "external C libraries to link with"),
        ('library-dirs=', 'L',
         "directories to search for external C libraries" + sep_by),
        ('rpath=', 'R',
         "directories to search for shared C libraries at runtime"),
        ('link-objects=', 'O',
         "extra explicit link objects to include in the link"),
        ('debug', 'g',
         "compile/link with debugging information"),
        ('force', 'f',
         "forcibly build everything (ignore file timestamps)"),
        ('compiler=', 'c',
         "specify the compiler type"),
        ('swig-cpp', None,
         "make SWIG create C++ files (default is C)"),
        ('swig-opts=', None,
         "list of SWIG command line options"),
        ('swig=', None,
         "path to the SWIG executable"),
        ]

    boolean_options = ['inplace', 'debug', 'force', 'swig-cpp']

    if HAS_USER_SITE:
        user_options.append(('user', None,
                             "add user include, library and rpath"))
        boolean_options.append('user')

    help_options = [
        ('help-compiler', None,
         "list available compilers", show_compilers),
        ]

    def initialize_options(self):
        self.extensions = None
        self.build_lib = None
        self.plat_name = None
        self.build_temp = None
        self.inplace = 0
        self.package = None

        self.include_dirs = None
        self.define = None
        self.undef = None
        self.libraries = None
        self.library_dirs = None
        self.rpath = None
        self.link_objects = None
        self.debug = None
        self.force = None
        self.compiler = None
        self.swig = None
        self.swig_cpp = None
        self.swig_opts = None
        self.user = None

    def finalize_options(self):
        from distutils import sysconfig

        self.set_undefined_options('build',
                                   ('build_lib', 'build_lib'),
                                   ('build_temp', 'build_temp'),
                                   ('compiler', 'compiler'),
                                   ('debug', 'debug'),
                                   ('force', 'force'),
                                   ('plat_name', 'plat_name'),
                                   )

        if self.package is None:
            self.package = self.distribution.ext_package

        self.extensions = self.distribution.ext_modules

        # Make sure Python's include directories (for Python.h, pyconfig.h,
        # etc.) are in the include search path.
        py_include = sysconfig.get_python_inc()
        plat_py_include = sysconfig.get_python_inc(plat_specific=1)
        if self.include_dirs is None:
            self.include_dirs = self.distribution.include_dirs or []
        if isinstance(self.include_dirs, str):
            self.include_dirs = self.include_dirs.split(os.pathsep)

        # Put the Python "system" include dir at the end, so that
        # any local include dirs take precedence.
        self.include_dirs.append(py_include)
        if plat_py_include != py_include:
            self.include_dirs.append(plat_py_include)

        self.ensure_string_list('libraries')

        # Life is easier if we're not forever checking for None, so
        # simplify these options to empty lists if unset
        if self.libraries is None:
            self.libraries = []
        if self.library_dirs is None:
            self.library_dirs = []
        elif isinstance(self.library_dirs, str):
            self.library_dirs = self.library_dirs.split(os.pathsep)

        if self.rpath is None:
            self.rpath = []
        elif isinstance(self.rpath, str):
            self.rpath = self.rpath.split(os.pathsep)

        # for extensions under windows use different directories
        # for Release and Debug builds.
        # also Python's library directory must be appended to library_dirs
        if os.name == 'nt':
            # the 'libs' directory is for binary installs - we assume that
            # must be the *native* platform.  But we don't really support
            # cross-compiling via a binary install anyway, so we let it go.
            self.library_dirs.append(os.path.join(sys.exec_prefix, 'include'))
            if self.debug:
                self.build_temp = os.path.join(self.build_temp, "Debug")
            else:
                self.build_temp = os.path.join(self.build_temp, "Release")

            # Append the source distribution include and library directories,
            # this allows distutils on windows to work in the source tree
            if 0:
                # pypy has no PC directory
                self.include_dirs.append(os.path.join(sys.exec_prefix, 'PC'))
            if 1:
                # pypy has no PCBuild directory
                pass
            elif MSVC_VERSION == 9:
                # Use the .lib files for the correct architecture
                if self.plat_name == 'win32':
                    suffix = ''
                else:
                    # win-amd64 or win-ia64
                    suffix = self.plat_name[4:]
                new_lib = os.path.join(sys.exec_prefix, 'PCbuild')
                if suffix:
                    new_lib = os.path.join(new_lib, suffix)
                self.library_dirs.append(new_lib)

            elif MSVC_VERSION == 8:
                self.library_dirs.append(os.path.join(sys.exec_prefix,
                                         'PC', 'VS8.0'))
            elif MSVC_VERSION == 7:
                self.library_dirs.append(os.path.join(sys.exec_prefix,
                                         'PC', 'VS7.1'))
            else:
                self.library_dirs.append(os.path.join(sys.exec_prefix,
                                         'PC', 'VC6'))

        # OS/2 (EMX) doesn't support Debug vs Release builds, but has the
        # import libraries in its "Config" subdirectory
        if os.name == 'os2':
            self.library_dirs.append(os.path.join(sys.exec_prefix, 'Config'))

        # for extensions under Cygwin and AtheOS Python's library directory must be
        # appended to library_dirs
        if sys.platform[:6] == 'cygwin' or sys.platform[:6] == 'atheos':
            if sys.executable.startswith(os.path.join(sys.exec_prefix, "bin")):
                # building third party extensions
                self.library_dirs.append(os.path.join(sys.prefix, "lib",
                                                      "python" + get_python_version(),
                                                      "config"))
            else:
                # building python standard extensions
                self.library_dirs.append('.')

        # for extensions under Linux or Solaris with a shared Python library,
        # Python's library directory must be appended to library_dirs
        sysconfig.get_config_var('Py_ENABLE_SHARED')
        if ((sys.platform.startswith('linux') or sys.platform.startswith('gnu')
             or sys.platform.startswith('sunos'))
            and sysconfig.get_config_var('Py_ENABLE_SHARED')):
            if sys.executable.startswith(os.path.join(sys.exec_prefix, "bin")):
                # building third party extensions
                self.library_dirs.append(sysconfig.get_config_var('LIBDIR'))
            else:
                # building python standard extensions
                self.library_dirs.append('.')

        # The argument parsing will result in self.define being a string, but
        # it has to be a list of 2-tuples.  All the preprocessor symbols
        # specified by the 'define' option will be set to '1'.  Multiple
        # symbols can be separated with commas.

        if self.define:
            defines = self.define.split(',')
            self.define = [(symbol, '1') for symbol in defines]

        # The option for macros to undefine is also a string from the
        # option parsing, but has to be a list.  Multiple symbols can also
        # be separated with commas here.
        if self.undef:
            self.undef = self.undef.split(',')

        if self.swig_opts is None:
            self.swig_opts = []
        else:
            self.swig_opts = self.swig_opts.split(' ')

        # Finally add the user include and library directories if requested
        if self.user:
            user_include = os.path.join(USER_BASE, "include")
            user_lib = os.path.join(USER_BASE, "lib")
            if os.path.isdir(user_include):
                self.include_dirs.append(user_include)
            if os.path.isdir(user_lib):
                self.library_dirs.append(user_lib)
                self.rpath.append(user_lib)

    def run(self):
        from distutils.ccompiler import new_compiler

        # 'self.extensions', as supplied by setup.py, is a list of
        # Extension instances.  See the documentation for Extension (in
        # distutils.extension) for details.
        #
        # For backwards compatibility with Distutils 0.8.2 and earlier, we
        # also allow the 'extensions' list to be a list of tuples:
        #    (ext_name, build_info)
        # where build_info is a dictionary containing everything that
        # Extension instances do except the name, with a few things being
        # differently named.  We convert these 2-tuples to Extension
        # instances as needed.

        if not self.extensions:
            return

        # If we were asked to build any C/C++ libraries, make sure that the
        # directory where we put them is in the library search path for
        # linking extensions.
        if self.distribution.has_c_libraries():
            build_clib = self.get_finalized_command('build_clib')
            self.libraries.extend(build_clib.get_library_names() or [])
            self.library_dirs.append(build_clib.build_clib)

        # Setup the CCompiler object that we'll use to do all the
        # compiling and linking
        self.compiler = new_compiler(compiler=self.compiler,
                                     verbose=self.verbose,
                                     dry_run=self.dry_run,
                                     force=self.force)
        customize_compiler(self.compiler)
        # If we are cross-compiling, init the compiler now (if we are not
        # cross-compiling, init would not hurt, but people may rely on
        # late initialization of compiler even if they shouldn't...)
        if os.name == 'nt' and self.plat_name != get_platform():
            self.compiler.initialize(self.plat_name)

        # And make sure that any compile/link-related options (which might
        # come from the command-line or from the setup script) are set in
        # that CCompiler object -- that way, they automatically apply to
        # all compiling and linking done here.
        if self.include_dirs is not None:
            self.compiler.set_include_dirs(self.include_dirs)
        if self.define is not None:
            # 'define' option is a list of (name,value) tuples
            for (name, value) in self.define:
                self.compiler.define_macro(name, value)
        if self.undef is not None:
            for macro in self.undef:
                self.compiler.undefine_macro(macro)
        if self.libraries is not None:
            self.compiler.set_libraries(self.libraries)
        if self.library_dirs is not None:
            self.compiler.set_library_dirs(self.library_dirs)
        if self.rpath is not None:
            self.compiler.set_runtime_library_dirs(self.rpath)
        if self.link_objects is not None:
            self.compiler.set_link_objects(self.link_objects)

        # Now actually compile and link everything.
        self.build_extensions()

    def check_extensions_list(self, extensions):
        """Ensure that the list of extensions (presumably provided as a
        command option 'extensions') is valid, i.e. it is a list of
        Extension objects.  We also support the old-style list of 2-tuples,
        where the tuples are (ext_name, build_info), which are converted to
        Extension instances here.

        Raise DistutilsSetupError if the structure is invalid anywhere;
        just returns otherwise.
        """
        if not isinstance(extensions, list):
            raise DistutilsSetupError(
                  "'ext_modules' option must be a list of Extension instances")

        for i, ext in enumerate(extensions):
            if isinstance(ext, Extension):
                continue                # OK! (assume type-checking done
                                        # by Extension constructor)

            if not isinstance(ext, tuple) or len(ext) != 2:
                raise DistutilsSetupError(
                       "each element of 'ext_modules' option must be an "
                       "Extension instance or 2-tuple")

            ext_name, build_info = ext

            log.warn(("old-style (ext_name, build_info) tuple found in "
                      "ext_modules for extension '%s'"
                      "-- please convert to Extension instance" % ext_name))

            if not (isinstance(ext_name, str) and
                    extension_name_re.match(ext_name)):
                raise DistutilsSetupError(
                       "first element of each tuple in 'ext_modules' "
                       "must be the extension name (a string)")

            if not isinstance(build_info, dict):
                raise DistutilsSetupError(
                       "second element of each tuple in 'ext_modules' "
                       "must be a dictionary (build info)")

            # OK, the (ext_name, build_info) dict is type-safe: convert it
            # to an Extension instance.
            ext = Extension(ext_name, build_info['sources'])

            # Easy stuff: one-to-one mapping from dict elements to
            # instance attributes.
            for key in ('include_dirs', 'library_dirs', 'libraries',
                        'extra_objects', 'extra_compile_args',
                        'extra_link_args'):
                val = build_info.get(key)
                if val is not None:
                    setattr(ext, key, val)

            # Medium-easy stuff: same syntax/semantics, different names.
            ext.runtime_library_dirs = build_info.get('rpath')
            if 'def_file' in build_info:
                log.warn("'def_file' element of build info dict "
                         "no longer supported")

            # Non-trivial stuff: 'macros' split into 'define_macros'
            # and 'undef_macros'.
            macros = build_info.get('macros')
            if macros:
                ext.define_macros = []
                ext.undef_macros = []
                for macro in macros:
                    if not (isinstance(macro, tuple) and len(macro) in (1, 2)):
                        raise DistutilsSetupError(
                              "'macros' element of build info dict "
                              "must be 1- or 2-tuple")
                    if len(macro) == 1:
                        ext.undef_macros.append(macro[0])
                    elif len(macro) == 2:
                        ext.define_macros.append(macro)

            extensions[i] = ext

    def get_source_files(self):
        self.check_extensions_list(self.extensions)
        filenames = []

        # Wouldn't it be neat if we knew the names of header files too...
        for ext in self.extensions:
            filenames.extend(ext.sources)
        return filenames

    def get_outputs(self):
        # Sanity check the 'extensions' list -- can't assume this is being
        # done in the same run as a 'build_extensions()' call (in fact, we
        # can probably assume that it *isn't*!).
        self.check_extensions_list(self.extensions)

        # And build the list of output (built) filenames.  Note that this
        # ignores the 'inplace' flag, and assumes everything goes in the
        # "build" tree.
        outputs = []
        for ext in self.extensions:
            outputs.append(self.get_ext_fullpath(ext.name))
        return outputs

    def build_extensions(self):
        # First, sanity-check the 'extensions' list
        self.check_extensions_list(self.extensions)

        for ext in self.extensions:
            try:
                self.build_extension(ext)
            except (CCompilerError, DistutilsError, CompileError) as e:
                if not ext.optional:
                    raise
                self.warn('building extension "%s" failed: %s' %
                          (ext.name, e))

    def build_extension(self, ext):
        sources = ext.sources
        if sources is None or not isinstance(sources, (list, tuple)):
            raise DistutilsSetupError(
                  "in 'ext_modules' option (extension '%s'), "
                  "'sources' must be present and must be "
                  "a list of source filenames" % ext.name)
        sources = list(sources)

        ext_path = self.get_ext_fullpath(ext.name)
        depends = sources + ext.depends
        if not (self.force or newer_group(depends, ext_path, 'newer')):
            log.debug("skipping '%s' extension (up-to-date)", ext.name)
            return
        else:
            log.info("building '%s' extension", ext.name)

        # First, scan the sources for SWIG definition files (.i), run
        # SWIG on 'em to create .c files, and modify the sources list
        # accordingly.
        sources = self.swig_sources(sources, ext)

        # Next, compile the source code to object files.

        # XXX not honouring 'define_macros' or 'undef_macros' -- the
        # CCompiler API needs to change to accommodate this, and I
        # want to do one thing at a time!

        # Two possible sources for extra compiler arguments:
        #   - 'extra_compile_args' in Extension object
        #   - CFLAGS environment variable (not particularly
        #     elegant, but people seem to expect it and I
        #     guess it's useful)
        # The environment variable should take precedence, and
        # any sensible compiler will give precedence to later
        # command line args.  Hence we combine them in order:
        extra_args = ext.extra_compile_args or []

        macros = ext.define_macros[:]
        for undef in ext.undef_macros:
            macros.append((undef,))

        objects = self.compiler.compile(sources,
                                         output_dir=self.build_temp,
                                         macros=macros,
                                         include_dirs=ext.include_dirs,
                                         debug=self.debug,
                                         extra_postargs=extra_args,
                                         depends=ext.depends)

        # XXX -- this is a Vile HACK!
        #
        # The setup.py script for Python on Unix needs to be able to
        # get this list so it can perform all the clean up needed to
        # avoid keeping object files around when cleaning out a failed
        # build of an extension module.  Since Distutils does not
        # track dependencies, we have to get rid of intermediates to
        # ensure all the intermediates will be properly re-built.
        #
        self._built_objects = objects[:]

        # Now link the object files together into a "shared object" --
        # of course, first we have to figure out all the other things
        # that go into the mix.
        if ext.extra_objects:
            objects.extend(ext.extra_objects)
        extra_args = ext.extra_link_args or []

        # Detect target language, if not provided
        language = ext.language or self.compiler.detect_language(sources)

        self.compiler.link_shared_object(
            objects, ext_path,
            libraries=self.get_libraries(ext),
            library_dirs=ext.library_dirs,
            runtime_library_dirs=ext.runtime_library_dirs,
            extra_postargs=extra_args,
            export_symbols=self.get_export_symbols(ext),
            debug=self.debug,
            build_temp=self.build_temp,
            target_lang=language)

    def swig_sources(self, sources, extension):
        """Walk the list of source files in 'sources', looking for SWIG
        interface (.i) files.  Run SWIG on all that are found, and
        return a modified 'sources' list with SWIG source files replaced
        by the generated C (or C++) files.
        """
        new_sources = []
        swig_sources = []
        swig_targets = {}

        # XXX this drops generated C/C++ files into the source tree, which
        # is fine for developers who want to distribute the generated
        # source -- but there should be an option to put SWIG output in
        # the temp dir.

        if self.swig_cpp:
            log.warn("--swig-cpp is deprecated - use --swig-opts=-c++")

        if self.swig_cpp or ('-c++' in self.swig_opts) or \
           ('-c++' in extension.swig_opts):
            target_ext = '.cpp'
        else:
            target_ext = '.c'

        for source in sources:
            (base, ext) = os.path.splitext(source)
            if ext == ".i":             # SWIG interface file
                new_sources.append(base + '_wrap' + target_ext)
                swig_sources.append(source)
                swig_targets[source] = new_sources[-1]
            else:
                new_sources.append(source)

        if not swig_sources:
            return new_sources

        swig = self.swig or self.find_swig()
        swig_cmd = [swig, "-python"]
        swig_cmd.extend(self.swig_opts)
        if self.swig_cpp:
            swig_cmd.append("-c++")

        # Do not override commandline arguments
        if not self.swig_opts:
            for o in extension.swig_opts:
                swig_cmd.append(o)

        for source in swig_sources:
            target = swig_targets[source]
            log.info("swigging %s to %s", source, target)
            self.spawn(swig_cmd + ["-o", target, source])

        return new_sources

    def find_swig(self):
        """Return the name of the SWIG executable.  On Unix, this is
        just "swig" -- it should be in the PATH.  Tries a bit harder on
        Windows.
        """
        if os.name == "posix":
            return "swig"
        elif os.name == "nt":
            # Look for SWIG in its standard installation directory on
            # Windows (or so I presume!).  If we find it there, great;
            # if not, act like Unix and assume it's in the PATH.
            for vers in ("1.3", "1.2", "1.1"):
                fn = os.path.join("c:\\swig%s" % vers, "swig.exe")
                if os.path.isfile(fn):
                    return fn
            else:
                return "swig.exe"
        elif os.name == "os2":
            # assume swig available in the PATH.
            return "swig.exe"
        else:
            raise DistutilsPlatformError(
                  "I don't know how to find (much less run) SWIG "
                  "on platform '%s'" % os.name)

    # -- Name generators -----------------------------------------------
    # (extension names, filenames, whatever)
    def get_ext_fullpath(self, ext_name):
        """Returns the path of the filename for a given extension.

        The file is located in `build_lib` or directly in the package
        (inplace option).
        """
        fullname = self.get_ext_fullname(ext_name)
        modpath = fullname.split('.')
        filename = self.get_ext_filename(modpath[-1])

        if not self.inplace:
            # no further work needed
            # returning :
            #   build_dir/package/path/filename
            filename = os.path.join(*modpath[:-1]+[filename])
            return os.path.join(self.build_lib, filename)

        # the inplace option requires to find the package directory
        # using the build_py command for that
        package = '.'.join(modpath[0:-1])
        build_py = self.get_finalized_command('build_py')
        package_dir = os.path.abspath(build_py.get_package_dir(package))

        # returning
        #   package_dir/filename
        return os.path.join(package_dir, filename)

    def get_ext_fullname(self, ext_name):
        """Returns the fullname of a given extension name.

        Adds the `package.` prefix"""
        if self.package is None:
            return ext_name
        else:
            return self.package + '.' + ext_name

    def get_ext_filename(self, ext_name):
        r"""Convert the name of an extension (eg. "foo.bar") into the name
        of the file from which it will be loaded (eg. "foo/bar.so", or
        "foo\bar.pyd").
        """
        from distutils.sysconfig import get_config_var
        ext_path = ext_name.split('.')
        # OS/2 has an 8 character module (extension) limit :-(
        if os.name == "os2":
            ext_path[len(ext_path) - 1] = ext_path[len(ext_path) - 1][:8]
        # PyPy tweak: first try to get the C extension suffix from
        # 'imp'.  If it fails we fall back to the 'SO' config var, like
        # the previous version of this code did.  This should work for
        # CPython too.  The point is that on PyPy with cpyext, the
        # config var 'SO' is just ".so" but we want to return
        # ".pypy-VERSION.so" instead.
        so_ext = _get_c_extension_suffix()
        if so_ext is None:
            so_ext = get_config_var('SO')     # fall-back
        # extensions in debug_mode are named 'module_d.pyd' under windows
<<<<<<< HEAD
        if os.name == 'nt' and self.debug:
            so_ext = '_d.pyd'
        return os.path.join(*ext_path) + so_ext
=======
        ext_suffix = get_config_var('EXT_SUFFIX')
        if os.name == 'nt' and self.debug:
            return os.path.join(*ext_path) + '_d' + ext_suffix
        return os.path.join(*ext_path) + ext_suffix
>>>>>>> c3eaff85

    def get_export_symbols(self, ext):
        """Return the list of symbols that a shared extension has to
        export.  This either uses 'ext.export_symbols' or, if it's not
        provided, "PyInit_" + module_name.  Only relevant on Windows, where
        the .pyd file (DLL) must export the module "PyInit_" function.
        """
        initfunc_name = "PyInit_" + ext.name.split('.')[-1]
        if initfunc_name not in ext.export_symbols:
            ext.export_symbols.append(initfunc_name)
        return ext.export_symbols

    def get_libraries(self, ext):
        """Return the list of libraries to link against when building a
        shared extension.  On most platforms, this is just 'ext.libraries';
        on Windows and OS/2, we add the Python library (eg. python20.dll).
        """
        # For PyPy, we must not add any such Python library, on any platform
        if "__pypy__" in sys.builtin_module_names:
            return ext.libraries
        # The python library is always needed on Windows.
        if sys.platform == "win32":
            template = "python%d%d"
            pythonlib = (template %
                   (sys.hexversion >> 24, (sys.hexversion >> 16) & 0xff))
            # don't extend ext.libraries, it may be shared with other
            # extensions, it is a reference to the original list
            return ext.libraries + [pythonlib]
        elif sys.platform == "os2emx":
            # EMX/GCC requires the python library explicitly, and I
            # believe VACPP does as well (though not confirmed) - AIM Apr01
            template = "python%d%d"
            # debug versions of the main DLL aren't supported, at least
            # not at this time - AIM Apr01
            #if self.debug:
            #    template = template + '_d'
            pythonlib = (template %
                   (sys.hexversion >> 24, (sys.hexversion >> 16) & 0xff))
            # don't extend ext.libraries, it may be shared with other
            # extensions, it is a reference to the original list
            return ext.libraries + [pythonlib]
        elif sys.platform[:6] == "cygwin":
            template = "python%d.%d"
            pythonlib = (template %
                   (sys.hexversion >> 24, (sys.hexversion >> 16) & 0xff))
            # don't extend ext.libraries, it may be shared with other
            # extensions, it is a reference to the original list
            return ext.libraries + [pythonlib]
        elif sys.platform[:6] == "atheos":
            from distutils import sysconfig

            template = "python%d.%d"
            pythonlib = (template %
                   (sys.hexversion >> 24, (sys.hexversion >> 16) & 0xff))
            # Get SHLIBS from Makefile
            extra = []
            for lib in sysconfig.get_config_var('SHLIBS').split():
                if lib.startswith('-l'):
                    extra.append(lib[2:])
                else:
                    extra.append(lib)
            # don't extend ext.libraries, it may be shared with other
            # extensions, it is a reference to the original list
            return ext.libraries + [pythonlib, "m"] + extra
        elif sys.platform == 'darwin':
            # Don't use the default code below
            return ext.libraries
        elif sys.platform[:3] == 'aix':
            # Don't use the default code below
            return ext.libraries
        else:
            from distutils import sysconfig
            if sysconfig.get_config_var('Py_ENABLE_SHARED'):
                pythonlib = 'python{}.{}{}'.format(
                    sys.hexversion >> 24, (sys.hexversion >> 16) & 0xff,
                    sys.abiflags)
                return ext.libraries + [pythonlib]
            else:
                return ext.libraries<|MERGE_RESOLUTION|>--- conflicted
+++ resolved
@@ -682,20 +682,13 @@
         # CPython too.  The point is that on PyPy with cpyext, the
         # config var 'SO' is just ".so" but we want to return
         # ".pypy-VERSION.so" instead.
-        so_ext = _get_c_extension_suffix()
-        if so_ext is None:
-            so_ext = get_config_var('SO')     # fall-back
+        ext_suffix = _get_c_extension_suffix()
+        if ext_suffix is None:
+            ext_suffix = get_config_var('EXT_SUFFIX')     # fall-back
         # extensions in debug_mode are named 'module_d.pyd' under windows
-<<<<<<< HEAD
         if os.name == 'nt' and self.debug:
-            so_ext = '_d.pyd'
-        return os.path.join(*ext_path) + so_ext
-=======
-        ext_suffix = get_config_var('EXT_SUFFIX')
-        if os.name == 'nt' and self.debug:
-            return os.path.join(*ext_path) + '_d' + ext_suffix
+            ext_suffix = '_d.pyd'
         return os.path.join(*ext_path) + ext_suffix
->>>>>>> c3eaff85
 
     def get_export_symbols(self, ext):
         """Return the list of symbols that a shared extension has to
