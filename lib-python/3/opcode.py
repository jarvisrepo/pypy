--- conflicted
+++ resolved
@@ -205,20 +205,18 @@
 def_op('BUILD_TUPLE_UNPACK', 152)
 def_op('BUILD_SET_UNPACK', 153)
 
-<<<<<<< HEAD
+jrel_op('SETUP_ASYNC_WITH', 154)
+
+def_op('FORMAT_VALUE', 155)
+def_op('BUILD_CONST_KEY_MAP', 156)
+def_op('BUILD_STRING', 157)
+def_op('BUILD_TUPLE_UNPACK_WITH_CALL', 158)
+
 # pypy modification, experimental bytecode
 def_op('LOOKUP_METHOD', 201)          # Index in name list
 hasname.append(201)
 def_op('CALL_METHOD', 202)            # #args not including 'self'
 def_op('BUILD_LIST_FROM_ARG', 203)
 jrel_op('JUMP_IF_NOT_DEBUG', 204)     # jump over assert statements
-=======
-jrel_op('SETUP_ASYNC_WITH', 154)
-
-def_op('FORMAT_VALUE', 155)
-def_op('BUILD_CONST_KEY_MAP', 156)
-def_op('BUILD_STRING', 157)
-def_op('BUILD_TUPLE_UNPACK_WITH_CALL', 158)
->>>>>>> 0cc4b2bb
 
 del def_op, name_op, jrel_op, jabs_op