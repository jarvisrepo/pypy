"""Wrapper functions for Tcl/Tk.

Tkinter provides classes which allow the display, positioning and
control of widgets. Toplevel widgets are Tk and Toplevel. Other
widgets are Frame, Label, Entry, Text, Canvas, Button, Radiobutton,
Checkbutton, Scale, Listbox, Scrollbar, OptionMenu, Spinbox
LabelFrame and PanedWindow.

Properties of the widgets are specified with keyword arguments.
Keyword arguments have the same name as the corresponding resource
under Tk.

Widgets are positioned with one of the geometry managers Place, Pack
or Grid. These managers can be called with methods place, pack, grid
available in every Widget.

Actions are bound to events by resources (e.g. keyword argument
command) or with the method bind.

Example (Hello, World):
import tkinter
from tkinter.constants import *
tk = tkinter.Tk()
frame = tkinter.Frame(tk, relief=RIDGE, borderwidth=2)
frame.pack(fill=BOTH,expand=1)
label = tkinter.Label(frame, text="Hello, World")
label.pack(fill=X, expand=1)
button = tkinter.Button(frame,text="Exit",command=tk.destroy)
button.pack(side=BOTTOM)
tk.mainloop()
"""

import enum
import sys
<<<<<<< HEAD
import types
=======
try:
    from __pypy__ import add_memory_pressure
except ModuleNotFoundError:
    def add_memory_pressure(*args):
        pass
>>>>>>> 5190f15b

import _tkinter # If this fails your Python may not be configured for Tk
TclError = _tkinter.TclError
from tkinter.constants import *
import re

wantobjects = 1

TkVersion = float(_tkinter.TK_VERSION)
TclVersion = float(_tkinter.TCL_VERSION)

READABLE = _tkinter.READABLE
WRITABLE = _tkinter.WRITABLE
EXCEPTION = _tkinter.EXCEPTION


_magic_re = re.compile(r'([\\{}])')
_space_re = re.compile(r'([\s])', re.ASCII)


def _join(value):
    """Internal function."""
    return ' '.join(map(_stringify, value))


def _stringify(value):
    """Internal function."""
    if isinstance(value, (list, tuple)):
        if len(value) == 1:
            value = _stringify(value[0])
            if _magic_re.search(value):
                value = '{%s}' % value
        else:
            value = '{%s}' % _join(value)
    else:
        value = str(value)
        if not value:
            value = '{}'
        elif _magic_re.search(value):
            # add '\' before special characters and spaces
            value = _magic_re.sub(r'\\\1', value)
            value = value.replace('\n', r'\n')
            value = _space_re.sub(r'\\\1', value)
            if value[0] == '"':
                value = '\\' + value
        elif value[0] == '"' or _space_re.search(value):
            value = '{%s}' % value
    return value


def _flatten(seq):
    """Internal function."""
    res = ()
    for item in seq:
        if isinstance(item, (tuple, list)):
            res = res + _flatten(item)
        elif item is not None:
            res = res + (item,)
    return res


try: _flatten = _tkinter._flatten
except AttributeError: pass


def _cnfmerge(cnfs):
    """Internal function."""
    if isinstance(cnfs, dict):
        return cnfs
    elif isinstance(cnfs, (type(None), str)):
        return cnfs
    else:
        cnf = {}
        for c in _flatten(cnfs):
            try:
                cnf.update(c)
            except (AttributeError, TypeError) as msg:
                print("_cnfmerge: fallback due to:", msg)
                for k, v in c.items():
                    cnf[k] = v
        return cnf


try: _cnfmerge = _tkinter._cnfmerge
except AttributeError: pass


def _splitdict(tk, v, cut_minus=True, conv=None):
    """Return a properly formatted dict built from Tcl list pairs.

    If cut_minus is True, the supposed '-' prefix will be removed from
    keys. If conv is specified, it is used to convert values.

    Tcl list is expected to contain an even number of elements.
    """
    t = tk.splitlist(v)
    if len(t) % 2:
        raise RuntimeError('Tcl list representing a dict is expected '
                           'to contain an even number of elements')
    it = iter(t)
    dict = {}
    for key, value in zip(it, it):
        key = str(key)
        if cut_minus and key[0] == '-':
            key = key[1:]
        if conv:
            value = conv(value)
        dict[key] = value
    return dict


class EventType(str, enum.Enum):
    KeyPress = '2'
    Key = KeyPress
    KeyRelease = '3'
    ButtonPress = '4'
    Button = ButtonPress
    ButtonRelease = '5'
    Motion = '6'
    Enter = '7'
    Leave = '8'
    FocusIn = '9'
    FocusOut = '10'
    Keymap = '11'           # undocumented
    Expose = '12'
    GraphicsExpose = '13'   # undocumented
    NoExpose = '14'         # undocumented
    Visibility = '15'
    Create = '16'
    Destroy = '17'
    Unmap = '18'
    Map = '19'
    MapRequest = '20'
    Reparent = '21'
    Configure = '22'
    ConfigureRequest = '23'
    Gravity = '24'
    ResizeRequest = '25'
    Circulate = '26'
    CirculateRequest = '27'
    Property = '28'
    SelectionClear = '29'   # undocumented
    SelectionRequest = '30' # undocumented
    Selection = '31'        # undocumented
    Colormap = '32'
    ClientMessage = '33'    # undocumented
    Mapping = '34'          # undocumented
    VirtualEvent = '35'     # undocumented
    Activate = '36'
    Deactivate = '37'
    MouseWheel = '38'

    __str__ = str.__str__


class Event:
    """Container for the properties of an event.

    Instances of this type are generated if one of the following events occurs:

    KeyPress, KeyRelease - for keyboard events
    ButtonPress, ButtonRelease, Motion, Enter, Leave, MouseWheel - for mouse events
    Visibility, Unmap, Map, Expose, FocusIn, FocusOut, Circulate,
    Colormap, Gravity, Reparent, Property, Destroy, Activate,
    Deactivate - for window events.

    If a callback function for one of these events is registered
    using bind, bind_all, bind_class, or tag_bind, the callback is
    called with an Event as first argument. It will have the
    following attributes (in braces are the event types for which
    the attribute is valid):

        serial - serial number of event
    num - mouse button pressed (ButtonPress, ButtonRelease)
    focus - whether the window has the focus (Enter, Leave)
    height - height of the exposed window (Configure, Expose)
    width - width of the exposed window (Configure, Expose)
    keycode - keycode of the pressed key (KeyPress, KeyRelease)
    state - state of the event as a number (ButtonPress, ButtonRelease,
                            Enter, KeyPress, KeyRelease,
                            Leave, Motion)
    state - state as a string (Visibility)
    time - when the event occurred
    x - x-position of the mouse
    y - y-position of the mouse
    x_root - x-position of the mouse on the screen
             (ButtonPress, ButtonRelease, KeyPress, KeyRelease, Motion)
    y_root - y-position of the mouse on the screen
             (ButtonPress, ButtonRelease, KeyPress, KeyRelease, Motion)
    char - pressed character (KeyPress, KeyRelease)
    send_event - see X/Windows documentation
    keysym - keysym of the event as a string (KeyPress, KeyRelease)
    keysym_num - keysym of the event as a number (KeyPress, KeyRelease)
    type - type of the event as a number
    widget - widget in which the event occurred
    delta - delta of wheel movement (MouseWheel)
    """

    def __repr__(self):
        attrs = {k: v for k, v in self.__dict__.items() if v != '??'}
        if not self.char:
            del attrs['char']
        elif self.char != '??':
            attrs['char'] = repr(self.char)
        if not getattr(self, 'send_event', True):
            del attrs['send_event']
        if self.state == 0:
            del attrs['state']
        elif isinstance(self.state, int):
            state = self.state
            mods = ('Shift', 'Lock', 'Control',
                    'Mod1', 'Mod2', 'Mod3', 'Mod4', 'Mod5',
                    'Button1', 'Button2', 'Button3', 'Button4', 'Button5')
            s = []
            for i, n in enumerate(mods):
                if state & (1 << i):
                    s.append(n)
            state = state & ~((1<< len(mods)) - 1)
            if state or not s:
                s.append(hex(state))
            attrs['state'] = '|'.join(s)
        if self.delta == 0:
            del attrs['delta']
        # widget usually is known
        # serial and time are not very interesting
        # keysym_num duplicates keysym
        # x_root and y_root mostly duplicate x and y
        keys = ('send_event',
                'state', 'keysym', 'keycode', 'char',
                'num', 'delta', 'focus',
                'x', 'y', 'width', 'height')
        return '<%s event%s>' % (
            getattr(self.type, 'name', self.type),
            ''.join(' %s=%s' % (k, attrs[k]) for k in keys if k in attrs)
        )


_support_default_root = True
_default_root = None


def NoDefaultRoot():
    """Inhibit setting of default root window.

    Call this function to inhibit that the first instance of
    Tk is used for windows without an explicit parent window.
    """
    global _support_default_root, _default_root
    _support_default_root = False
    # Delete, so any use of _default_root will immediately raise an exception.
    # Rebind before deletion, so repeated calls will not fail.
    _default_root = None
    del _default_root


def _get_default_root(what=None):
    if not _support_default_root:
        raise RuntimeError("No master specified and tkinter is "
                           "configured to not support default root")
    if not _default_root:
        if what:
            raise RuntimeError(f"Too early to {what}: no default root window")
        root = Tk()
        assert _default_root is root
    return _default_root


def _tkerror(err):
    """Internal function."""
    pass


def _exit(code=0):
    """Internal function. Calling it will raise the exception SystemExit."""
    try:
        code = int(code)
    except ValueError:
        pass
    raise SystemExit(code)


_varnum = 0


class Variable:
    """Class to define value holders for e.g. buttons.

    Subclasses StringVar, IntVar, DoubleVar, BooleanVar are specializations
    that constrain the type of the value returned from get()."""
    _default = ""
    _tk = None
    _tclCommands = None

    def __init__(self, master=None, value=None, name=None):
        """Construct a variable

        MASTER can be given as master widget.
        VALUE is an optional value (defaults to "")
        NAME is an optional Tcl name (defaults to PY_VARnum).

        If NAME matches an existing variable and VALUE is omitted
        then the existing value is retained.
        """
        # check for type of NAME parameter to override weird error message
        # raised from Modules/_tkinter.c:SetVar like:
        # TypeError: setvar() takes exactly 3 arguments (2 given)
        if name is not None and not isinstance(name, str):
            raise TypeError("name must be a string")
        global _varnum
        if not master:
            master = _get_default_root('create variable')
        self._root = master._root()
        self._tk = master.tk
        if name:
            self._name = name
        else:
            self._name = 'PY_VAR' + repr(_varnum)
            _varnum += 1
        if value is not None:
            self.initialize(value)
        elif not self._tk.getboolean(self._tk.call("info", "exists", self._name)):
            self.initialize(self._default)

    def __del__(self):
        """Unset the variable in Tcl."""
        if self._tk is None:
            return
        if self._tk.getboolean(self._tk.call("info", "exists", self._name)):
            self._tk.globalunsetvar(self._name)
        if self._tclCommands is not None:
            for name in self._tclCommands:
                #print '- Tkinter: deleted command', name
                self._tk.deletecommand(name)
            self._tclCommands = None

    def __str__(self):
        """Return the name of the variable in Tcl."""
        return self._name

    def set(self, value):
        """Set the variable to VALUE."""
        return self._tk.globalsetvar(self._name, value)

    initialize = set

    def get(self):
        """Return value of variable."""
        return self._tk.globalgetvar(self._name)

    def _register(self, callback):
        f = CallWrapper(callback, None, self._root).__call__
        cbname = repr(id(f))
        try:
            callback = callback.__func__
        except AttributeError:
            pass
        try:
            cbname = cbname + callback.__name__
        except AttributeError:
            pass
        self._tk.createcommand(cbname, f)
        if self._tclCommands is None:
            self._tclCommands = []
        self._tclCommands.append(cbname)
        return cbname

    def trace_add(self, mode, callback):
        """Define a trace callback for the variable.

        Mode is one of "read", "write", "unset", or a list or tuple of
        such strings.
        Callback must be a function which is called when the variable is
        read, written or unset.

        Return the name of the callback.
        """
        cbname = self._register(callback)
        self._tk.call('trace', 'add', 'variable',
                      self._name, mode, (cbname,))
        return cbname

    def trace_remove(self, mode, cbname):
        """Delete the trace callback for a variable.

        Mode is one of "read", "write", "unset" or a list or tuple of
        such strings.  Must be same as were specified in trace_add().
        cbname is the name of the callback returned from trace_add().
        """
        self._tk.call('trace', 'remove', 'variable',
                      self._name, mode, cbname)
        for m, ca in self.trace_info():
            if self._tk.splitlist(ca)[0] == cbname:
                break
        else:
            self._tk.deletecommand(cbname)
            try:
                self._tclCommands.remove(cbname)
            except ValueError:
                pass

    def trace_info(self):
        """Return all trace callback information."""
        splitlist = self._tk.splitlist
        return [(splitlist(k), v) for k, v in map(splitlist,
            splitlist(self._tk.call('trace', 'info', 'variable', self._name)))]

    def trace_variable(self, mode, callback):
        """Define a trace callback for the variable.

        MODE is one of "r", "w", "u" for read, write, undefine.
        CALLBACK must be a function which is called when
        the variable is read, written or undefined.

        Return the name of the callback.

        This deprecated method wraps a deprecated Tcl method that will
        likely be removed in the future.  Use trace_add() instead.
        """
        # TODO: Add deprecation warning
        cbname = self._register(callback)
        self._tk.call("trace", "variable", self._name, mode, cbname)
        return cbname

    trace = trace_variable

    def trace_vdelete(self, mode, cbname):
        """Delete the trace callback for a variable.

        MODE is one of "r", "w", "u" for read, write, undefine.
        CBNAME is the name of the callback returned from trace_variable or trace.

        This deprecated method wraps a deprecated Tcl method that will
        likely be removed in the future.  Use trace_remove() instead.
        """
        # TODO: Add deprecation warning
        self._tk.call("trace", "vdelete", self._name, mode, cbname)
        cbname = self._tk.splitlist(cbname)[0]
        for m, ca in self.trace_info():
            if self._tk.splitlist(ca)[0] == cbname:
                break
        else:
            self._tk.deletecommand(cbname)
            try:
                self._tclCommands.remove(cbname)
            except ValueError:
                pass

    def trace_vinfo(self):
        """Return all trace callback information.

        This deprecated method wraps a deprecated Tcl method that will
        likely be removed in the future.  Use trace_info() instead.
        """
        # TODO: Add deprecation warning
        return [self._tk.splitlist(x) for x in self._tk.splitlist(
            self._tk.call("trace", "vinfo", self._name))]

    def __eq__(self, other):
        if not isinstance(other, Variable):
            return NotImplemented
        return (self._name == other._name
                and self.__class__.__name__ == other.__class__.__name__
                and self._tk == other._tk)


class StringVar(Variable):
    """Value holder for strings variables."""
    _default = ""

    def __init__(self, master=None, value=None, name=None):
        """Construct a string variable.

        MASTER can be given as master widget.
        VALUE is an optional value (defaults to "")
        NAME is an optional Tcl name (defaults to PY_VARnum).

        If NAME matches an existing variable and VALUE is omitted
        then the existing value is retained.
        """
        Variable.__init__(self, master, value, name)

    def get(self):
        """Return value of variable as string."""
        value = self._tk.globalgetvar(self._name)
        if isinstance(value, str):
            return value
        return str(value)


class IntVar(Variable):
    """Value holder for integer variables."""
    _default = 0

    def __init__(self, master=None, value=None, name=None):
        """Construct an integer variable.

        MASTER can be given as master widget.
        VALUE is an optional value (defaults to 0)
        NAME is an optional Tcl name (defaults to PY_VARnum).

        If NAME matches an existing variable and VALUE is omitted
        then the existing value is retained.
        """
        Variable.__init__(self, master, value, name)

    def get(self):
        """Return the value of the variable as an integer."""
        value = self._tk.globalgetvar(self._name)
        try:
            return self._tk.getint(value)
        except (TypeError, TclError):
            return int(self._tk.getdouble(value))


class DoubleVar(Variable):
    """Value holder for float variables."""
    _default = 0.0

    def __init__(self, master=None, value=None, name=None):
        """Construct a float variable.

        MASTER can be given as master widget.
        VALUE is an optional value (defaults to 0.0)
        NAME is an optional Tcl name (defaults to PY_VARnum).

        If NAME matches an existing variable and VALUE is omitted
        then the existing value is retained.
        """
        Variable.__init__(self, master, value, name)

    def get(self):
        """Return the value of the variable as a float."""
        return self._tk.getdouble(self._tk.globalgetvar(self._name))


class BooleanVar(Variable):
    """Value holder for boolean variables."""
    _default = False

    def __init__(self, master=None, value=None, name=None):
        """Construct a boolean variable.

        MASTER can be given as master widget.
        VALUE is an optional value (defaults to False)
        NAME is an optional Tcl name (defaults to PY_VARnum).

        If NAME matches an existing variable and VALUE is omitted
        then the existing value is retained.
        """
        Variable.__init__(self, master, value, name)

    def set(self, value):
        """Set the variable to VALUE."""
        return self._tk.globalsetvar(self._name, self._tk.getboolean(value))

    initialize = set

    def get(self):
        """Return the value of the variable as a bool."""
        try:
            return self._tk.getboolean(self._tk.globalgetvar(self._name))
        except TclError:
            raise ValueError("invalid literal for getboolean()")


def mainloop(n=0):
    """Run the main loop of Tcl."""
    _get_default_root('run the main loop').tk.mainloop(n)


getint = int

getdouble = float


def getboolean(s):
    """Convert Tcl object to True or False."""
    try:
        return _get_default_root('use getboolean()').tk.getboolean(s)
    except TclError:
        raise ValueError("invalid literal for getboolean()")


# Methods defined on both toplevel and interior widgets

class Misc:
    """Internal class.

    Base class which defines methods common for interior widgets."""

    # used for generating child widget names
    _last_child_ids = None

    # XXX font command?
    _tclCommands = None

    def destroy(self):
        """Internal function.

        Delete all Tcl commands created for
        this widget in the Tcl interpreter."""
        if self._tclCommands is not None:
            for name in self._tclCommands:
                #print '- Tkinter: deleted command', name
                self.tk.deletecommand(name)
            self._tclCommands = None

    def deletecommand(self, name):
        """Internal function.

        Delete the Tcl command provided in NAME."""
        #print '- Tkinter: deleted command', name
        self.tk.deletecommand(name)
        try:
            self._tclCommands.remove(name)
        except ValueError:
            pass

    def tk_strictMotif(self, boolean=None):
        """Set Tcl internal variable, whether the look and feel
        should adhere to Motif.

        A parameter of 1 means adhere to Motif (e.g. no color
        change if mouse passes over slider).
        Returns the set value."""
        return self.tk.getboolean(self.tk.call(
            'set', 'tk_strictMotif', boolean))

    def tk_bisque(self):
        """Change the color scheme to light brown as used in Tk 3.6 and before."""
        self.tk.call('tk_bisque')

    def tk_setPalette(self, *args, **kw):
        """Set a new color scheme for all widget elements.

        A single color as argument will cause that all colors of Tk
        widget elements are derived from this.
        Alternatively several keyword parameters and its associated
        colors can be given. The following keywords are valid:
        activeBackground, foreground, selectColor,
        activeForeground, highlightBackground, selectBackground,
        background, highlightColor, selectForeground,
        disabledForeground, insertBackground, troughColor."""
        self.tk.call(('tk_setPalette',)
              + _flatten(args) + _flatten(list(kw.items())))

    def wait_variable(self, name='PY_VAR'):
        """Wait until the variable is modified.

        A parameter of type IntVar, StringVar, DoubleVar or
        BooleanVar must be given."""
        self.tk.call('tkwait', 'variable', name)
    waitvar = wait_variable # XXX b/w compat

    def wait_window(self, window=None):
        """Wait until a WIDGET is destroyed.

        If no parameter is given self is used."""
        if window is None:
            window = self
        self.tk.call('tkwait', 'window', window._w)

    def wait_visibility(self, window=None):
        """Wait until the visibility of a WIDGET changes
        (e.g. it appears).

        If no parameter is given self is used."""
        if window is None:
            window = self
        self.tk.call('tkwait', 'visibility', window._w)

    def setvar(self, name='PY_VAR', value='1'):
        """Set Tcl variable NAME to VALUE."""
        self.tk.setvar(name, value)

    def getvar(self, name='PY_VAR'):
        """Return value of Tcl variable NAME."""
        return self.tk.getvar(name)

    def getint(self, s):
        try:
            return self.tk.getint(s)
        except TclError as exc:
            raise ValueError(str(exc))

    def getdouble(self, s):
        try:
            return self.tk.getdouble(s)
        except TclError as exc:
            raise ValueError(str(exc))

    def getboolean(self, s):
        """Return a boolean value for Tcl boolean values true and false given as parameter."""
        try:
            return self.tk.getboolean(s)
        except TclError:
            raise ValueError("invalid literal for getboolean()")

    def focus_set(self):
        """Direct input focus to this widget.

        If the application currently does not have the focus
        this widget will get the focus if the application gets
        the focus through the window manager."""
        self.tk.call('focus', self._w)
    focus = focus_set # XXX b/w compat?

    def focus_force(self):
        """Direct input focus to this widget even if the
        application does not have the focus. Use with
        caution!"""
        self.tk.call('focus', '-force', self._w)

    def focus_get(self):
        """Return the widget which has currently the focus in the
        application.

        Use focus_displayof to allow working with several
        displays. Return None if application does not have
        the focus."""
        name = self.tk.call('focus')
        if name == 'none' or not name: return None
        return self._nametowidget(name)

    def focus_displayof(self):
        """Return the widget which has currently the focus on the
        display where this widget is located.

        Return None if the application does not have the focus."""
        name = self.tk.call('focus', '-displayof', self._w)
        if name == 'none' or not name: return None
        return self._nametowidget(name)

    def focus_lastfor(self):
        """Return the widget which would have the focus if top level
        for this widget gets the focus from the window manager."""
        name = self.tk.call('focus', '-lastfor', self._w)
        if name == 'none' or not name: return None
        return self._nametowidget(name)

    def tk_focusFollowsMouse(self):
        """The widget under mouse will get automatically focus. Can not
        be disabled easily."""
        self.tk.call('tk_focusFollowsMouse')

    def tk_focusNext(self):
        """Return the next widget in the focus order which follows
        widget which has currently the focus.

        The focus order first goes to the next child, then to
        the children of the child recursively and then to the
        next sibling which is higher in the stacking order.  A
        widget is omitted if it has the takefocus resource set
        to 0."""
        name = self.tk.call('tk_focusNext', self._w)
        if not name: return None
        return self._nametowidget(name)

    def tk_focusPrev(self):
        """Return previous widget in the focus order. See tk_focusNext for details."""
        name = self.tk.call('tk_focusPrev', self._w)
        if not name: return None
        return self._nametowidget(name)

    def after(self, ms, func=None, *args):
        """Call function once after given time.

        MS specifies the time in milliseconds. FUNC gives the
        function which shall be called. Additional parameters
        are given as parameters to the function call.  Return
        identifier to cancel scheduling with after_cancel."""
        if not func:
            # I'd rather use time.sleep(ms*0.001)
            self.tk.call('after', ms)
            return None
        else:
            def callit():
                try:
                    func(*args)
                finally:
                    try:
                        self.deletecommand(name)
                    except TclError:
                        pass
            callit.__name__ = func.__name__
            name = self._register(callit)
            return self.tk.call('after', ms, name)

    def after_idle(self, func, *args):
        """Call FUNC once if the Tcl main loop has no event to
        process.

        Return an identifier to cancel the scheduling with
        after_cancel."""
        return self.after('idle', func, *args)

    def after_cancel(self, id):
        """Cancel scheduling of function identified with ID.

        Identifier returned by after or after_idle must be
        given as first parameter.
        """
        if not id:
            raise ValueError('id must be a valid identifier returned from '
                             'after or after_idle')
        try:
            data = self.tk.call('after', 'info', id)
            script = self.tk.splitlist(data)[0]
            self.deletecommand(script)
        except TclError:
            pass
        self.tk.call('after', 'cancel', id)

    def bell(self, displayof=0):
        """Ring a display's bell."""
        self.tk.call(('bell',) + self._displayof(displayof))

    # Clipboard handling:
    def clipboard_get(self, **kw):
        """Retrieve data from the clipboard on window's display.

        The window keyword defaults to the root window of the Tkinter
        application.

        The type keyword specifies the form in which the data is
        to be returned and should be an atom name such as STRING
        or FILE_NAME.  Type defaults to STRING, except on X11, where the default
        is to try UTF8_STRING and fall back to STRING.

        This command is equivalent to:

        selection_get(CLIPBOARD)
        """
        if 'type' not in kw and self._windowingsystem == 'x11':
            try:
                kw['type'] = 'UTF8_STRING'
                return self.tk.call(('clipboard', 'get') + self._options(kw))
            except TclError:
                del kw['type']
        return self.tk.call(('clipboard', 'get') + self._options(kw))

    def clipboard_clear(self, **kw):
        """Clear the data in the Tk clipboard.

        A widget specified for the optional displayof keyword
        argument specifies the target display."""
        if 'displayof' not in kw: kw['displayof'] = self._w
        self.tk.call(('clipboard', 'clear') + self._options(kw))

    def clipboard_append(self, string, **kw):
        """Append STRING to the Tk clipboard.

        A widget specified at the optional displayof keyword
        argument specifies the target display. The clipboard
        can be retrieved with selection_get."""
        if 'displayof' not in kw: kw['displayof'] = self._w
        self.tk.call(('clipboard', 'append') + self._options(kw)
              + ('--', string))
    # XXX grab current w/o window argument

    def grab_current(self):
        """Return widget which has currently the grab in this application
        or None."""
        name = self.tk.call('grab', 'current', self._w)
        if not name: return None
        return self._nametowidget(name)

    def grab_release(self):
        """Release grab for this widget if currently set."""
        self.tk.call('grab', 'release', self._w)

    def grab_set(self):
        """Set grab for this widget.

        A grab directs all events to this and descendant
        widgets in the application."""
        self.tk.call('grab', 'set', self._w)

    def grab_set_global(self):
        """Set global grab for this widget.

        A global grab directs all events to this and
        descendant widgets on the display. Use with caution -
        other applications do not get events anymore."""
        self.tk.call('grab', 'set', '-global', self._w)

    def grab_status(self):
        """Return None, "local" or "global" if this widget has
        no, a local or a global grab."""
        status = self.tk.call('grab', 'status', self._w)
        if status == 'none': status = None
        return status

    def option_add(self, pattern, value, priority = None):
        """Set a VALUE (second parameter) for an option
        PATTERN (first parameter).

        An optional third parameter gives the numeric priority
        (defaults to 80)."""
        self.tk.call('option', 'add', pattern, value, priority)

    def option_clear(self):
        """Clear the option database.

        It will be reloaded if option_add is called."""
        self.tk.call('option', 'clear')

    def option_get(self, name, className):
        """Return the value for an option NAME for this widget
        with CLASSNAME.

        Values with higher priority override lower values."""
        return self.tk.call('option', 'get', self._w, name, className)

    def option_readfile(self, fileName, priority = None):
        """Read file FILENAME into the option database.

        An optional second parameter gives the numeric
        priority."""
        self.tk.call('option', 'readfile', fileName, priority)

    def selection_clear(self, **kw):
        """Clear the current X selection."""
        if 'displayof' not in kw: kw['displayof'] = self._w
        self.tk.call(('selection', 'clear') + self._options(kw))

    def selection_get(self, **kw):
        """Return the contents of the current X selection.

        A keyword parameter selection specifies the name of
        the selection and defaults to PRIMARY.  A keyword
        parameter displayof specifies a widget on the display
        to use. A keyword parameter type specifies the form of data to be
        fetched, defaulting to STRING except on X11, where UTF8_STRING is tried
        before STRING."""
        if 'displayof' not in kw: kw['displayof'] = self._w
        if 'type' not in kw and self._windowingsystem == 'x11':
            try:
                kw['type'] = 'UTF8_STRING'
                return self.tk.call(('selection', 'get') + self._options(kw))
            except TclError:
                del kw['type']
        return self.tk.call(('selection', 'get') + self._options(kw))

    def selection_handle(self, command, **kw):
        """Specify a function COMMAND to call if the X
        selection owned by this widget is queried by another
        application.

        This function must return the contents of the
        selection. The function will be called with the
        arguments OFFSET and LENGTH which allows the chunking
        of very long selections. The following keyword
        parameters can be provided:
        selection - name of the selection (default PRIMARY),
        type - type of the selection (e.g. STRING, FILE_NAME)."""
        name = self._register(command)
        self.tk.call(('selection', 'handle') + self._options(kw)
              + (self._w, name))

    def selection_own(self, **kw):
        """Become owner of X selection.

        A keyword parameter selection specifies the name of
        the selection (default PRIMARY)."""
        self.tk.call(('selection', 'own') +
                 self._options(kw) + (self._w,))

    def selection_own_get(self, **kw):
        """Return owner of X selection.

        The following keyword parameter can
        be provided:
        selection - name of the selection (default PRIMARY),
        type - type of the selection (e.g. STRING, FILE_NAME)."""
        if 'displayof' not in kw: kw['displayof'] = self._w
        name = self.tk.call(('selection', 'own') + self._options(kw))
        if not name: return None
        return self._nametowidget(name)

    def send(self, interp, cmd, *args):
        """Send Tcl command CMD to different interpreter INTERP to be executed."""
        return self.tk.call(('send', interp, cmd) + args)

    def lower(self, belowThis=None):
        """Lower this widget in the stacking order."""
        self.tk.call('lower', self._w, belowThis)

    def tkraise(self, aboveThis=None):
        """Raise this widget in the stacking order."""
        self.tk.call('raise', self._w, aboveThis)

    lift = tkraise

    def winfo_atom(self, name, displayof=0):
        """Return integer which represents atom NAME."""
        args = ('winfo', 'atom') + self._displayof(displayof) + (name,)
        return self.tk.getint(self.tk.call(args))

    def winfo_atomname(self, id, displayof=0):
        """Return name of atom with identifier ID."""
        args = ('winfo', 'atomname') \
               + self._displayof(displayof) + (id,)
        return self.tk.call(args)

    def winfo_cells(self):
        """Return number of cells in the colormap for this widget."""
        return self.tk.getint(
            self.tk.call('winfo', 'cells', self._w))

    def winfo_children(self):
        """Return a list of all widgets which are children of this widget."""
        result = []
        for child in self.tk.splitlist(
            self.tk.call('winfo', 'children', self._w)):
            try:
                # Tcl sometimes returns extra windows, e.g. for
                # menus; those need to be skipped
                result.append(self._nametowidget(child))
            except KeyError:
                pass
        return result

    def winfo_class(self):
        """Return window class name of this widget."""
        return self.tk.call('winfo', 'class', self._w)

    def winfo_colormapfull(self):
        """Return True if at the last color request the colormap was full."""
        return self.tk.getboolean(
            self.tk.call('winfo', 'colormapfull', self._w))

    def winfo_containing(self, rootX, rootY, displayof=0):
        """Return the widget which is at the root coordinates ROOTX, ROOTY."""
        args = ('winfo', 'containing') \
               + self._displayof(displayof) + (rootX, rootY)
        name = self.tk.call(args)
        if not name: return None
        return self._nametowidget(name)

    def winfo_depth(self):
        """Return the number of bits per pixel."""
        return self.tk.getint(self.tk.call('winfo', 'depth', self._w))

    def winfo_exists(self):
        """Return true if this widget exists."""
        return self.tk.getint(
            self.tk.call('winfo', 'exists', self._w))

    def winfo_fpixels(self, number):
        """Return the number of pixels for the given distance NUMBER
        (e.g. "3c") as float."""
        return self.tk.getdouble(self.tk.call(
            'winfo', 'fpixels', self._w, number))

    def winfo_geometry(self):
        """Return geometry string for this widget in the form "widthxheight+X+Y"."""
        return self.tk.call('winfo', 'geometry', self._w)

    def winfo_height(self):
        """Return height of this widget."""
        return self.tk.getint(
            self.tk.call('winfo', 'height', self._w))

    def winfo_id(self):
        """Return identifier ID for this widget."""
        return int(self.tk.call('winfo', 'id', self._w), 0)

    def winfo_interps(self, displayof=0):
        """Return the name of all Tcl interpreters for this display."""
        args = ('winfo', 'interps') + self._displayof(displayof)
        return self.tk.splitlist(self.tk.call(args))

    def winfo_ismapped(self):
        """Return true if this widget is mapped."""
        return self.tk.getint(
            self.tk.call('winfo', 'ismapped', self._w))

    def winfo_manager(self):
        """Return the window manager name for this widget."""
        return self.tk.call('winfo', 'manager', self._w)

    def winfo_name(self):
        """Return the name of this widget."""
        return self.tk.call('winfo', 'name', self._w)

    def winfo_parent(self):
        """Return the name of the parent of this widget."""
        return self.tk.call('winfo', 'parent', self._w)

    def winfo_pathname(self, id, displayof=0):
        """Return the pathname of the widget given by ID."""
        args = ('winfo', 'pathname') \
               + self._displayof(displayof) + (id,)
        return self.tk.call(args)

    def winfo_pixels(self, number):
        """Rounded integer value of winfo_fpixels."""
        return self.tk.getint(
            self.tk.call('winfo', 'pixels', self._w, number))

    def winfo_pointerx(self):
        """Return the x coordinate of the pointer on the root window."""
        return self.tk.getint(
            self.tk.call('winfo', 'pointerx', self._w))

    def winfo_pointerxy(self):
        """Return a tuple of x and y coordinates of the pointer on the root window."""
        return self._getints(
            self.tk.call('winfo', 'pointerxy', self._w))

    def winfo_pointery(self):
        """Return the y coordinate of the pointer on the root window."""
        return self.tk.getint(
            self.tk.call('winfo', 'pointery', self._w))

    def winfo_reqheight(self):
        """Return requested height of this widget."""
        return self.tk.getint(
            self.tk.call('winfo', 'reqheight', self._w))

    def winfo_reqwidth(self):
        """Return requested width of this widget."""
        return self.tk.getint(
            self.tk.call('winfo', 'reqwidth', self._w))

    def winfo_rgb(self, color):
        """Return a tuple of integer RGB values in range(65536) for color in this widget."""
        return self._getints(
            self.tk.call('winfo', 'rgb', self._w, color))

    def winfo_rootx(self):
        """Return x coordinate of upper left corner of this widget on the
        root window."""
        return self.tk.getint(
            self.tk.call('winfo', 'rootx', self._w))

    def winfo_rooty(self):
        """Return y coordinate of upper left corner of this widget on the
        root window."""
        return self.tk.getint(
            self.tk.call('winfo', 'rooty', self._w))

    def winfo_screen(self):
        """Return the screen name of this widget."""
        return self.tk.call('winfo', 'screen', self._w)

    def winfo_screencells(self):
        """Return the number of the cells in the colormap of the screen
        of this widget."""
        return self.tk.getint(
            self.tk.call('winfo', 'screencells', self._w))

    def winfo_screendepth(self):
        """Return the number of bits per pixel of the root window of the
        screen of this widget."""
        return self.tk.getint(
            self.tk.call('winfo', 'screendepth', self._w))

    def winfo_screenheight(self):
        """Return the number of pixels of the height of the screen of this widget
        in pixel."""
        return self.tk.getint(
            self.tk.call('winfo', 'screenheight', self._w))

    def winfo_screenmmheight(self):
        """Return the number of pixels of the height of the screen of
        this widget in mm."""
        return self.tk.getint(
            self.tk.call('winfo', 'screenmmheight', self._w))

    def winfo_screenmmwidth(self):
        """Return the number of pixels of the width of the screen of
        this widget in mm."""
        return self.tk.getint(
            self.tk.call('winfo', 'screenmmwidth', self._w))

    def winfo_screenvisual(self):
        """Return one of the strings directcolor, grayscale, pseudocolor,
        staticcolor, staticgray, or truecolor for the default
        colormodel of this screen."""
        return self.tk.call('winfo', 'screenvisual', self._w)

    def winfo_screenwidth(self):
        """Return the number of pixels of the width of the screen of
        this widget in pixel."""
        return self.tk.getint(
            self.tk.call('winfo', 'screenwidth', self._w))

    def winfo_server(self):
        """Return information of the X-Server of the screen of this widget in
        the form "XmajorRminor vendor vendorVersion"."""
        return self.tk.call('winfo', 'server', self._w)

    def winfo_toplevel(self):
        """Return the toplevel widget of this widget."""
        return self._nametowidget(self.tk.call(
            'winfo', 'toplevel', self._w))

    def winfo_viewable(self):
        """Return true if the widget and all its higher ancestors are mapped."""
        return self.tk.getint(
            self.tk.call('winfo', 'viewable', self._w))

    def winfo_visual(self):
        """Return one of the strings directcolor, grayscale, pseudocolor,
        staticcolor, staticgray, or truecolor for the
        colormodel of this widget."""
        return self.tk.call('winfo', 'visual', self._w)

    def winfo_visualid(self):
        """Return the X identifier for the visual for this widget."""
        return self.tk.call('winfo', 'visualid', self._w)

    def winfo_visualsavailable(self, includeids=False):
        """Return a list of all visuals available for the screen
        of this widget.

        Each item in the list consists of a visual name (see winfo_visual), a
        depth and if includeids is true is given also the X identifier."""
        data = self.tk.call('winfo', 'visualsavailable', self._w,
                            'includeids' if includeids else None)
        data = [self.tk.splitlist(x) for x in self.tk.splitlist(data)]
        return [self.__winfo_parseitem(x) for x in data]

    def __winfo_parseitem(self, t):
        """Internal function."""
        return t[:1] + tuple(map(self.__winfo_getint, t[1:]))

    def __winfo_getint(self, x):
        """Internal function."""
        return int(x, 0)

    def winfo_vrootheight(self):
        """Return the height of the virtual root window associated with this
        widget in pixels. If there is no virtual root window return the
        height of the screen."""
        return self.tk.getint(
            self.tk.call('winfo', 'vrootheight', self._w))

    def winfo_vrootwidth(self):
        """Return the width of the virtual root window associated with this
        widget in pixel. If there is no virtual root window return the
        width of the screen."""
        return self.tk.getint(
            self.tk.call('winfo', 'vrootwidth', self._w))

    def winfo_vrootx(self):
        """Return the x offset of the virtual root relative to the root
        window of the screen of this widget."""
        return self.tk.getint(
            self.tk.call('winfo', 'vrootx', self._w))

    def winfo_vrooty(self):
        """Return the y offset of the virtual root relative to the root
        window of the screen of this widget."""
        return self.tk.getint(
            self.tk.call('winfo', 'vrooty', self._w))

    def winfo_width(self):
        """Return the width of this widget."""
        return self.tk.getint(
            self.tk.call('winfo', 'width', self._w))

    def winfo_x(self):
        """Return the x coordinate of the upper left corner of this widget
        in the parent."""
        return self.tk.getint(
            self.tk.call('winfo', 'x', self._w))

    def winfo_y(self):
        """Return the y coordinate of the upper left corner of this widget
        in the parent."""
        return self.tk.getint(
            self.tk.call('winfo', 'y', self._w))

    def update(self):
        """Enter event loop until all pending events have been processed by Tcl."""
        self.tk.call('update')

    def update_idletasks(self):
        """Enter event loop until all idle callbacks have been called. This
        will update the display of windows but not process events caused by
        the user."""
        self.tk.call('update', 'idletasks')

    def bindtags(self, tagList=None):
        """Set or get the list of bindtags for this widget.

        With no argument return the list of all bindtags associated with
        this widget. With a list of strings as argument the bindtags are
        set to this list. The bindtags determine in which order events are
        processed (see bind)."""
        if tagList is None:
            return self.tk.splitlist(
                self.tk.call('bindtags', self._w))
        else:
            self.tk.call('bindtags', self._w, tagList)

    def _bind(self, what, sequence, func, add, needcleanup=1):
        """Internal function."""
        if isinstance(func, str):
            self.tk.call(what + (sequence, func))
        elif func:
            funcid = self._register(func, self._substitute,
                        needcleanup)
            cmd = ('%sif {"[%s %s]" == "break"} break\n'
                   %
                   (add and '+' or '',
                funcid, self._subst_format_str))
            self.tk.call(what + (sequence, cmd))
            return funcid
        elif sequence:
            return self.tk.call(what + (sequence,))
        else:
            return self.tk.splitlist(self.tk.call(what))

    def bind(self, sequence=None, func=None, add=None):
        """Bind to this widget at event SEQUENCE a call to function FUNC.

        SEQUENCE is a string of concatenated event
        patterns. An event pattern is of the form
        <MODIFIER-MODIFIER-TYPE-DETAIL> where MODIFIER is one
        of Control, Mod2, M2, Shift, Mod3, M3, Lock, Mod4, M4,
        Button1, B1, Mod5, M5 Button2, B2, Meta, M, Button3,
        B3, Alt, Button4, B4, Double, Button5, B5 Triple,
        Mod1, M1. TYPE is one of Activate, Enter, Map,
        ButtonPress, Button, Expose, Motion, ButtonRelease
        FocusIn, MouseWheel, Circulate, FocusOut, Property,
        Colormap, Gravity Reparent, Configure, KeyPress, Key,
        Unmap, Deactivate, KeyRelease Visibility, Destroy,
        Leave and DETAIL is the button number for ButtonPress,
        ButtonRelease and DETAIL is the Keysym for KeyPress and
        KeyRelease. Examples are
        <Control-Button-1> for pressing Control and mouse button 1 or
        <Alt-A> for pressing A and the Alt key (KeyPress can be omitted).
        An event pattern can also be a virtual event of the form
        <<AString>> where AString can be arbitrary. This
        event can be generated by event_generate.
        If events are concatenated they must appear shortly
        after each other.

        FUNC will be called if the event sequence occurs with an
        instance of Event as argument. If the return value of FUNC is
        "break" no further bound function is invoked.

        An additional boolean parameter ADD specifies whether FUNC will
        be called additionally to the other bound function or whether
        it will replace the previous function.

        Bind will return an identifier to allow deletion of the bound function with
        unbind without memory leak.

        If FUNC or SEQUENCE is omitted the bound function or list
        of bound events are returned."""

        return self._bind(('bind', self._w), sequence, func, add)

    def unbind(self, sequence, funcid=None):
        """Unbind for this widget for event SEQUENCE  the
        function identified with FUNCID."""
        self.tk.call('bind', self._w, sequence, '')
        if funcid:
            self.deletecommand(funcid)

    def bind_all(self, sequence=None, func=None, add=None):
        """Bind to all widgets at an event SEQUENCE a call to function FUNC.
        An additional boolean parameter ADD specifies whether FUNC will
        be called additionally to the other bound function or whether
        it will replace the previous function. See bind for the return value."""
        return self._bind(('bind', 'all'), sequence, func, add, 0)

    def unbind_all(self, sequence):
        """Unbind for all widgets for event SEQUENCE all functions."""
        self.tk.call('bind', 'all' , sequence, '')

    def bind_class(self, className, sequence=None, func=None, add=None):
        """Bind to widgets with bindtag CLASSNAME at event
        SEQUENCE a call of function FUNC. An additional
        boolean parameter ADD specifies whether FUNC will be
        called additionally to the other bound function or
        whether it will replace the previous function. See bind for
        the return value."""

        return self._bind(('bind', className), sequence, func, add, 0)

    def unbind_class(self, className, sequence):
        """Unbind for all widgets with bindtag CLASSNAME for event SEQUENCE
        all functions."""
        self.tk.call('bind', className , sequence, '')

    def mainloop(self, n=0):
        """Call the mainloop of Tk."""
        self.tk.mainloop(n)

    def quit(self):
        """Quit the Tcl interpreter. All widgets will be destroyed."""
        self.tk.quit()

    def _getints(self, string):
        """Internal function."""
        if string:
            return tuple(map(self.tk.getint, self.tk.splitlist(string)))

    def _getdoubles(self, string):
        """Internal function."""
        if string:
            return tuple(map(self.tk.getdouble, self.tk.splitlist(string)))

    def _getboolean(self, string):
        """Internal function."""
        if string:
            return self.tk.getboolean(string)

    def _displayof(self, displayof):
        """Internal function."""
        if displayof:
            return ('-displayof', displayof)
        if displayof is None:
            return ('-displayof', self._w)
        return ()

    @property
    def _windowingsystem(self):
        """Internal function."""
        try:
            return self._root()._windowingsystem_cached
        except AttributeError:
            ws = self._root()._windowingsystem_cached = \
                        self.tk.call('tk', 'windowingsystem')
            return ws

    def _options(self, cnf, kw = None):
        """Internal function."""
        if kw:
            cnf = _cnfmerge((cnf, kw))
        else:
            cnf = _cnfmerge(cnf)
        res = ()
        for k, v in cnf.items():
            if v is not None:
                if k[-1] == '_': k = k[:-1]
                if callable(v):
                    v = self._register(v)
                elif isinstance(v, (tuple, list)):
                    nv = []
                    for item in v:
                        if isinstance(item, int):
                            nv.append(str(item))
                        elif isinstance(item, str):
                            nv.append(_stringify(item))
                        else:
                            break
                    else:
                        v = ' '.join(nv)
                res = res + ('-'+k, v)
        return res

    def nametowidget(self, name):
        """Return the Tkinter instance of a widget identified by
        its Tcl name NAME."""
        name = str(name).split('.')
        w = self

        if not name[0]:
            w = w._root()
            name = name[1:]

        for n in name:
            if not n:
                break
            w = w.children[n]

        return w

    _nametowidget = nametowidget

    def _register(self, func, subst=None, needcleanup=1):
        """Return a newly created Tcl function. If this
        function is called, the Python function FUNC will
        be executed. An optional function SUBST can
        be given which will be executed before FUNC."""
        f = CallWrapper(func, subst, self).__call__
        name = repr(id(f))
        try:
            func = func.__func__
        except AttributeError:
            pass
        try:
            name = name + func.__name__
        except AttributeError:
            pass
        self.tk.createcommand(name, f)
        if needcleanup:
            if self._tclCommands is None:
                self._tclCommands = []
            self._tclCommands.append(name)
        return name

    register = _register

    def _root(self):
        """Internal function."""
        w = self
        while w.master: w = w.master
        return w
    _subst_format = ('%#', '%b', '%f', '%h', '%k',
             '%s', '%t', '%w', '%x', '%y',
             '%A', '%E', '%K', '%N', '%W', '%T', '%X', '%Y', '%D')
    _subst_format_str = " ".join(_subst_format)

    def _substitute(self, *args):
        """Internal function."""
        if len(args) != len(self._subst_format): return args
        getboolean = self.tk.getboolean

        getint = self.tk.getint
        def getint_event(s):
            """Tk changed behavior in 8.4.2, returning "??" rather more often."""
            try:
                return getint(s)
            except (ValueError, TclError):
                return s

        nsign, b, f, h, k, s, t, w, x, y, A, E, K, N, W, T, X, Y, D = args
        # Missing: (a, c, d, m, o, v, B, R)
        e = Event()
        # serial field: valid for all events
        # number of button: ButtonPress and ButtonRelease events only
        # height field: Configure, ConfigureRequest, Create,
        # ResizeRequest, and Expose events only
        # keycode field: KeyPress and KeyRelease events only
        # time field: "valid for events that contain a time field"
        # width field: Configure, ConfigureRequest, Create, ResizeRequest,
        # and Expose events only
        # x field: "valid for events that contain an x field"
        # y field: "valid for events that contain a y field"
        # keysym as decimal: KeyPress and KeyRelease events only
        # x_root, y_root fields: ButtonPress, ButtonRelease, KeyPress,
        # KeyRelease, and Motion events
        e.serial = getint(nsign)
        e.num = getint_event(b)
        try: e.focus = getboolean(f)
        except TclError: pass
        e.height = getint_event(h)
        e.keycode = getint_event(k)
        e.state = getint_event(s)
        e.time = getint_event(t)
        e.width = getint_event(w)
        e.x = getint_event(x)
        e.y = getint_event(y)
        e.char = A
        try: e.send_event = getboolean(E)
        except TclError: pass
        e.keysym = K
        e.keysym_num = getint_event(N)
        try:
            e.type = EventType(T)
        except ValueError:
            e.type = T
        try:
            e.widget = self._nametowidget(W)
        except KeyError:
            e.widget = W
        e.x_root = getint_event(X)
        e.y_root = getint_event(Y)
        try:
            e.delta = getint(D)
        except (ValueError, TclError):
            e.delta = 0
        return (e,)

    def _report_exception(self):
        """Internal function."""
        exc, val, tb = sys.exc_info()
        root = self._root()
        root.report_callback_exception(exc, val, tb)

    def _getconfigure(self, *args):
        """Call Tcl configure command and return the result as a dict."""
        cnf = {}
        for x in self.tk.splitlist(self.tk.call(*args)):
            x = self.tk.splitlist(x)
            cnf[x[0][1:]] = (x[0][1:],) + x[1:]
        return cnf

    def _getconfigure1(self, *args):
        x = self.tk.splitlist(self.tk.call(*args))
        return (x[0][1:],) + x[1:]

    def _configure(self, cmd, cnf, kw):
        """Internal function."""
        if kw:
            cnf = _cnfmerge((cnf, kw))
        elif cnf:
            cnf = _cnfmerge(cnf)
        if cnf is None:
            return self._getconfigure(_flatten((self._w, cmd)))
        if isinstance(cnf, str):
            return self._getconfigure1(_flatten((self._w, cmd, '-'+cnf)))
        self.tk.call(_flatten((self._w, cmd)) + self._options(cnf))
    # These used to be defined in Widget:

    def configure(self, cnf=None, **kw):
        """Configure resources of a widget.

        The values for resources are specified as keyword
        arguments. To get an overview about
        the allowed keyword arguments call the method keys.
        """
        return self._configure('configure', cnf, kw)

    config = configure

    def cget(self, key):
        """Return the resource value for a KEY given as string."""
        return self.tk.call(self._w, 'cget', '-' + key)

    __getitem__ = cget

    def __setitem__(self, key, value):
        self.configure({key: value})

    def keys(self):
        """Return a list of all resource names of this widget."""
        splitlist = self.tk.splitlist
        return [splitlist(x)[0][1:] for x in
                splitlist(self.tk.call(self._w, 'configure'))]

    def __str__(self):
        """Return the window path name of this widget."""
        return self._w

    def __repr__(self):
        return '<%s.%s object %s>' % (
            self.__class__.__module__, self.__class__.__qualname__, self._w)

    # Pack methods that apply to the master
    _noarg_ = ['_noarg_']

    def pack_propagate(self, flag=_noarg_):
        """Set or get the status for propagation of geometry information.

        A boolean argument specifies whether the geometry information
        of the slaves will determine the size of this widget. If no argument
        is given the current setting will be returned.
        """
        if flag is Misc._noarg_:
            return self._getboolean(self.tk.call(
                'pack', 'propagate', self._w))
        else:
            self.tk.call('pack', 'propagate', self._w, flag)

    propagate = pack_propagate

    def pack_slaves(self):
        """Return a list of all slaves of this widget
        in its packing order."""
        return [self._nametowidget(x) for x in
                self.tk.splitlist(
                   self.tk.call('pack', 'slaves', self._w))]

    slaves = pack_slaves

    # Place method that applies to the master
    def place_slaves(self):
        """Return a list of all slaves of this widget
        in its packing order."""
        return [self._nametowidget(x) for x in
                self.tk.splitlist(
                   self.tk.call(
                       'place', 'slaves', self._w))]

    # Grid methods that apply to the master

    def grid_anchor(self, anchor=None): # new in Tk 8.5
        """The anchor value controls how to place the grid within the
        master when no row/column has any weight.

        The default anchor is nw."""
        self.tk.call('grid', 'anchor', self._w, anchor)

    anchor = grid_anchor

    def grid_bbox(self, column=None, row=None, col2=None, row2=None):
        """Return a tuple of integer coordinates for the bounding
        box of this widget controlled by the geometry manager grid.

        If COLUMN, ROW is given the bounding box applies from
        the cell with row and column 0 to the specified
        cell. If COL2 and ROW2 are given the bounding box
        starts at that cell.

        The returned integers specify the offset of the upper left
        corner in the master widget and the width and height.
        """
        args = ('grid', 'bbox', self._w)
        if column is not None and row is not None:
            args = args + (column, row)
        if col2 is not None and row2 is not None:
            args = args + (col2, row2)
        return self._getints(self.tk.call(*args)) or None

    bbox = grid_bbox

    def _gridconvvalue(self, value):
        if isinstance(value, (str, _tkinter.Tcl_Obj)):
            try:
                svalue = str(value)
                if not svalue:
                    return None
                elif '.' in svalue:
                    return self.tk.getdouble(svalue)
                else:
                    return self.tk.getint(svalue)
            except (ValueError, TclError):
                pass
        return value

    def _grid_configure(self, command, index, cnf, kw):
        """Internal function."""
        if isinstance(cnf, str) and not kw:
            if cnf[-1:] == '_':
                cnf = cnf[:-1]
            if cnf[:1] != '-':
                cnf = '-'+cnf
            options = (cnf,)
        else:
            options = self._options(cnf, kw)
        if not options:
            return _splitdict(
                self.tk,
                self.tk.call('grid', command, self._w, index),
                conv=self._gridconvvalue)
        res = self.tk.call(
                  ('grid', command, self._w, index)
                  + options)
        if len(options) == 1:
            return self._gridconvvalue(res)

    def grid_columnconfigure(self, index, cnf={}, **kw):
        """Configure column INDEX of a grid.

        Valid resources are minsize (minimum size of the column),
        weight (how much does additional space propagate to this column)
        and pad (how much space to let additionally)."""
        return self._grid_configure('columnconfigure', index, cnf, kw)

    columnconfigure = grid_columnconfigure

    def grid_location(self, x, y):
        """Return a tuple of column and row which identify the cell
        at which the pixel at position X and Y inside the master
        widget is located."""
        return self._getints(
            self.tk.call(
                'grid', 'location', self._w, x, y)) or None

    def grid_propagate(self, flag=_noarg_):
        """Set or get the status for propagation of geometry information.

        A boolean argument specifies whether the geometry information
        of the slaves will determine the size of this widget. If no argument
        is given, the current setting will be returned.
        """
        if flag is Misc._noarg_:
            return self._getboolean(self.tk.call(
                'grid', 'propagate', self._w))
        else:
            self.tk.call('grid', 'propagate', self._w, flag)

    def grid_rowconfigure(self, index, cnf={}, **kw):
        """Configure row INDEX of a grid.

        Valid resources are minsize (minimum size of the row),
        weight (how much does additional space propagate to this row)
        and pad (how much space to let additionally)."""
        return self._grid_configure('rowconfigure', index, cnf, kw)

    rowconfigure = grid_rowconfigure

    def grid_size(self):
        """Return a tuple of the number of column and rows in the grid."""
        return self._getints(
            self.tk.call('grid', 'size', self._w)) or None

    size = grid_size

    def grid_slaves(self, row=None, column=None):
        """Return a list of all slaves of this widget
        in its packing order."""
        args = ()
        if row is not None:
            args = args + ('-row', row)
        if column is not None:
            args = args + ('-column', column)
        return [self._nametowidget(x) for x in
                self.tk.splitlist(self.tk.call(
                   ('grid', 'slaves', self._w) + args))]

    # Support for the "event" command, new in Tk 4.2.
    # By Case Roole.

    def event_add(self, virtual, *sequences):
        """Bind a virtual event VIRTUAL (of the form <<Name>>)
        to an event SEQUENCE such that the virtual event is triggered
        whenever SEQUENCE occurs."""
        args = ('event', 'add', virtual) + sequences
        self.tk.call(args)

    def event_delete(self, virtual, *sequences):
        """Unbind a virtual event VIRTUAL from SEQUENCE."""
        args = ('event', 'delete', virtual) + sequences
        self.tk.call(args)

    def event_generate(self, sequence, **kw):
        """Generate an event SEQUENCE. Additional
        keyword arguments specify parameter of the event
        (e.g. x, y, rootx, rooty)."""
        args = ('event', 'generate', self._w, sequence)
        for k, v in kw.items():
            args = args + ('-%s' % k, str(v))
        self.tk.call(args)

    def event_info(self, virtual=None):
        """Return a list of all virtual events or the information
        about the SEQUENCE bound to the virtual event VIRTUAL."""
        return self.tk.splitlist(
            self.tk.call('event', 'info', virtual))

    # Image related commands

    def image_names(self):
        """Return a list of all existing image names."""
        return self.tk.splitlist(self.tk.call('image', 'names'))

    def image_types(self):
        """Return a list of all available image types (e.g. photo bitmap)."""
        return self.tk.splitlist(self.tk.call('image', 'types'))


class CallWrapper:
    """Internal class. Stores function to call when some user
    defined Tcl function is called e.g. after an event occurred."""

    def __init__(self, func, subst, widget):
        """Store FUNC, SUBST and WIDGET as members."""
        self.func = func
        self.subst = subst
        self.widget = widget

    def __call__(self, *args):
        """Apply first function SUBST to arguments, than FUNC."""
        try:
            if self.subst:
                args = self.subst(*args)
            return self.func(*args)
        except SystemExit:
            raise
        except:
            self.widget._report_exception()


class XView:
    """Mix-in class for querying and changing the horizontal position
    of a widget's window."""

    def xview(self, *args):
        """Query and change the horizontal position of the view."""
        res = self.tk.call(self._w, 'xview', *args)
        if not args:
            return self._getdoubles(res)

    def xview_moveto(self, fraction):
        """Adjusts the view in the window so that FRACTION of the
        total width of the canvas is off-screen to the left."""
        self.tk.call(self._w, 'xview', 'moveto', fraction)

    def xview_scroll(self, number, what):
        """Shift the x-view according to NUMBER which is measured in "units"
        or "pages" (WHAT)."""
        self.tk.call(self._w, 'xview', 'scroll', number, what)


class YView:
    """Mix-in class for querying and changing the vertical position
    of a widget's window."""

    def yview(self, *args):
        """Query and change the vertical position of the view."""
        res = self.tk.call(self._w, 'yview', *args)
        if not args:
            return self._getdoubles(res)

    def yview_moveto(self, fraction):
        """Adjusts the view in the window so that FRACTION of the
        total height of the canvas is off-screen to the top."""
        self.tk.call(self._w, 'yview', 'moveto', fraction)

    def yview_scroll(self, number, what):
        """Shift the y-view according to NUMBER which is measured in
        "units" or "pages" (WHAT)."""
        self.tk.call(self._w, 'yview', 'scroll', number, what)


class Wm:
    """Provides functions for the communication with the window manager."""

    def wm_aspect(self,
              minNumer=None, minDenom=None,
              maxNumer=None, maxDenom=None):
        """Instruct the window manager to set the aspect ratio (width/height)
        of this widget to be between MINNUMER/MINDENOM and MAXNUMER/MAXDENOM. Return a tuple
        of the actual values if no argument is given."""
        return self._getints(
            self.tk.call('wm', 'aspect', self._w,
                     minNumer, minDenom,
                     maxNumer, maxDenom))

    aspect = wm_aspect

    def wm_attributes(self, *args):
        """This subcommand returns or sets platform specific attributes

        The first form returns a list of the platform specific flags and
        their values. The second form returns the value for the specific
        option. The third form sets one or more of the values. The values
        are as follows:

        On Windows, -disabled gets or sets whether the window is in a
        disabled state. -toolwindow gets or sets the style of the window
        to toolwindow (as defined in the MSDN). -topmost gets or sets
        whether this is a topmost window (displays above all other
        windows).

        On Macintosh, XXXXX

        On Unix, there are currently no special attribute values.
        """
        args = ('wm', 'attributes', self._w) + args
        return self.tk.call(args)

    attributes = wm_attributes

    def wm_client(self, name=None):
        """Store NAME in WM_CLIENT_MACHINE property of this widget. Return
        current value."""
        return self.tk.call('wm', 'client', self._w, name)

    client = wm_client

    def wm_colormapwindows(self, *wlist):
        """Store list of window names (WLIST) into WM_COLORMAPWINDOWS property
        of this widget. This list contains windows whose colormaps differ from their
        parents. Return current list of widgets if WLIST is empty."""
        if len(wlist) > 1:
            wlist = (wlist,) # Tk needs a list of windows here
        args = ('wm', 'colormapwindows', self._w) + wlist
        if wlist:
            self.tk.call(args)
        else:
            return [self._nametowidget(x)
                    for x in self.tk.splitlist(self.tk.call(args))]

    colormapwindows = wm_colormapwindows

    def wm_command(self, value=None):
        """Store VALUE in WM_COMMAND property. It is the command
        which shall be used to invoke the application. Return current
        command if VALUE is None."""
        return self.tk.call('wm', 'command', self._w, value)

    command = wm_command

    def wm_deiconify(self):
        """Deiconify this widget. If it was never mapped it will not be mapped.
        On Windows it will raise this widget and give it the focus."""
        return self.tk.call('wm', 'deiconify', self._w)

    deiconify = wm_deiconify

    def wm_focusmodel(self, model=None):
        """Set focus model to MODEL. "active" means that this widget will claim
        the focus itself, "passive" means that the window manager shall give
        the focus. Return current focus model if MODEL is None."""
        return self.tk.call('wm', 'focusmodel', self._w, model)

    focusmodel = wm_focusmodel

    def wm_forget(self, window): # new in Tk 8.5
        """The window will be unmapped from the screen and will no longer
        be managed by wm. toplevel windows will be treated like frame
        windows once they are no longer managed by wm, however, the menu
        option configuration will be remembered and the menus will return
        once the widget is managed again."""
        self.tk.call('wm', 'forget', window)

    forget = wm_forget

    def wm_frame(self):
        """Return identifier for decorative frame of this widget if present."""
        return self.tk.call('wm', 'frame', self._w)

    frame = wm_frame

    def wm_geometry(self, newGeometry=None):
        """Set geometry to NEWGEOMETRY of the form =widthxheight+x+y. Return
        current value if None is given."""
        return self.tk.call('wm', 'geometry', self._w, newGeometry)

    geometry = wm_geometry

    def wm_grid(self,
         baseWidth=None, baseHeight=None,
         widthInc=None, heightInc=None):
        """Instruct the window manager that this widget shall only be
        resized on grid boundaries. WIDTHINC and HEIGHTINC are the width and
        height of a grid unit in pixels. BASEWIDTH and BASEHEIGHT are the
        number of grid units requested in Tk_GeometryRequest."""
        return self._getints(self.tk.call(
            'wm', 'grid', self._w,
            baseWidth, baseHeight, widthInc, heightInc))

    grid = wm_grid

    def wm_group(self, pathName=None):
        """Set the group leader widgets for related widgets to PATHNAME. Return
        the group leader of this widget if None is given."""
        return self.tk.call('wm', 'group', self._w, pathName)

    group = wm_group

    def wm_iconbitmap(self, bitmap=None, default=None):
        """Set bitmap for the iconified widget to BITMAP. Return
        the bitmap if None is given.

        Under Windows, the DEFAULT parameter can be used to set the icon
        for the widget and any descendents that don't have an icon set
        explicitly.  DEFAULT can be the relative path to a .ico file
        (example: root.iconbitmap(default='myicon.ico') ).  See Tk
        documentation for more information."""
        if default:
            return self.tk.call('wm', 'iconbitmap', self._w, '-default', default)
        else:
            return self.tk.call('wm', 'iconbitmap', self._w, bitmap)

    iconbitmap = wm_iconbitmap

    def wm_iconify(self):
        """Display widget as icon."""
        return self.tk.call('wm', 'iconify', self._w)

    iconify = wm_iconify

    def wm_iconmask(self, bitmap=None):
        """Set mask for the icon bitmap of this widget. Return the
        mask if None is given."""
        return self.tk.call('wm', 'iconmask', self._w, bitmap)

    iconmask = wm_iconmask

    def wm_iconname(self, newName=None):
        """Set the name of the icon for this widget. Return the name if
        None is given."""
        return self.tk.call('wm', 'iconname', self._w, newName)

    iconname = wm_iconname

    def wm_iconphoto(self, default=False, *args): # new in Tk 8.5
        """Sets the titlebar icon for this window based on the named photo
        images passed through args. If default is True, this is applied to
        all future created toplevels as well.

        The data in the images is taken as a snapshot at the time of
        invocation. If the images are later changed, this is not reflected
        to the titlebar icons. Multiple images are accepted to allow
        different images sizes to be provided. The window manager may scale
        provided icons to an appropriate size.

        On Windows, the images are packed into a Windows icon structure.
        This will override an icon specified to wm_iconbitmap, and vice
        versa.

        On X, the images are arranged into the _NET_WM_ICON X property,
        which most modern window managers support. An icon specified by
        wm_iconbitmap may exist simultaneously.

        On Macintosh, this currently does nothing."""
        if default:
            self.tk.call('wm', 'iconphoto', self._w, "-default", *args)
        else:
            self.tk.call('wm', 'iconphoto', self._w, *args)

    iconphoto = wm_iconphoto

    def wm_iconposition(self, x=None, y=None):
        """Set the position of the icon of this widget to X and Y. Return
        a tuple of the current values of X and X if None is given."""
        return self._getints(self.tk.call(
            'wm', 'iconposition', self._w, x, y))

    iconposition = wm_iconposition

    def wm_iconwindow(self, pathName=None):
        """Set widget PATHNAME to be displayed instead of icon. Return the current
        value if None is given."""
        return self.tk.call('wm', 'iconwindow', self._w, pathName)

    iconwindow = wm_iconwindow

    def wm_manage(self, widget): # new in Tk 8.5
        """The widget specified will become a stand alone top-level window.
        The window will be decorated with the window managers title bar,
        etc."""
        self.tk.call('wm', 'manage', widget)

    manage = wm_manage

    def wm_maxsize(self, width=None, height=None):
        """Set max WIDTH and HEIGHT for this widget. If the window is gridded
        the values are given in grid units. Return the current values if None
        is given."""
        return self._getints(self.tk.call(
            'wm', 'maxsize', self._w, width, height))

    maxsize = wm_maxsize

    def wm_minsize(self, width=None, height=None):
        """Set min WIDTH and HEIGHT for this widget. If the window is gridded
        the values are given in grid units. Return the current values if None
        is given."""
        return self._getints(self.tk.call(
            'wm', 'minsize', self._w, width, height))

    minsize = wm_minsize

    def wm_overrideredirect(self, boolean=None):
        """Instruct the window manager to ignore this widget
        if BOOLEAN is given with 1. Return the current value if None
        is given."""
        return self._getboolean(self.tk.call(
            'wm', 'overrideredirect', self._w, boolean))

    overrideredirect = wm_overrideredirect

    def wm_positionfrom(self, who=None):
        """Instruct the window manager that the position of this widget shall
        be defined by the user if WHO is "user", and by its own policy if WHO is
        "program"."""
        return self.tk.call('wm', 'positionfrom', self._w, who)

    positionfrom = wm_positionfrom

    def wm_protocol(self, name=None, func=None):
        """Bind function FUNC to command NAME for this widget.
        Return the function bound to NAME if None is given. NAME could be
        e.g. "WM_SAVE_YOURSELF" or "WM_DELETE_WINDOW"."""
        if callable(func):
            command = self._register(func)
        else:
            command = func
        return self.tk.call(
            'wm', 'protocol', self._w, name, command)

    protocol = wm_protocol

    def wm_resizable(self, width=None, height=None):
        """Instruct the window manager whether this width can be resized
        in WIDTH or HEIGHT. Both values are boolean values."""
        return self.tk.call('wm', 'resizable', self._w, width, height)

    resizable = wm_resizable

    def wm_sizefrom(self, who=None):
        """Instruct the window manager that the size of this widget shall
        be defined by the user if WHO is "user", and by its own policy if WHO is
        "program"."""
        return self.tk.call('wm', 'sizefrom', self._w, who)

    sizefrom = wm_sizefrom

    def wm_state(self, newstate=None):
        """Query or set the state of this widget as one of normal, icon,
        iconic (see wm_iconwindow), withdrawn, or zoomed (Windows only)."""
        return self.tk.call('wm', 'state', self._w, newstate)

    state = wm_state

    def wm_title(self, string=None):
        """Set the title of this widget."""
        return self.tk.call('wm', 'title', self._w, string)

    title = wm_title

    def wm_transient(self, master=None):
        """Instruct the window manager that this widget is transient
        with regard to widget MASTER."""
        return self.tk.call('wm', 'transient', self._w, master)

    transient = wm_transient

    def wm_withdraw(self):
        """Withdraw this widget from the screen such that it is unmapped
        and forgotten by the window manager. Re-draw it with wm_deiconify."""
        return self.tk.call('wm', 'withdraw', self._w)

    withdraw = wm_withdraw


class Tk(Misc, Wm):
    """Toplevel widget of Tk which represents mostly the main window
    of an application. It has an associated Tcl interpreter."""
    _w = '.'

    def __init__(self, screenName=None, baseName=None, className='Tk',
                 useTk=True, sync=False, use=None):
        """Return a new Toplevel widget on screen SCREENNAME. A new Tcl interpreter will
        be created. BASENAME will be used for the identification of the profile file (see
        readprofile).
        It is constructed from sys.argv[0] without extensions if None is given. CLASSNAME
        is the name of the widget class."""
        self.master = None
        self.children = {}
        self._tkloaded = False
        # to avoid recursions in the getattr code in case of failure, we
        # ensure that self.tk is always _something_.
        self.tk = None
        if baseName is None:
            import os
            baseName = os.path.basename(sys.argv[0])
            baseName, ext = os.path.splitext(baseName)
            if ext not in ('.py', '.pyc'):
                baseName = baseName + ext
        interactive = False
        self.tk = _tkinter.create(screenName, baseName, className, interactive, wantobjects, useTk, sync, use)
        if useTk:
            self._loadtk()
        if not sys.flags.ignore_environment:
            # Issue #16248: Honor the -E flag to avoid code injection.
            self.readprofile(baseName, className)

    def loadtk(self):
        if not self._tkloaded:
            self.tk.loadtk()
            self._loadtk()

    def _loadtk(self):
        self._tkloaded = True
        global _default_root
        # Version sanity checks
        tk_version = self.tk.getvar('tk_version')
        if tk_version != _tkinter.TK_VERSION:
            raise RuntimeError("tk.h version (%s) doesn't match libtk.a version (%s)"
                               % (_tkinter.TK_VERSION, tk_version))
        # Under unknown circumstances, tcl_version gets coerced to float
        tcl_version = str(self.tk.getvar('tcl_version'))
        if tcl_version != _tkinter.TCL_VERSION:
            raise RuntimeError("tcl.h version (%s) doesn't match libtcl.a version (%s)" \
                               % (_tkinter.TCL_VERSION, tcl_version))
        # Create and register the tkerror and exit commands
        # We need to inline parts of _register here, _ register
        # would register differently-named commands.
        if self._tclCommands is None:
            self._tclCommands = []
        self.tk.createcommand('tkerror', _tkerror)
        self.tk.createcommand('exit', _exit)
        self._tclCommands.append('tkerror')
        self._tclCommands.append('exit')
        if _support_default_root and not _default_root:
            _default_root = self
        self.protocol("WM_DELETE_WINDOW", self.destroy)

    def destroy(self):
        """Destroy this and all descendants widgets. This will
        end the application of this Tcl interpreter."""
        for c in list(self.children.values()): c.destroy()
        self.tk.call('destroy', self._w)
        Misc.destroy(self)
        global _default_root
        if _support_default_root and _default_root is self:
            _default_root = None

    def readprofile(self, baseName, className):
        """Internal function. It reads BASENAME.tcl and CLASSNAME.tcl into
        the Tcl Interpreter and calls exec on the contents of BASENAME.py and
        CLASSNAME.py if such a file exists in the home directory."""
        import os
        if 'HOME' in os.environ: home = os.environ['HOME']
        else: home = os.curdir
        class_tcl = os.path.join(home, '.%s.tcl' % className)
        class_py = os.path.join(home, '.%s.py' % className)
        base_tcl = os.path.join(home, '.%s.tcl' % baseName)
        base_py = os.path.join(home, '.%s.py' % baseName)
        dir = {'self': self}
        exec('from tkinter import *', dir)
        if os.path.isfile(class_tcl):
            self.tk.call('source', class_tcl)
        if os.path.isfile(class_py):
            exec(open(class_py).read(), dir)
        if os.path.isfile(base_tcl):
            self.tk.call('source', base_tcl)
        if os.path.isfile(base_py):
            exec(open(base_py).read(), dir)

    def report_callback_exception(self, exc, val, tb):
        """Report callback exception on sys.stderr.

        Applications may want to override this internal function, and
        should when sys.stderr is None."""
        import traceback
        print("Exception in Tkinter callback", file=sys.stderr)
        sys.last_type = exc
        sys.last_value = val
        sys.last_traceback = tb
        traceback.print_exception(exc, val, tb)

    def __getattr__(self, attr):
        "Delegate attribute access to the interpreter object"
        return getattr(self.tk, attr)

# Ideally, the classes Pack, Place and Grid disappear, the
# pack/place/grid methods are defined on the Widget class, and
# everybody uses w.pack_whatever(...) instead of Pack.whatever(w,
# ...), with pack(), place() and grid() being short for
# pack_configure(), place_configure() and grid_columnconfigure(), and
# forget() being short for pack_forget().  As a practical matter, I'm
# afraid that there is too much code out there that may be using the
# Pack, Place or Grid class, so I leave them intact -- but only as
# backwards compatibility features.  Also note that those methods that
# take a master as argument (e.g. pack_propagate) have been moved to
# the Misc class (which now incorporates all methods common between
# toplevel and interior widgets).  Again, for compatibility, these are
# copied into the Pack, Place or Grid class.


def Tcl(screenName=None, baseName=None, className='Tk', useTk=False):
    return Tk(screenName, baseName, className, useTk)


class Pack:
    """Geometry manager Pack.

    Base class to use the methods pack_* in every widget."""

    def pack_configure(self, cnf={}, **kw):
        """Pack a widget in the parent widget. Use as options:
        after=widget - pack it after you have packed widget
        anchor=NSEW (or subset) - position widget according to
                                  given direction
        before=widget - pack it before you will pack widget
        expand=bool - expand widget if parent size grows
        fill=NONE or X or Y or BOTH - fill widget if widget grows
        in=master - use master to contain this widget
        in_=master - see 'in' option description
        ipadx=amount - add internal padding in x direction
        ipady=amount - add internal padding in y direction
        padx=amount - add padding in x direction
        pady=amount - add padding in y direction
        side=TOP or BOTTOM or LEFT or RIGHT -  where to add this widget.
        """
        self.tk.call(
              ('pack', 'configure', self._w)
              + self._options(cnf, kw))

    pack = configure = config = pack_configure

    def pack_forget(self):
        """Unmap this widget and do not use it for the packing order."""
        self.tk.call('pack', 'forget', self._w)

    forget = pack_forget

    def pack_info(self):
        """Return information about the packing options
        for this widget."""
        d = _splitdict(self.tk, self.tk.call('pack', 'info', self._w))
        if 'in' in d:
            d['in'] = self.nametowidget(d['in'])
        return d

    info = pack_info
    propagate = pack_propagate = Misc.pack_propagate
    slaves = pack_slaves = Misc.pack_slaves


class Place:
    """Geometry manager Place.

    Base class to use the methods place_* in every widget."""

    def place_configure(self, cnf={}, **kw):
        """Place a widget in the parent widget. Use as options:
        in=master - master relative to which the widget is placed
        in_=master - see 'in' option description
        x=amount - locate anchor of this widget at position x of master
        y=amount - locate anchor of this widget at position y of master
        relx=amount - locate anchor of this widget between 0.0 and 1.0
                      relative to width of master (1.0 is right edge)
        rely=amount - locate anchor of this widget between 0.0 and 1.0
                      relative to height of master (1.0 is bottom edge)
        anchor=NSEW (or subset) - position anchor according to given direction
        width=amount - width of this widget in pixel
        height=amount - height of this widget in pixel
        relwidth=amount - width of this widget between 0.0 and 1.0
                          relative to width of master (1.0 is the same width
                          as the master)
        relheight=amount - height of this widget between 0.0 and 1.0
                           relative to height of master (1.0 is the same
                           height as the master)
        bordermode="inside" or "outside" - whether to take border width of
                                           master widget into account
        """
        self.tk.call(
              ('place', 'configure', self._w)
              + self._options(cnf, kw))

    place = configure = config = place_configure

    def place_forget(self):
        """Unmap this widget."""
        self.tk.call('place', 'forget', self._w)

    forget = place_forget

    def place_info(self):
        """Return information about the placing options
        for this widget."""
        d = _splitdict(self.tk, self.tk.call('place', 'info', self._w))
        if 'in' in d:
            d['in'] = self.nametowidget(d['in'])
        return d

    info = place_info
    slaves = place_slaves = Misc.place_slaves


class Grid:
    """Geometry manager Grid.

    Base class to use the methods grid_* in every widget."""
    # Thanks to Masazumi Yoshikawa (yosikawa@isi.edu)

    def grid_configure(self, cnf={}, **kw):
        """Position a widget in the parent widget in a grid. Use as options:
        column=number - use cell identified with given column (starting with 0)
        columnspan=number - this widget will span several columns
        in=master - use master to contain this widget
        in_=master - see 'in' option description
        ipadx=amount - add internal padding in x direction
        ipady=amount - add internal padding in y direction
        padx=amount - add padding in x direction
        pady=amount - add padding in y direction
        row=number - use cell identified with given row (starting with 0)
        rowspan=number - this widget will span several rows
        sticky=NSEW - if cell is larger on which sides will this
                      widget stick to the cell boundary
        """
        self.tk.call(
              ('grid', 'configure', self._w)
              + self._options(cnf, kw))

    grid = configure = config = grid_configure
    bbox = grid_bbox = Misc.grid_bbox
    columnconfigure = grid_columnconfigure = Misc.grid_columnconfigure

    def grid_forget(self):
        """Unmap this widget."""
        self.tk.call('grid', 'forget', self._w)

    forget = grid_forget

    def grid_remove(self):
        """Unmap this widget but remember the grid options."""
        self.tk.call('grid', 'remove', self._w)

    def grid_info(self):
        """Return information about the options
        for positioning this widget in a grid."""
        d = _splitdict(self.tk, self.tk.call('grid', 'info', self._w))
        if 'in' in d:
            d['in'] = self.nametowidget(d['in'])
        return d

    info = grid_info
    location = grid_location = Misc.grid_location
    propagate = grid_propagate = Misc.grid_propagate
    rowconfigure = grid_rowconfigure = Misc.grid_rowconfigure
    size = grid_size = Misc.grid_size
    slaves = grid_slaves = Misc.grid_slaves


class BaseWidget(Misc):
    """Internal class."""

    def _setup(self, master, cnf):
        """Internal function. Sets up information about children."""
        if not master:
            master = _get_default_root()
        self.master = master
        self.tk = master.tk
        name = None
        if 'name' in cnf:
            name = cnf['name']
            del cnf['name']
        if not name:
            name = self.__class__.__name__.lower()
            if master._last_child_ids is None:
                master._last_child_ids = {}
            count = master._last_child_ids.get(name, 0) + 1
            master._last_child_ids[name] = count
            if count == 1:
                name = '!%s' % (name,)
            else:
                name = '!%s%d' % (name, count)
        self._name = name
        if master._w=='.':
            self._w = '.' + name
        else:
            self._w = master._w + '.' + name
        self.children = {}
        if self._name in self.master.children:
            self.master.children[self._name].destroy()
        self.master.children[self._name] = self

    def __init__(self, master, widgetName, cnf={}, kw={}, extra=()):
        """Construct a widget with the parent widget MASTER, a name WIDGETNAME
        and appropriate options."""
        if kw:
            cnf = _cnfmerge((cnf, kw))
        self.widgetName = widgetName
        BaseWidget._setup(self, master, cnf)
        if self._tclCommands is None:
            self._tclCommands = []
        classes = [(k, v) for k, v in cnf.items() if isinstance(k, type)]
        for k, v in classes:
            del cnf[k]
        self.tk.call(
            (widgetName, self._w) + extra + self._options(cnf))
        for k, v in classes:
            k.configure(self, v)

    def destroy(self):
        """Destroy this and all descendants widgets."""
        for c in list(self.children.values()): c.destroy()
        self.tk.call('destroy', self._w)
        if self._name in self.master.children:
            del self.master.children[self._name]
        Misc.destroy(self)

    def _do(self, name, args=()):
        # XXX Obsolete -- better use self.tk.call directly!
        return self.tk.call((self._w, name) + args)


class Widget(BaseWidget, Pack, Place, Grid):
    """Internal class.

    Base class for a widget which can be positioned with the geometry managers
    Pack, Place or Grid."""
    pass


class Toplevel(BaseWidget, Wm):
    """Toplevel widget, e.g. for dialogs."""

    def __init__(self, master=None, cnf={}, **kw):
        """Construct a toplevel widget with the parent MASTER.

        Valid resource names: background, bd, bg, borderwidth, class,
        colormap, container, cursor, height, highlightbackground,
        highlightcolor, highlightthickness, menu, relief, screen, takefocus,
        use, visual, width."""
        if kw:
            cnf = _cnfmerge((cnf, kw))
        extra = ()
        for wmkey in ['screen', 'class_', 'class', 'visual',
                  'colormap']:
            if wmkey in cnf:
                val = cnf[wmkey]
                # TBD: a hack needed because some keys
                # are not valid as keyword arguments
                if wmkey[-1] == '_': opt = '-'+wmkey[:-1]
                else: opt = '-'+wmkey
                extra = extra + (opt, val)
                del cnf[wmkey]
        BaseWidget.__init__(self, master, 'toplevel', cnf, {}, extra)
        root = self._root()
        self.iconname(root.iconname())
        self.title(root.title())
        self.protocol("WM_DELETE_WINDOW", self.destroy)


class Button(Widget):
    """Button widget."""

    def __init__(self, master=None, cnf={}, **kw):
        """Construct a button widget with the parent MASTER.

        STANDARD OPTIONS

            activebackground, activeforeground, anchor,
            background, bitmap, borderwidth, cursor,
            disabledforeground, font, foreground
            highlightbackground, highlightcolor,
            highlightthickness, image, justify,
            padx, pady, relief, repeatdelay,
            repeatinterval, takefocus, text,
            textvariable, underline, wraplength

        WIDGET-SPECIFIC OPTIONS

            command, compound, default, height,
            overrelief, state, width
        """
        Widget.__init__(self, master, 'button', cnf, kw)

    def flash(self):
        """Flash the button.

        This is accomplished by redisplaying
        the button several times, alternating between active and
        normal colors. At the end of the flash the button is left
        in the same normal/active state as when the command was
        invoked. This command is ignored if the button's state is
        disabled.
        """
        self.tk.call(self._w, 'flash')

    def invoke(self):
        """Invoke the command associated with the button.

        The return value is the return value from the command,
        or an empty string if there is no command associated with
        the button. This command is ignored if the button's state
        is disabled.
        """
        return self.tk.call(self._w, 'invoke')


class Canvas(Widget, XView, YView):
    """Canvas widget to display graphical elements like lines or text."""

    def __init__(self, master=None, cnf={}, **kw):
        """Construct a canvas widget with the parent MASTER.

        Valid resource names: background, bd, bg, borderwidth, closeenough,
        confine, cursor, height, highlightbackground, highlightcolor,
        highlightthickness, insertbackground, insertborderwidth,
        insertofftime, insertontime, insertwidth, offset, relief,
        scrollregion, selectbackground, selectborderwidth, selectforeground,
        state, takefocus, width, xscrollcommand, xscrollincrement,
        yscrollcommand, yscrollincrement."""
        Widget.__init__(self, master, 'canvas', cnf, kw)

    def addtag(self, *args):
        """Internal function."""
        self.tk.call((self._w, 'addtag') + args)

    def addtag_above(self, newtag, tagOrId):
        """Add tag NEWTAG to all items above TAGORID."""
        self.addtag(newtag, 'above', tagOrId)

    def addtag_all(self, newtag):
        """Add tag NEWTAG to all items."""
        self.addtag(newtag, 'all')

    def addtag_below(self, newtag, tagOrId):
        """Add tag NEWTAG to all items below TAGORID."""
        self.addtag(newtag, 'below', tagOrId)

    def addtag_closest(self, newtag, x, y, halo=None, start=None):
        """Add tag NEWTAG to item which is closest to pixel at X, Y.
        If several match take the top-most.
        All items closer than HALO are considered overlapping (all are
        closest). If START is specified the next below this tag is taken."""
        self.addtag(newtag, 'closest', x, y, halo, start)

    def addtag_enclosed(self, newtag, x1, y1, x2, y2):
        """Add tag NEWTAG to all items in the rectangle defined
        by X1,Y1,X2,Y2."""
        self.addtag(newtag, 'enclosed', x1, y1, x2, y2)

    def addtag_overlapping(self, newtag, x1, y1, x2, y2):
        """Add tag NEWTAG to all items which overlap the rectangle
        defined by X1,Y1,X2,Y2."""
        self.addtag(newtag, 'overlapping', x1, y1, x2, y2)

    def addtag_withtag(self, newtag, tagOrId):
        """Add tag NEWTAG to all items with TAGORID."""
        self.addtag(newtag, 'withtag', tagOrId)

    def bbox(self, *args):
        """Return a tuple of X1,Y1,X2,Y2 coordinates for a rectangle
        which encloses all items with tags specified as arguments."""
        return self._getints(
            self.tk.call((self._w, 'bbox') + args)) or None

    def tag_unbind(self, tagOrId, sequence, funcid=None):
        """Unbind for all items with TAGORID for event SEQUENCE  the
        function identified with FUNCID."""
        self.tk.call(self._w, 'bind', tagOrId, sequence, '')
        if funcid:
            self.deletecommand(funcid)

    def tag_bind(self, tagOrId, sequence=None, func=None, add=None):
        """Bind to all items with TAGORID at event SEQUENCE a call to function FUNC.

        An additional boolean parameter ADD specifies whether FUNC will be
        called additionally to the other bound function or whether it will
        replace the previous function. See bind for the return value."""
        return self._bind((self._w, 'bind', tagOrId),
                  sequence, func, add)

    def canvasx(self, screenx, gridspacing=None):
        """Return the canvas x coordinate of pixel position SCREENX rounded
        to nearest multiple of GRIDSPACING units."""
        return self.tk.getdouble(self.tk.call(
            self._w, 'canvasx', screenx, gridspacing))

    def canvasy(self, screeny, gridspacing=None):
        """Return the canvas y coordinate of pixel position SCREENY rounded
        to nearest multiple of GRIDSPACING units."""
        return self.tk.getdouble(self.tk.call(
            self._w, 'canvasy', screeny, gridspacing))

    def coords(self, *args):
        """Return a list of coordinates for the item given in ARGS."""
        # XXX Should use _flatten on args
        return [self.tk.getdouble(x) for x in
                           self.tk.splitlist(
                   self.tk.call((self._w, 'coords') + args))]

    def _create(self, itemType, args, kw): # Args: (val, val, ..., cnf={})
        """Internal function."""
        args = _flatten(args)
        cnf = args[-1]
        if isinstance(cnf, (dict, tuple)):
            args = args[:-1]
        else:
            cnf = {}
        return self.tk.getint(self.tk.call(
            self._w, 'create', itemType,
            *(args + self._options(cnf, kw))))

    def create_arc(self, *args, **kw):
        """Create arc shaped region with coordinates x1,y1,x2,y2."""
        return self._create('arc', args, kw)

    def create_bitmap(self, *args, **kw):
        """Create bitmap with coordinates x1,y1."""
        return self._create('bitmap', args, kw)

    def create_image(self, *args, **kw):
        """Create image item with coordinates x1,y1."""
        return self._create('image', args, kw)

    def create_line(self, *args, **kw):
        """Create line with coordinates x1,y1,...,xn,yn."""
        return self._create('line', args, kw)

    def create_oval(self, *args, **kw):
        """Create oval with coordinates x1,y1,x2,y2."""
        return self._create('oval', args, kw)

    def create_polygon(self, *args, **kw):
        """Create polygon with coordinates x1,y1,...,xn,yn."""
        return self._create('polygon', args, kw)

    def create_rectangle(self, *args, **kw):
        """Create rectangle with coordinates x1,y1,x2,y2."""
        return self._create('rectangle', args, kw)

    def create_text(self, *args, **kw):
        """Create text with coordinates x1,y1."""
        return self._create('text', args, kw)

    def create_window(self, *args, **kw):
        """Create window with coordinates x1,y1,x2,y2."""
        return self._create('window', args, kw)

    def dchars(self, *args):
        """Delete characters of text items identified by tag or id in ARGS (possibly
        several times) from FIRST to LAST character (including)."""
        self.tk.call((self._w, 'dchars') + args)

    def delete(self, *args):
        """Delete items identified by all tag or ids contained in ARGS."""
        self.tk.call((self._w, 'delete') + args)

    def dtag(self, *args):
        """Delete tag or id given as last arguments in ARGS from items
        identified by first argument in ARGS."""
        self.tk.call((self._w, 'dtag') + args)

    def find(self, *args):
        """Internal function."""
        return self._getints(
            self.tk.call((self._w, 'find') + args)) or ()

    def find_above(self, tagOrId):
        """Return items above TAGORID."""
        return self.find('above', tagOrId)

    def find_all(self):
        """Return all items."""
        return self.find('all')

    def find_below(self, tagOrId):
        """Return all items below TAGORID."""
        return self.find('below', tagOrId)

    def find_closest(self, x, y, halo=None, start=None):
        """Return item which is closest to pixel at X, Y.
        If several match take the top-most.
        All items closer than HALO are considered overlapping (all are
        closest). If START is specified the next below this tag is taken."""
        return self.find('closest', x, y, halo, start)

    def find_enclosed(self, x1, y1, x2, y2):
        """Return all items in rectangle defined
        by X1,Y1,X2,Y2."""
        return self.find('enclosed', x1, y1, x2, y2)

    def find_overlapping(self, x1, y1, x2, y2):
        """Return all items which overlap the rectangle
        defined by X1,Y1,X2,Y2."""
        return self.find('overlapping', x1, y1, x2, y2)

    def find_withtag(self, tagOrId):
        """Return all items with TAGORID."""
        return self.find('withtag', tagOrId)

    def focus(self, *args):
        """Set focus to the first item specified in ARGS."""
        return self.tk.call((self._w, 'focus') + args)

    def gettags(self, *args):
        """Return tags associated with the first item specified in ARGS."""
        return self.tk.splitlist(
            self.tk.call((self._w, 'gettags') + args))

    def icursor(self, *args):
        """Set cursor at position POS in the item identified by TAGORID.
        In ARGS TAGORID must be first."""
        self.tk.call((self._w, 'icursor') + args)

    def index(self, *args):
        """Return position of cursor as integer in item specified in ARGS."""
        return self.tk.getint(self.tk.call((self._w, 'index') + args))

    def insert(self, *args):
        """Insert TEXT in item TAGORID at position POS. ARGS must
        be TAGORID POS TEXT."""
        self.tk.call((self._w, 'insert') + args)

    def itemcget(self, tagOrId, option):
        """Return the resource value for an OPTION for item TAGORID."""
        return self.tk.call(
            (self._w, 'itemcget') + (tagOrId, '-'+option))

    def itemconfigure(self, tagOrId, cnf=None, **kw):
        """Configure resources of an item TAGORID.

        The values for resources are specified as keyword
        arguments. To get an overview about
        the allowed keyword arguments call the method without arguments.
        """
        return self._configure(('itemconfigure', tagOrId), cnf, kw)

    itemconfig = itemconfigure

    # lower, tkraise/lift hide Misc.lower, Misc.tkraise/lift,
    # so the preferred name for them is tag_lower, tag_raise
    # (similar to tag_bind, and similar to the Text widget);
    # unfortunately can't delete the old ones yet (maybe in 1.6)
    def tag_lower(self, *args):
        """Lower an item TAGORID given in ARGS
        (optional below another item)."""
        self.tk.call((self._w, 'lower') + args)

    lower = tag_lower

    def move(self, *args):
        """Move an item TAGORID given in ARGS."""
        self.tk.call((self._w, 'move') + args)

    def moveto(self, tagOrId, x='', y=''):
        """Move the items given by TAGORID in the canvas coordinate
        space so that the first coordinate pair of the bottommost
        item with tag TAGORID is located at position (X,Y).
        X and Y may be the empty string, in which case the
        corresponding coordinate will be unchanged. All items matching
        TAGORID remain in the same positions relative to each other."""
        self.tk.call(self._w, 'moveto', tagOrId, x, y)

    def postscript(self, cnf={}, **kw):
        """Print the contents of the canvas to a postscript
        file. Valid options: colormap, colormode, file, fontmap,
        height, pageanchor, pageheight, pagewidth, pagex, pagey,
        rotate, width, x, y."""
        return self.tk.call((self._w, 'postscript') +
                    self._options(cnf, kw))

    def tag_raise(self, *args):
        """Raise an item TAGORID given in ARGS
        (optional above another item)."""
        self.tk.call((self._w, 'raise') + args)

    lift = tkraise = tag_raise

    def scale(self, *args):
        """Scale item TAGORID with XORIGIN, YORIGIN, XSCALE, YSCALE."""
        self.tk.call((self._w, 'scale') + args)

    def scan_mark(self, x, y):
        """Remember the current X, Y coordinates."""
        self.tk.call(self._w, 'scan', 'mark', x, y)

    def scan_dragto(self, x, y, gain=10):
        """Adjust the view of the canvas to GAIN times the
        difference between X and Y and the coordinates given in
        scan_mark."""
        self.tk.call(self._w, 'scan', 'dragto', x, y, gain)

    def select_adjust(self, tagOrId, index):
        """Adjust the end of the selection near the cursor of an item TAGORID to index."""
        self.tk.call(self._w, 'select', 'adjust', tagOrId, index)

    def select_clear(self):
        """Clear the selection if it is in this widget."""
        self.tk.call(self._w, 'select', 'clear')

    def select_from(self, tagOrId, index):
        """Set the fixed end of a selection in item TAGORID to INDEX."""
        self.tk.call(self._w, 'select', 'from', tagOrId, index)

    def select_item(self):
        """Return the item which has the selection."""
        return self.tk.call(self._w, 'select', 'item') or None

    def select_to(self, tagOrId, index):
        """Set the variable end of a selection in item TAGORID to INDEX."""
        self.tk.call(self._w, 'select', 'to', tagOrId, index)

    def type(self, tagOrId):
        """Return the type of the item TAGORID."""
        return self.tk.call(self._w, 'type', tagOrId) or None


class Checkbutton(Widget):
    """Checkbutton widget which is either in on- or off-state."""

    def __init__(self, master=None, cnf={}, **kw):
        """Construct a checkbutton widget with the parent MASTER.

        Valid resource names: activebackground, activeforeground, anchor,
        background, bd, bg, bitmap, borderwidth, command, cursor,
        disabledforeground, fg, font, foreground, height,
        highlightbackground, highlightcolor, highlightthickness, image,
        indicatoron, justify, offvalue, onvalue, padx, pady, relief,
        selectcolor, selectimage, state, takefocus, text, textvariable,
        underline, variable, width, wraplength."""
        Widget.__init__(self, master, 'checkbutton', cnf, kw)

    def deselect(self):
        """Put the button in off-state."""
        self.tk.call(self._w, 'deselect')

    def flash(self):
        """Flash the button."""
        self.tk.call(self._w, 'flash')

    def invoke(self):
        """Toggle the button and invoke a command if given as resource."""
        return self.tk.call(self._w, 'invoke')

    def select(self):
        """Put the button in on-state."""
        self.tk.call(self._w, 'select')

    def toggle(self):
        """Toggle the button."""
        self.tk.call(self._w, 'toggle')


class Entry(Widget, XView):
    """Entry widget which allows displaying simple text."""

    def __init__(self, master=None, cnf={}, **kw):
        """Construct an entry widget with the parent MASTER.

        Valid resource names: background, bd, bg, borderwidth, cursor,
        exportselection, fg, font, foreground, highlightbackground,
        highlightcolor, highlightthickness, insertbackground,
        insertborderwidth, insertofftime, insertontime, insertwidth,
        invalidcommand, invcmd, justify, relief, selectbackground,
        selectborderwidth, selectforeground, show, state, takefocus,
        textvariable, validate, validatecommand, vcmd, width,
        xscrollcommand."""
        Widget.__init__(self, master, 'entry', cnf, kw)

    def delete(self, first, last=None):
        """Delete text from FIRST to LAST (not included)."""
        self.tk.call(self._w, 'delete', first, last)

    def get(self):
        """Return the text."""
        return self.tk.call(self._w, 'get')

    def icursor(self, index):
        """Insert cursor at INDEX."""
        self.tk.call(self._w, 'icursor', index)

    def index(self, index):
        """Return position of cursor."""
        return self.tk.getint(self.tk.call(
            self._w, 'index', index))

    def insert(self, index, string):
        """Insert STRING at INDEX."""
        self.tk.call(self._w, 'insert', index, string)

    def scan_mark(self, x):
        """Remember the current X, Y coordinates."""
        self.tk.call(self._w, 'scan', 'mark', x)

    def scan_dragto(self, x):
        """Adjust the view of the canvas to 10 times the
        difference between X and Y and the coordinates given in
        scan_mark."""
        self.tk.call(self._w, 'scan', 'dragto', x)

    def selection_adjust(self, index):
        """Adjust the end of the selection near the cursor to INDEX."""
        self.tk.call(self._w, 'selection', 'adjust', index)

    select_adjust = selection_adjust

    def selection_clear(self):
        """Clear the selection if it is in this widget."""
        self.tk.call(self._w, 'selection', 'clear')

    select_clear = selection_clear

    def selection_from(self, index):
        """Set the fixed end of a selection to INDEX."""
        self.tk.call(self._w, 'selection', 'from', index)

    select_from = selection_from

    def selection_present(self):
        """Return True if there are characters selected in the entry, False
        otherwise."""
        return self.tk.getboolean(
            self.tk.call(self._w, 'selection', 'present'))

    select_present = selection_present

    def selection_range(self, start, end):
        """Set the selection from START to END (not included)."""
        self.tk.call(self._w, 'selection', 'range', start, end)

    select_range = selection_range

    def selection_to(self, index):
        """Set the variable end of a selection to INDEX."""
        self.tk.call(self._w, 'selection', 'to', index)

    select_to = selection_to


class Frame(Widget):
    """Frame widget which may contain other widgets and can have a 3D border."""

    def __init__(self, master=None, cnf={}, **kw):
        """Construct a frame widget with the parent MASTER.

        Valid resource names: background, bd, bg, borderwidth, class,
        colormap, container, cursor, height, highlightbackground,
        highlightcolor, highlightthickness, relief, takefocus, visual, width."""
        cnf = _cnfmerge((cnf, kw))
        extra = ()
        if 'class_' in cnf:
            extra = ('-class', cnf['class_'])
            del cnf['class_']
        elif 'class' in cnf:
            extra = ('-class', cnf['class'])
            del cnf['class']
        Widget.__init__(self, master, 'frame', cnf, {}, extra)


class Label(Widget):
    """Label widget which can display text and bitmaps."""

    def __init__(self, master=None, cnf={}, **kw):
        """Construct a label widget with the parent MASTER.

        STANDARD OPTIONS

            activebackground, activeforeground, anchor,
            background, bitmap, borderwidth, cursor,
            disabledforeground, font, foreground,
            highlightbackground, highlightcolor,
            highlightthickness, image, justify,
            padx, pady, relief, takefocus, text,
            textvariable, underline, wraplength

        WIDGET-SPECIFIC OPTIONS

            height, state, width

        """
        Widget.__init__(self, master, 'label', cnf, kw)


class Listbox(Widget, XView, YView):
    """Listbox widget which can display a list of strings."""

    def __init__(self, master=None, cnf={}, **kw):
        """Construct a listbox widget with the parent MASTER.

        Valid resource names: background, bd, bg, borderwidth, cursor,
        exportselection, fg, font, foreground, height, highlightbackground,
        highlightcolor, highlightthickness, relief, selectbackground,
        selectborderwidth, selectforeground, selectmode, setgrid, takefocus,
        width, xscrollcommand, yscrollcommand, listvariable."""
        Widget.__init__(self, master, 'listbox', cnf, kw)

    def activate(self, index):
        """Activate item identified by INDEX."""
        self.tk.call(self._w, 'activate', index)

    def bbox(self, index):
        """Return a tuple of X1,Y1,X2,Y2 coordinates for a rectangle
        which encloses the item identified by the given index."""
        return self._getints(self.tk.call(self._w, 'bbox', index)) or None

    def curselection(self):
        """Return the indices of currently selected item."""
        return self._getints(self.tk.call(self._w, 'curselection')) or ()

    def delete(self, first, last=None):
        """Delete items from FIRST to LAST (included)."""
        self.tk.call(self._w, 'delete', first, last)

    def get(self, first, last=None):
        """Get list of items from FIRST to LAST (included)."""
        if last is not None:
            return self.tk.splitlist(self.tk.call(
                self._w, 'get', first, last))
        else:
            return self.tk.call(self._w, 'get', first)

    def index(self, index):
        """Return index of item identified with INDEX."""
        i = self.tk.call(self._w, 'index', index)
        if i == 'none': return None
        return self.tk.getint(i)

    def insert(self, index, *elements):
        """Insert ELEMENTS at INDEX."""
        self.tk.call((self._w, 'insert', index) + elements)

    def nearest(self, y):
        """Get index of item which is nearest to y coordinate Y."""
        return self.tk.getint(self.tk.call(
            self._w, 'nearest', y))

    def scan_mark(self, x, y):
        """Remember the current X, Y coordinates."""
        self.tk.call(self._w, 'scan', 'mark', x, y)

    def scan_dragto(self, x, y):
        """Adjust the view of the listbox to 10 times the
        difference between X and Y and the coordinates given in
        scan_mark."""
        self.tk.call(self._w, 'scan', 'dragto', x, y)

    def see(self, index):
        """Scroll such that INDEX is visible."""
        self.tk.call(self._w, 'see', index)

    def selection_anchor(self, index):
        """Set the fixed end oft the selection to INDEX."""
        self.tk.call(self._w, 'selection', 'anchor', index)

    select_anchor = selection_anchor

    def selection_clear(self, first, last=None):
        """Clear the selection from FIRST to LAST (included)."""
        self.tk.call(self._w,
                 'selection', 'clear', first, last)

    select_clear = selection_clear

    def selection_includes(self, index):
        """Return True if INDEX is part of the selection."""
        return self.tk.getboolean(self.tk.call(
            self._w, 'selection', 'includes', index))

    select_includes = selection_includes

    def selection_set(self, first, last=None):
        """Set the selection from FIRST to LAST (included) without
        changing the currently selected elements."""
        self.tk.call(self._w, 'selection', 'set', first, last)

    select_set = selection_set

    def size(self):
        """Return the number of elements in the listbox."""
        return self.tk.getint(self.tk.call(self._w, 'size'))

    def itemcget(self, index, option):
        """Return the resource value for an ITEM and an OPTION."""
        return self.tk.call(
            (self._w, 'itemcget') + (index, '-'+option))

    def itemconfigure(self, index, cnf=None, **kw):
        """Configure resources of an ITEM.

        The values for resources are specified as keyword arguments.
        To get an overview about the allowed keyword arguments
        call the method without arguments.
        Valid resource names: background, bg, foreground, fg,
        selectbackground, selectforeground."""
        return self._configure(('itemconfigure', index), cnf, kw)

    itemconfig = itemconfigure


class Menu(Widget):
    """Menu widget which allows displaying menu bars, pull-down menus and pop-up menus."""

    def __init__(self, master=None, cnf={}, **kw):
        """Construct menu widget with the parent MASTER.

        Valid resource names: activebackground, activeborderwidth,
        activeforeground, background, bd, bg, borderwidth, cursor,
        disabledforeground, fg, font, foreground, postcommand, relief,
        selectcolor, takefocus, tearoff, tearoffcommand, title, type."""
        Widget.__init__(self, master, 'menu', cnf, kw)

    def tk_popup(self, x, y, entry=""):
        """Post the menu at position X,Y with entry ENTRY."""
        self.tk.call('tk_popup', self._w, x, y, entry)

    def activate(self, index):
        """Activate entry at INDEX."""
        self.tk.call(self._w, 'activate', index)

    def add(self, itemType, cnf={}, **kw):
        """Internal function."""
        self.tk.call((self._w, 'add', itemType) +
                 self._options(cnf, kw))

    def add_cascade(self, cnf={}, **kw):
        """Add hierarchical menu item."""
        self.add('cascade', cnf or kw)

    def add_checkbutton(self, cnf={}, **kw):
        """Add checkbutton menu item."""
        self.add('checkbutton', cnf or kw)

    def add_command(self, cnf={}, **kw):
        """Add command menu item."""
        self.add('command', cnf or kw)

    def add_radiobutton(self, cnf={}, **kw):
        """Add radio menu item."""
        self.add('radiobutton', cnf or kw)

    def add_separator(self, cnf={}, **kw):
        """Add separator."""
        self.add('separator', cnf or kw)

    def insert(self, index, itemType, cnf={}, **kw):
        """Internal function."""
        self.tk.call((self._w, 'insert', index, itemType) +
                 self._options(cnf, kw))

    def insert_cascade(self, index, cnf={}, **kw):
        """Add hierarchical menu item at INDEX."""
        self.insert(index, 'cascade', cnf or kw)

    def insert_checkbutton(self, index, cnf={}, **kw):
        """Add checkbutton menu item at INDEX."""
        self.insert(index, 'checkbutton', cnf or kw)

    def insert_command(self, index, cnf={}, **kw):
        """Add command menu item at INDEX."""
        self.insert(index, 'command', cnf or kw)

    def insert_radiobutton(self, index, cnf={}, **kw):
        """Add radio menu item at INDEX."""
        self.insert(index, 'radiobutton', cnf or kw)

    def insert_separator(self, index, cnf={}, **kw):
        """Add separator at INDEX."""
        self.insert(index, 'separator', cnf or kw)

    def delete(self, index1, index2=None):
        """Delete menu items between INDEX1 and INDEX2 (included)."""
        if index2 is None:
            index2 = index1

        num_index1, num_index2 = self.index(index1), self.index(index2)
        if (num_index1 is None) or (num_index2 is None):
            num_index1, num_index2 = 0, -1

        for i in range(num_index1, num_index2 + 1):
            if 'command' in self.entryconfig(i):
                c = str(self.entrycget(i, 'command'))
                if c:
                    self.deletecommand(c)
        self.tk.call(self._w, 'delete', index1, index2)

    def entrycget(self, index, option):
        """Return the resource value of a menu item for OPTION at INDEX."""
        return self.tk.call(self._w, 'entrycget', index, '-' + option)

    def entryconfigure(self, index, cnf=None, **kw):
        """Configure a menu item at INDEX."""
        return self._configure(('entryconfigure', index), cnf, kw)

    entryconfig = entryconfigure

    def index(self, index):
        """Return the index of a menu item identified by INDEX."""
        i = self.tk.call(self._w, 'index', index)
        if i == 'none': return None
        return self.tk.getint(i)

    def invoke(self, index):
        """Invoke a menu item identified by INDEX and execute
        the associated command."""
        return self.tk.call(self._w, 'invoke', index)

    def post(self, x, y):
        """Display a menu at position X,Y."""
        self.tk.call(self._w, 'post', x, y)

    def type(self, index):
        """Return the type of the menu item at INDEX."""
        return self.tk.call(self._w, 'type', index)

    def unpost(self):
        """Unmap a menu."""
        self.tk.call(self._w, 'unpost')

    def xposition(self, index): # new in Tk 8.5
        """Return the x-position of the leftmost pixel of the menu item
        at INDEX."""
        return self.tk.getint(self.tk.call(self._w, 'xposition', index))

    def yposition(self, index):
        """Return the y-position of the topmost pixel of the menu item at INDEX."""
        return self.tk.getint(self.tk.call(
            self._w, 'yposition', index))


class Menubutton(Widget):
    """Menubutton widget, obsolete since Tk8.0."""

    def __init__(self, master=None, cnf={}, **kw):
        Widget.__init__(self, master, 'menubutton', cnf, kw)


class Message(Widget):
    """Message widget to display multiline text. Obsolete since Label does it too."""

    def __init__(self, master=None, cnf={}, **kw):
        Widget.__init__(self, master, 'message', cnf, kw)


class Radiobutton(Widget):
    """Radiobutton widget which shows only one of several buttons in on-state."""

    def __init__(self, master=None, cnf={}, **kw):
        """Construct a radiobutton widget with the parent MASTER.

        Valid resource names: activebackground, activeforeground, anchor,
        background, bd, bg, bitmap, borderwidth, command, cursor,
        disabledforeground, fg, font, foreground, height,
        highlightbackground, highlightcolor, highlightthickness, image,
        indicatoron, justify, padx, pady, relief, selectcolor, selectimage,
        state, takefocus, text, textvariable, underline, value, variable,
        width, wraplength."""
        Widget.__init__(self, master, 'radiobutton', cnf, kw)

    def deselect(self):
        """Put the button in off-state."""

        self.tk.call(self._w, 'deselect')

    def flash(self):
        """Flash the button."""
        self.tk.call(self._w, 'flash')

    def invoke(self):
        """Toggle the button and invoke a command if given as resource."""
        return self.tk.call(self._w, 'invoke')

    def select(self):
        """Put the button in on-state."""
        self.tk.call(self._w, 'select')


class Scale(Widget):
    """Scale widget which can display a numerical scale."""

    def __init__(self, master=None, cnf={}, **kw):
        """Construct a scale widget with the parent MASTER.

        Valid resource names: activebackground, background, bigincrement, bd,
        bg, borderwidth, command, cursor, digits, fg, font, foreground, from,
        highlightbackground, highlightcolor, highlightthickness, label,
        length, orient, relief, repeatdelay, repeatinterval, resolution,
        showvalue, sliderlength, sliderrelief, state, takefocus,
        tickinterval, to, troughcolor, variable, width."""
        Widget.__init__(self, master, 'scale', cnf, kw)

    def get(self):
        """Get the current value as integer or float."""
        value = self.tk.call(self._w, 'get')
        try:
            return self.tk.getint(value)
        except (ValueError, TypeError, TclError):
            return self.tk.getdouble(value)

    def set(self, value):
        """Set the value to VALUE."""
        self.tk.call(self._w, 'set', value)

    def coords(self, value=None):
        """Return a tuple (X,Y) of the point along the centerline of the
        trough that corresponds to VALUE or the current value if None is
        given."""

        return self._getints(self.tk.call(self._w, 'coords', value))

    def identify(self, x, y):
        """Return where the point X,Y lies. Valid return values are "slider",
        "though1" and "though2"."""
        return self.tk.call(self._w, 'identify', x, y)


class Scrollbar(Widget):
    """Scrollbar widget which displays a slider at a certain position."""

    def __init__(self, master=None, cnf={}, **kw):
        """Construct a scrollbar widget with the parent MASTER.

        Valid resource names: activebackground, activerelief,
        background, bd, bg, borderwidth, command, cursor,
        elementborderwidth, highlightbackground,
        highlightcolor, highlightthickness, jump, orient,
        relief, repeatdelay, repeatinterval, takefocus,
        troughcolor, width."""
        Widget.__init__(self, master, 'scrollbar', cnf, kw)

    def activate(self, index=None):
        """Marks the element indicated by index as active.
        The only index values understood by this method are "arrow1",
        "slider", or "arrow2".  If any other value is specified then no
        element of the scrollbar will be active.  If index is not specified,
        the method returns the name of the element that is currently active,
        or None if no element is active."""
        return self.tk.call(self._w, 'activate', index) or None

    def delta(self, deltax, deltay):
        """Return the fractional change of the scrollbar setting if it
        would be moved by DELTAX or DELTAY pixels."""
        return self.tk.getdouble(
            self.tk.call(self._w, 'delta', deltax, deltay))

    def fraction(self, x, y):
        """Return the fractional value which corresponds to a slider
        position of X,Y."""
        return self.tk.getdouble(self.tk.call(self._w, 'fraction', x, y))

    def identify(self, x, y):
        """Return the element under position X,Y as one of
        "arrow1","slider","arrow2" or ""."""
        return self.tk.call(self._w, 'identify', x, y)

    def get(self):
        """Return the current fractional values (upper and lower end)
        of the slider position."""
        return self._getdoubles(self.tk.call(self._w, 'get'))

    def set(self, first, last):
        """Set the fractional values of the slider position (upper and
        lower ends as value between 0 and 1)."""
        self.tk.call(self._w, 'set', first, last)


class Text(Widget, XView, YView):
    """Text widget which can display text in various forms."""

    def __init__(self, master=None, cnf={}, **kw):
        """Construct a text widget with the parent MASTER.

        STANDARD OPTIONS

            background, borderwidth, cursor,
            exportselection, font, foreground,
            highlightbackground, highlightcolor,
            highlightthickness, insertbackground,
            insertborderwidth, insertofftime,
            insertontime, insertwidth, padx, pady,
            relief, selectbackground,
            selectborderwidth, selectforeground,
            setgrid, takefocus,
            xscrollcommand, yscrollcommand,

        WIDGET-SPECIFIC OPTIONS

            autoseparators, height, maxundo,
            spacing1, spacing2, spacing3,
            state, tabs, undo, width, wrap,

        """
        Widget.__init__(self, master, 'text', cnf, kw)

    def bbox(self, index):
        """Return a tuple of (x,y,width,height) which gives the bounding
        box of the visible part of the character at the given index."""
        return self._getints(
                self.tk.call(self._w, 'bbox', index)) or None

    def compare(self, index1, op, index2):
        """Return whether between index INDEX1 and index INDEX2 the
        relation OP is satisfied. OP is one of <, <=, ==, >=, >, or !=."""
        return self.tk.getboolean(self.tk.call(
            self._w, 'compare', index1, op, index2))

    def count(self, index1, index2, *args): # new in Tk 8.5
        """Counts the number of relevant things between the two indices.
        If index1 is after index2, the result will be a negative number
        (and this holds for each of the possible options).

        The actual items which are counted depends on the options given by
        args. The result is a list of integers, one for the result of each
        counting option given. Valid counting options are "chars",
        "displaychars", "displayindices", "displaylines", "indices",
        "lines", "xpixels" and "ypixels". There is an additional possible
        option "update", which if given then all subsequent options ensure
        that any possible out of date information is recalculated."""
        args = ['-%s' % arg for arg in args if not arg.startswith('-')]
        args += [index1, index2]
        res = self.tk.call(self._w, 'count', *args) or None
        if res is not None and len(args) <= 3:
            return (res, )
        else:
            return res

    def debug(self, boolean=None):
        """Turn on the internal consistency checks of the B-Tree inside the text
        widget according to BOOLEAN."""
        if boolean is None:
            return self.tk.getboolean(self.tk.call(self._w, 'debug'))
        self.tk.call(self._w, 'debug', boolean)

    def delete(self, index1, index2=None):
        """Delete the characters between INDEX1 and INDEX2 (not included)."""
        self.tk.call(self._w, 'delete', index1, index2)

    def dlineinfo(self, index):
        """Return tuple (x,y,width,height,baseline) giving the bounding box
        and baseline position of the visible part of the line containing
        the character at INDEX."""
        return self._getints(self.tk.call(self._w, 'dlineinfo', index))

    def dump(self, index1, index2=None, command=None, **kw):
        """Return the contents of the widget between index1 and index2.

        The type of contents returned in filtered based on the keyword
        parameters; if 'all', 'image', 'mark', 'tag', 'text', or 'window' are
        given and true, then the corresponding items are returned. The result
        is a list of triples of the form (key, value, index). If none of the
        keywords are true then 'all' is used by default.

        If the 'command' argument is given, it is called once for each element
        of the list of triples, with the values of each triple serving as the
        arguments to the function. In this case the list is not returned."""
        args = []
        func_name = None
        result = None
        if not command:
            # Never call the dump command without the -command flag, since the
            # output could involve Tcl quoting and would be a pain to parse
            # right. Instead just set the command to build a list of triples
            # as if we had done the parsing.
            result = []
            def append_triple(key, value, index, result=result):
                result.append((key, value, index))
            command = append_triple
        try:
            if not isinstance(command, str):
                func_name = command = self._register(command)
            args += ["-command", command]
            for key in kw:
                if kw[key]: args.append("-" + key)
            args.append(index1)
            if index2:
                args.append(index2)
            self.tk.call(self._w, "dump", *args)
            return result
        finally:
            if func_name:
                self.deletecommand(func_name)

    ## new in tk8.4
    def edit(self, *args):
        """Internal method

        This method controls the undo mechanism and
        the modified flag. The exact behavior of the
        command depends on the option argument that
        follows the edit argument. The following forms
        of the command are currently supported:

        edit_modified, edit_redo, edit_reset, edit_separator
        and edit_undo

        """
        return self.tk.call(self._w, 'edit', *args)

    def edit_modified(self, arg=None):
        """Get or Set the modified flag

        If arg is not specified, returns the modified
        flag of the widget. The insert, delete, edit undo and
        edit redo commands or the user can set or clear the
        modified flag. If boolean is specified, sets the
        modified flag of the widget to arg.
        """
        return self.edit("modified", arg)

    def edit_redo(self):
        """Redo the last undone edit

        When the undo option is true, reapplies the last
        undone edits provided no other edits were done since
        then. Generates an error when the redo stack is empty.
        Does nothing when the undo option is false.
        """
        return self.edit("redo")

    def edit_reset(self):
        """Clears the undo and redo stacks
        """
        return self.edit("reset")

    def edit_separator(self):
        """Inserts a separator (boundary) on the undo stack.

        Does nothing when the undo option is false
        """
        return self.edit("separator")

    def edit_undo(self):
        """Undoes the last edit action

        If the undo option is true. An edit action is defined
        as all the insert and delete commands that are recorded
        on the undo stack in between two separators. Generates
        an error when the undo stack is empty. Does nothing
        when the undo option is false
        """
        return self.edit("undo")

    def get(self, index1, index2=None):
        """Return the text from INDEX1 to INDEX2 (not included)."""
        return self.tk.call(self._w, 'get', index1, index2)
    # (Image commands are new in 8.0)

    def image_cget(self, index, option):
        """Return the value of OPTION of an embedded image at INDEX."""
        if option[:1] != "-":
            option = "-" + option
        if option[-1:] == "_":
            option = option[:-1]
        return self.tk.call(self._w, "image", "cget", index, option)

    def image_configure(self, index, cnf=None, **kw):
        """Configure an embedded image at INDEX."""
        return self._configure(('image', 'configure', index), cnf, kw)

    def image_create(self, index, cnf={}, **kw):
        """Create an embedded image at INDEX."""
        return self.tk.call(
                 self._w, "image", "create", index,
                 *self._options(cnf, kw))

    def image_names(self):
        """Return all names of embedded images in this widget."""
        return self.tk.call(self._w, "image", "names")

    def index(self, index):
        """Return the index in the form line.char for INDEX."""
        return str(self.tk.call(self._w, 'index', index))

    def insert(self, index, chars, *args):
        """Insert CHARS before the characters at INDEX. An additional
        tag can be given in ARGS. Additional CHARS and tags can follow in ARGS."""
        self.tk.call((self._w, 'insert', index, chars) + args)

    def mark_gravity(self, markName, direction=None):
        """Change the gravity of a mark MARKNAME to DIRECTION (LEFT or RIGHT).
        Return the current value if None is given for DIRECTION."""
        return self.tk.call(
            (self._w, 'mark', 'gravity', markName, direction))

    def mark_names(self):
        """Return all mark names."""
        return self.tk.splitlist(self.tk.call(
            self._w, 'mark', 'names'))

    def mark_set(self, markName, index):
        """Set mark MARKNAME before the character at INDEX."""
        self.tk.call(self._w, 'mark', 'set', markName, index)

    def mark_unset(self, *markNames):
        """Delete all marks in MARKNAMES."""
        self.tk.call((self._w, 'mark', 'unset') + markNames)

    def mark_next(self, index):
        """Return the name of the next mark after INDEX."""
        return self.tk.call(self._w, 'mark', 'next', index) or None

    def mark_previous(self, index):
        """Return the name of the previous mark before INDEX."""
        return self.tk.call(self._w, 'mark', 'previous', index) or None

    def peer_create(self, newPathName, cnf={}, **kw): # new in Tk 8.5
        """Creates a peer text widget with the given newPathName, and any
        optional standard configuration options. By default the peer will
        have the same start and end line as the parent widget, but
        these can be overridden with the standard configuration options."""
        self.tk.call(self._w, 'peer', 'create', newPathName,
            *self._options(cnf, kw))

    def peer_names(self): # new in Tk 8.5
        """Returns a list of peers of this widget (this does not include
        the widget itself)."""
        return self.tk.splitlist(self.tk.call(self._w, 'peer', 'names'))

    def replace(self, index1, index2, chars, *args): # new in Tk 8.5
        """Replaces the range of characters between index1 and index2 with
        the given characters and tags specified by args.

        See the method insert for some more information about args, and the
        method delete for information about the indices."""
        self.tk.call(self._w, 'replace', index1, index2, chars, *args)

    def scan_mark(self, x, y):
        """Remember the current X, Y coordinates."""
        self.tk.call(self._w, 'scan', 'mark', x, y)

    def scan_dragto(self, x, y):
        """Adjust the view of the text to 10 times the
        difference between X and Y and the coordinates given in
        scan_mark."""
        self.tk.call(self._w, 'scan', 'dragto', x, y)

    def search(self, pattern, index, stopindex=None,
           forwards=None, backwards=None, exact=None,
           regexp=None, nocase=None, count=None, elide=None):
        """Search PATTERN beginning from INDEX until STOPINDEX.
        Return the index of the first character of a match or an
        empty string."""
        args = [self._w, 'search']
        if forwards: args.append('-forwards')
        if backwards: args.append('-backwards')
        if exact: args.append('-exact')
        if regexp: args.append('-regexp')
        if nocase: args.append('-nocase')
        if elide: args.append('-elide')
        if count: args.append('-count'); args.append(count)
        if pattern and pattern[0] == '-': args.append('--')
        args.append(pattern)
        args.append(index)
        if stopindex: args.append(stopindex)
        return str(self.tk.call(tuple(args)))

    def see(self, index):
        """Scroll such that the character at INDEX is visible."""
        self.tk.call(self._w, 'see', index)

    def tag_add(self, tagName, index1, *args):
        """Add tag TAGNAME to all characters between INDEX1 and index2 in ARGS.
        Additional pairs of indices may follow in ARGS."""
        self.tk.call(
            (self._w, 'tag', 'add', tagName, index1) + args)

    def tag_unbind(self, tagName, sequence, funcid=None):
        """Unbind for all characters with TAGNAME for event SEQUENCE  the
        function identified with FUNCID."""
        self.tk.call(self._w, 'tag', 'bind', tagName, sequence, '')
        if funcid:
            self.deletecommand(funcid)

    def tag_bind(self, tagName, sequence, func, add=None):
        """Bind to all characters with TAGNAME at event SEQUENCE a call to function FUNC.

        An additional boolean parameter ADD specifies whether FUNC will be
        called additionally to the other bound function or whether it will
        replace the previous function. See bind for the return value."""
        return self._bind((self._w, 'tag', 'bind', tagName),
                  sequence, func, add)

    def tag_cget(self, tagName, option):
        """Return the value of OPTION for tag TAGNAME."""
        if option[:1] != '-':
            option = '-' + option
        if option[-1:] == '_':
            option = option[:-1]
        return self.tk.call(self._w, 'tag', 'cget', tagName, option)

    def tag_configure(self, tagName, cnf=None, **kw):
        """Configure a tag TAGNAME."""
        return self._configure(('tag', 'configure', tagName), cnf, kw)

    tag_config = tag_configure

    def tag_delete(self, *tagNames):
        """Delete all tags in TAGNAMES."""
        self.tk.call((self._w, 'tag', 'delete') + tagNames)

    def tag_lower(self, tagName, belowThis=None):
        """Change the priority of tag TAGNAME such that it is lower
        than the priority of BELOWTHIS."""
        self.tk.call(self._w, 'tag', 'lower', tagName, belowThis)

    def tag_names(self, index=None):
        """Return a list of all tag names."""
        return self.tk.splitlist(
            self.tk.call(self._w, 'tag', 'names', index))

    def tag_nextrange(self, tagName, index1, index2=None):
        """Return a list of start and end index for the first sequence of
        characters between INDEX1 and INDEX2 which all have tag TAGNAME.
        The text is searched forward from INDEX1."""
        return self.tk.splitlist(self.tk.call(
            self._w, 'tag', 'nextrange', tagName, index1, index2))

    def tag_prevrange(self, tagName, index1, index2=None):
        """Return a list of start and end index for the first sequence of
        characters between INDEX1 and INDEX2 which all have tag TAGNAME.
        The text is searched backwards from INDEX1."""
        return self.tk.splitlist(self.tk.call(
            self._w, 'tag', 'prevrange', tagName, index1, index2))

    def tag_raise(self, tagName, aboveThis=None):
        """Change the priority of tag TAGNAME such that it is higher
        than the priority of ABOVETHIS."""
        self.tk.call(
            self._w, 'tag', 'raise', tagName, aboveThis)

    def tag_ranges(self, tagName):
        """Return a list of ranges of text which have tag TAGNAME."""
        return self.tk.splitlist(self.tk.call(
            self._w, 'tag', 'ranges', tagName))

    def tag_remove(self, tagName, index1, index2=None):
        """Remove tag TAGNAME from all characters between INDEX1 and INDEX2."""
        self.tk.call(
            self._w, 'tag', 'remove', tagName, index1, index2)

    def window_cget(self, index, option):
        """Return the value of OPTION of an embedded window at INDEX."""
        if option[:1] != '-':
            option = '-' + option
        if option[-1:] == '_':
            option = option[:-1]
        return self.tk.call(self._w, 'window', 'cget', index, option)

    def window_configure(self, index, cnf=None, **kw):
        """Configure an embedded window at INDEX."""
        return self._configure(('window', 'configure', index), cnf, kw)

    window_config = window_configure

    def window_create(self, index, cnf={}, **kw):
        """Create a window at INDEX."""
        self.tk.call(
              (self._w, 'window', 'create', index)
              + self._options(cnf, kw))

    def window_names(self):
        """Return all names of embedded windows in this widget."""
        return self.tk.splitlist(
            self.tk.call(self._w, 'window', 'names'))

    def yview_pickplace(self, *what):
        """Obsolete function, use see."""
        self.tk.call((self._w, 'yview', '-pickplace') + what)


class _setit:
    """Internal class. It wraps the command in the widget OptionMenu."""

    def __init__(self, var, value, callback=None):
        self.__value = value
        self.__var = var
        self.__callback = callback

    def __call__(self, *args):
        self.__var.set(self.__value)
        if self.__callback:
            self.__callback(self.__value, *args)


class OptionMenu(Menubutton):
    """OptionMenu which allows the user to select a value from a menu."""

    def __init__(self, master, variable, value, *values, **kwargs):
        """Construct an optionmenu widget with the parent MASTER, with
        the resource textvariable set to VARIABLE, the initially selected
        value VALUE, the other menu values VALUES and an additional
        keyword argument command."""
        kw = {"borderwidth": 2, "textvariable": variable,
              "indicatoron": 1, "relief": RAISED, "anchor": "c",
              "highlightthickness": 2}
        Widget.__init__(self, master, "menubutton", kw)
        self.widgetName = 'tk_optionMenu'
        menu = self.__menu = Menu(self, name="menu", tearoff=0)
        self.menuname = menu._w
        # 'command' is the only supported keyword
        callback = kwargs.get('command')
        if 'command' in kwargs:
            del kwargs['command']
        if kwargs:
            raise TclError('unknown option -'+next(iter(kwargs)))
        menu.add_command(label=value,
                 command=_setit(variable, value, callback))
        for v in values:
            menu.add_command(label=v,
                     command=_setit(variable, v, callback))
        self["menu"] = menu

    def __getitem__(self, name):
        if name == 'menu':
            return self.__menu
        return Widget.__getitem__(self, name)

    def destroy(self):
        """Destroy this widget and the associated menu."""
        Menubutton.destroy(self)
        self.__menu = None


class Image:
    """Base class for images."""
    _last_id = 0

    def __init__(self, imgtype, name=None, cnf={}, master=None, **kw):
        self.name = None
        if not master:
            master = _get_default_root('create image')
        self.tk = getattr(master, 'tk', master)
        if not name:
            Image._last_id += 1
            name = "pyimage%r" % (Image._last_id,) # tk itself would use image<x>
        if kw and cnf: cnf = _cnfmerge((cnf, kw))
        elif kw: cnf = kw
        options = ()
        for k, v in cnf.items():
            if callable(v):
                v = self._register(v)
            options = options + ('-'+k, v)
        self.tk.call(('image', 'create', imgtype, name,) + options)
        self.name = name
        add_memory_pressure(self.width() * self.height() * 3)

    def __str__(self): return self.name

    def __del__(self):
        if self.name:
            try:
                self.tk.call('image', 'delete', self.name)
            except TclError:
                # May happen if the root was destroyed
                pass

    def __setitem__(self, key, value):
        self.tk.call(self.name, 'configure', '-'+key, value)

    def __getitem__(self, key):
        return self.tk.call(self.name, 'configure', '-'+key)

    def configure(self, **kw):
        """Configure the image."""
        res = ()
        for k, v in _cnfmerge(kw).items():
            if v is not None:
                if k[-1] == '_': k = k[:-1]
                if callable(v):
                    v = self._register(v)
                res = res + ('-'+k, v)
        self.tk.call((self.name, 'config') + res)

    config = configure

    def height(self):
        """Return the height of the image."""
        return self.tk.getint(
            self.tk.call('image', 'height', self.name))

    def type(self):
        """Return the type of the image, e.g. "photo" or "bitmap"."""
        return self.tk.call('image', 'type', self.name)

    def width(self):
        """Return the width of the image."""
        return self.tk.getint(
            self.tk.call('image', 'width', self.name))


class PhotoImage(Image):
    """Widget which can display images in PGM, PPM, GIF, PNG format."""

    def __init__(self, name=None, cnf={}, master=None, **kw):
        """Create an image with NAME.

        Valid resource names: data, format, file, gamma, height, palette,
        width."""
        Image.__init__(self, 'photo', name, cnf, master, **kw)

    def blank(self):
        """Display a transparent image."""
        self.tk.call(self.name, 'blank')

    def cget(self, option):
        """Return the value of OPTION."""
        return self.tk.call(self.name, 'cget', '-' + option)
    # XXX config

    def __getitem__(self, key):
        return self.tk.call(self.name, 'cget', '-' + key)
    # XXX copy -from, -to, ...?

    def copy(self):
        """Return a new PhotoImage with the same image as this widget."""
        destImage = PhotoImage(master=self.tk)
        self.tk.call(destImage, 'copy', self.name)
        return destImage

    def zoom(self, x, y=''):
        """Return a new PhotoImage with the same image as this widget
        but zoom it with a factor of x in the X direction and y in the Y
        direction.  If y is not given, the default value is the same as x.
        """
        destImage = PhotoImage(master=self.tk)
        if y=='': y=x
        self.tk.call(destImage, 'copy', self.name, '-zoom',x,y)
        return destImage

    def subsample(self, x, y=''):
        """Return a new PhotoImage based on the same image as this widget
        but use only every Xth or Yth pixel.  If y is not given, the
        default value is the same as x.
        """
        destImage = PhotoImage(master=self.tk)
        if y=='': y=x
        self.tk.call(destImage, 'copy', self.name, '-subsample',x,y)
        return destImage

    def get(self, x, y):
        """Return the color (red, green, blue) of the pixel at X,Y."""
        return self.tk.call(self.name, 'get', x, y)

    def put(self, data, to=None):
        """Put row formatted colors to image starting from
        position TO, e.g. image.put("{red green} {blue yellow}", to=(4,6))"""
        args = (self.name, 'put', data)
        if to:
            if to[0] == '-to':
                to = to[1:]
            args = args + ('-to',) + tuple(to)
        self.tk.call(args)
    # XXX read

    def write(self, filename, format=None, from_coords=None):
        """Write image to file FILENAME in FORMAT starting from
        position FROM_COORDS."""
        args = (self.name, 'write', filename)
        if format:
            args = args + ('-format', format)
        if from_coords:
            args = args + ('-from',) + tuple(from_coords)
        self.tk.call(args)

    def transparency_get(self, x, y):
        """Return True if the pixel at x,y is transparent."""
        return self.tk.getboolean(self.tk.call(
            self.name, 'transparency', 'get', x, y))

    def transparency_set(self, x, y, boolean):
        """Set the transparency of the pixel at x,y."""
        self.tk.call(self.name, 'transparency', 'set', x, y, boolean)


class BitmapImage(Image):
    """Widget which can display images in XBM format."""

    def __init__(self, name=None, cnf={}, master=None, **kw):
        """Create a bitmap with NAME.

        Valid resource names: background, data, file, foreground, maskdata, maskfile."""
        Image.__init__(self, 'bitmap', name, cnf, master, **kw)


def image_names():
    tk = _get_default_root('use image_names()').tk
    return tk.splitlist(tk.call('image', 'names'))


def image_types():
    tk = _get_default_root('use image_types()').tk
    return tk.splitlist(tk.call('image', 'types'))


class Spinbox(Widget, XView):
    """spinbox widget."""

    def __init__(self, master=None, cnf={}, **kw):
        """Construct a spinbox widget with the parent MASTER.

        STANDARD OPTIONS

            activebackground, background, borderwidth,
            cursor, exportselection, font, foreground,
            highlightbackground, highlightcolor,
            highlightthickness, insertbackground,
            insertborderwidth, insertofftime,
            insertontime, insertwidth, justify, relief,
            repeatdelay, repeatinterval,
            selectbackground, selectborderwidth
            selectforeground, takefocus, textvariable
            xscrollcommand.

        WIDGET-SPECIFIC OPTIONS

            buttonbackground, buttoncursor,
            buttondownrelief, buttonuprelief,
            command, disabledbackground,
            disabledforeground, format, from,
            invalidcommand, increment,
            readonlybackground, state, to,
            validate, validatecommand values,
            width, wrap,
        """
        Widget.__init__(self, master, 'spinbox', cnf, kw)

    def bbox(self, index):
        """Return a tuple of X1,Y1,X2,Y2 coordinates for a
        rectangle which encloses the character given by index.

        The first two elements of the list give the x and y
        coordinates of the upper-left corner of the screen
        area covered by the character (in pixels relative
        to the widget) and the last two elements give the
        width and height of the character, in pixels. The
        bounding box may refer to a region outside the
        visible area of the window.
        """
        return self._getints(self.tk.call(self._w, 'bbox', index)) or None

    def delete(self, first, last=None):
        """Delete one or more elements of the spinbox.

        First is the index of the first character to delete,
        and last is the index of the character just after
        the last one to delete. If last isn't specified it
        defaults to first+1, i.e. a single character is
        deleted.  This command returns an empty string.
        """
        return self.tk.call(self._w, 'delete', first, last)

    def get(self):
        """Returns the spinbox's string"""
        return self.tk.call(self._w, 'get')

    def icursor(self, index):
        """Alter the position of the insertion cursor.

        The insertion cursor will be displayed just before
        the character given by index. Returns an empty string
        """
        return self.tk.call(self._w, 'icursor', index)

    def identify(self, x, y):
        """Returns the name of the widget at position x, y

        Return value is one of: none, buttondown, buttonup, entry
        """
        return self.tk.call(self._w, 'identify', x, y)

    def index(self, index):
        """Returns the numerical index corresponding to index
        """
        return self.tk.call(self._w, 'index', index)

    def insert(self, index, s):
        """Insert string s at index

         Returns an empty string.
        """
        return self.tk.call(self._w, 'insert', index, s)

    def invoke(self, element):
        """Causes the specified element to be invoked

        The element could be buttondown or buttonup
        triggering the action associated with it.
        """
        return self.tk.call(self._w, 'invoke', element)

    def scan(self, *args):
        """Internal function."""
        return self._getints(
            self.tk.call((self._w, 'scan') + args)) or ()

    def scan_mark(self, x):
        """Records x and the current view in the spinbox window;

        used in conjunction with later scan dragto commands.
        Typically this command is associated with a mouse button
        press in the widget. It returns an empty string.
        """
        return self.scan("mark", x)

    def scan_dragto(self, x):
        """Compute the difference between the given x argument
        and the x argument to the last scan mark command

        It then adjusts the view left or right by 10 times the
        difference in x-coordinates. This command is typically
        associated with mouse motion events in the widget, to
        produce the effect of dragging the spinbox at high speed
        through the window. The return value is an empty string.
        """
        return self.scan("dragto", x)

    def selection(self, *args):
        """Internal function."""
        return self._getints(
            self.tk.call((self._w, 'selection') + args)) or ()

    def selection_adjust(self, index):
        """Locate the end of the selection nearest to the character
        given by index,

        Then adjust that end of the selection to be at index
        (i.e including but not going beyond index). The other
        end of the selection is made the anchor point for future
        select to commands. If the selection isn't currently in
        the spinbox, then a new selection is created to include
        the characters between index and the most recent selection
        anchor point, inclusive.
        """
        return self.selection("adjust", index)

    def selection_clear(self):
        """Clear the selection

        If the selection isn't in this widget then the
        command has no effect.
        """
        return self.selection("clear")

    def selection_element(self, element=None):
        """Sets or gets the currently selected element.

        If a spinbutton element is specified, it will be
        displayed depressed.
        """
        return self.tk.call(self._w, 'selection', 'element', element)

    def selection_from(self, index):
        """Set the fixed end of a selection to INDEX."""
        self.selection('from', index)

    def selection_present(self):
        """Return True if there are characters selected in the spinbox, False
        otherwise."""
        return self.tk.getboolean(
            self.tk.call(self._w, 'selection', 'present'))

    def selection_range(self, start, end):
        """Set the selection from START to END (not included)."""
        self.selection('range', start, end)

    def selection_to(self, index):
        """Set the variable end of a selection to INDEX."""
        self.selection('to', index)

###########################################################################


class LabelFrame(Widget):
    """labelframe widget."""

    def __init__(self, master=None, cnf={}, **kw):
        """Construct a labelframe widget with the parent MASTER.

        STANDARD OPTIONS

            borderwidth, cursor, font, foreground,
            highlightbackground, highlightcolor,
            highlightthickness, padx, pady, relief,
            takefocus, text

        WIDGET-SPECIFIC OPTIONS

            background, class, colormap, container,
            height, labelanchor, labelwidget,
            visual, width
        """
        Widget.__init__(self, master, 'labelframe', cnf, kw)

########################################################################


class PanedWindow(Widget):
    """panedwindow widget."""

    def __init__(self, master=None, cnf={}, **kw):
        """Construct a panedwindow widget with the parent MASTER.

        STANDARD OPTIONS

            background, borderwidth, cursor, height,
            orient, relief, width

        WIDGET-SPECIFIC OPTIONS

            handlepad, handlesize, opaqueresize,
            sashcursor, sashpad, sashrelief,
            sashwidth, showhandle,
        """
        Widget.__init__(self, master, 'panedwindow', cnf, kw)

    def add(self, child, **kw):
        """Add a child widget to the panedwindow in a new pane.

        The child argument is the name of the child widget
        followed by pairs of arguments that specify how to
        manage the windows. The possible options and values
        are the ones accepted by the paneconfigure method.
        """
        self.tk.call((self._w, 'add', child) + self._options(kw))

    def remove(self, child):
        """Remove the pane containing child from the panedwindow

        All geometry management options for child will be forgotten.
        """
        self.tk.call(self._w, 'forget', child)

    forget = remove

    def identify(self, x, y):
        """Identify the panedwindow component at point x, y

        If the point is over a sash or a sash handle, the result
        is a two element list containing the index of the sash or
        handle, and a word indicating whether it is over a sash
        or a handle, such as {0 sash} or {2 handle}. If the point
        is over any other part of the panedwindow, the result is
        an empty list.
        """
        return self.tk.call(self._w, 'identify', x, y)

    def proxy(self, *args):
        """Internal function."""
        return self._getints(
            self.tk.call((self._w, 'proxy') + args)) or ()

    def proxy_coord(self):
        """Return the x and y pair of the most recent proxy location
        """
        return self.proxy("coord")

    def proxy_forget(self):
        """Remove the proxy from the display.
        """
        return self.proxy("forget")

    def proxy_place(self, x, y):
        """Place the proxy at the given x and y coordinates.
        """
        return self.proxy("place", x, y)

    def sash(self, *args):
        """Internal function."""
        return self._getints(
            self.tk.call((self._w, 'sash') + args)) or ()

    def sash_coord(self, index):
        """Return the current x and y pair for the sash given by index.

        Index must be an integer between 0 and 1 less than the
        number of panes in the panedwindow. The coordinates given are
        those of the top left corner of the region containing the sash.
        pathName sash dragto index x y This command computes the
        difference between the given coordinates and the coordinates
        given to the last sash coord command for the given sash. It then
        moves that sash the computed difference. The return value is the
        empty string.
        """
        return self.sash("coord", index)

    def sash_mark(self, index):
        """Records x and y for the sash given by index;

        Used in conjunction with later dragto commands to move the sash.
        """
        return self.sash("mark", index)

    def sash_place(self, index, x, y):
        """Place the sash given by index at the given coordinates
        """
        return self.sash("place", index, x, y)

    def panecget(self, child, option):
        """Query a management option for window.

        Option may be any value allowed by the paneconfigure subcommand
        """
        return self.tk.call(
            (self._w, 'panecget') + (child, '-'+option))

    def paneconfigure(self, tagOrId, cnf=None, **kw):
        """Query or modify the management options for window.

        If no option is specified, returns a list describing all
        of the available options for pathName.  If option is
        specified with no value, then the command returns a list
        describing the one named option (this list will be identical
        to the corresponding sublist of the value returned if no
        option is specified). If one or more option-value pairs are
        specified, then the command modifies the given widget
        option(s) to have the given value(s); in this case the
        command returns an empty string. The following options
        are supported:

        after window
            Insert the window after the window specified. window
            should be the name of a window already managed by pathName.
        before window
            Insert the window before the window specified. window
            should be the name of a window already managed by pathName.
        height size
            Specify a height for the window. The height will be the
            outer dimension of the window including its border, if
            any. If size is an empty string, or if -height is not
            specified, then the height requested internally by the
            window will be used initially; the height may later be
            adjusted by the movement of sashes in the panedwindow.
            Size may be any value accepted by Tk_GetPixels.
        minsize n
            Specifies that the size of the window cannot be made
            less than n. This constraint only affects the size of
            the widget in the paned dimension -- the x dimension
            for horizontal panedwindows, the y dimension for
            vertical panedwindows. May be any value accepted by
            Tk_GetPixels.
        padx n
            Specifies a non-negative value indicating how much
            extra space to leave on each side of the window in
            the X-direction. The value may have any of the forms
            accepted by Tk_GetPixels.
        pady n
            Specifies a non-negative value indicating how much
            extra space to leave on each side of the window in
            the Y-direction. The value may have any of the forms
            accepted by Tk_GetPixels.
        sticky style
            If a window's pane is larger than the requested
            dimensions of the window, this option may be used
            to position (or stretch) the window within its pane.
            Style is a string that contains zero or more of the
            characters n, s, e or w. The string can optionally
            contains spaces or commas, but they are ignored. Each
            letter refers to a side (north, south, east, or west)
            that the window will "stick" to. If both n and s
            (or e and w) are specified, the window will be
            stretched to fill the entire height (or width) of
            its cavity.
        width size
            Specify a width for the window. The width will be
            the outer dimension of the window including its
            border, if any. If size is an empty string, or
            if -width is not specified, then the width requested
            internally by the window will be used initially; the
            width may later be adjusted by the movement of sashes
            in the panedwindow. Size may be any value accepted by
            Tk_GetPixels.

        """
        if cnf is None and not kw:
            return self._getconfigure(self._w, 'paneconfigure', tagOrId)
        if isinstance(cnf, str) and not kw:
            return self._getconfigure1(
                self._w, 'paneconfigure', tagOrId, '-'+cnf)
        self.tk.call((self._w, 'paneconfigure', tagOrId) +
                 self._options(cnf, kw))

    paneconfig = paneconfigure

    def panes(self):
        """Returns an ordered list of the child panes."""
        return self.tk.splitlist(self.tk.call(self._w, 'panes'))

# Test:


def _test():
    root = Tk()
    text = "This is Tcl/Tk version %s" % TclVersion
    text += "\nThis should be a cedilla: \xe7"
    label = Label(root, text=text)
    label.pack()
    test = Button(root, text="Click me!",
              command=lambda root=root: root.test.configure(
                  text="[%s]" % root.test['text']))
    test.pack()
    root.test = test
    quit = Button(root, text="QUIT", command=root.destroy)
    quit.pack()
    # The following three commands are needed so the window pops
    # up on top on Windows...
    root.iconify()
    root.update()
    root.deiconify()
    root.mainloop()


__all__ = [name for name, obj in globals().items()
           if not name.startswith('_') and not isinstance(obj, types.ModuleType)
           and name not in {'wantobjects'}]

if __name__ == '__main__':
    _test()<|MERGE_RESOLUTION|>--- conflicted
+++ resolved
@@ -32,15 +32,12 @@
 
 import enum
 import sys
-<<<<<<< HEAD
 import types
-=======
 try:
     from __pypy__ import add_memory_pressure
 except ModuleNotFoundError:
     def add_memory_pressure(*args):
         pass
->>>>>>> 5190f15b
 
 import _tkinter # If this fails your Python may not be configured for Tk
 TclError = _tkinter.TclError
