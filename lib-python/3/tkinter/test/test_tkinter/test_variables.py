--- conflicted
+++ resolved
@@ -48,11 +48,7 @@
         v = Variable(self.root, "sample string", "varname")
         self.assertTrue(self.info_exists("varname"))
         del v
-<<<<<<< HEAD
-        support.gc_collect()
-=======
         support.gc_collect()  # For PyPy or other GCs.
->>>>>>> 0a83d304
         self.assertFalse(self.info_exists("varname"))
 
     def test_dont_unset_not_existing(self):
@@ -60,19 +56,11 @@
         v1 = Variable(self.root, name="name")
         v2 = Variable(self.root, name="name")
         del v1
-<<<<<<< HEAD
-        support.gc_collect()
-        self.assertFalse(self.info_exists("name"))
-        # shouldn't raise exception
-        del v2
-        support.gc_collect()
-=======
         support.gc_collect()  # For PyPy or other GCs.
         self.assertFalse(self.info_exists("name"))
         # shouldn't raise exception
         del v2
         support.gc_collect()  # For PyPy or other GCs.
->>>>>>> 0a83d304
         self.assertFalse(self.info_exists("name"))
 
     def test_equality(self):
