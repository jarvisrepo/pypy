--- conflicted
+++ resolved
@@ -839,11 +839,7 @@
         self.assertEqual(conv(self.scale.get()), var.get())
         self.assertEqual(conv(self.scale.get()), max + 5)
         del var
-<<<<<<< HEAD
-        gc_collect()
-=======
         gc_collect()  # For PyPy or other GCs.
->>>>>>> 0a83d304
 
         # the same happens with the value option
         self.scale['value'] = max + 10
