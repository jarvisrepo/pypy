"""Unittest main program"""

import sys
import optparse
import os

from . import loader, runner
from .signals import installHandler

__unittest = True

FAILFAST     = "  -f, --failfast   Stop on first failure\n"
CATCHBREAK   = "  -c, --catch      Catch control-C and display results\n"
BUFFEROUTPUT = "  -b, --buffer     Buffer stdout and stderr during test runs\n"

USAGE_AS_MAIN = """\
Usage: %(progName)s [options] [tests]

Options:
  -h, --help       Show this message
  -v, --verbose    Verbose output
  -q, --quiet      Minimal output
%(failfast)s%(catchbreak)s%(buffer)s
Examples:
  %(progName)s test_module               - run tests from test_module
  %(progName)s module.TestClass          - run tests from module.TestClass
  %(progName)s module.Class.test_method  - run specified test method

[tests] can be a list of any number of test modules, classes and test
methods.

Alternative Usage: %(progName)s discover [options]

Options:
  -v, --verbose    Verbose output
%(failfast)s%(catchbreak)s%(buffer)s  -s directory     Directory to start discovery ('.' default)
  -p pattern       Pattern to match test files ('test*.py' default)
  -t directory     Top level directory of project (default to
                   start directory)

For test discovery all test modules must be importable from the top
level directory of the project.
"""

USAGE_FROM_MODULE = """\
Usage: %(progName)s [options] [test] [...]

Options:
  -h, --help       Show this message
  -v, --verbose    Verbose output
  -q, --quiet      Minimal output
%(failfast)s%(catchbreak)s%(buffer)s
Examples:
  %(progName)s                               - run default set of tests
  %(progName)s MyTestSuite                   - run suite 'MyTestSuite'
  %(progName)s MyTestCase.testSomething      - run MyTestCase.testSomething
  %(progName)s MyTestCase                    - run all 'test*' test methods
                                               in MyTestCase
"""

def _convert_name(name):
    # on Linux / Mac OS X 'foo.PY' is not importable, but on
    # Windows it is. Simpler to do a case insensitive match
    # a better check would be to check that the name is a
    # valid Python module name.
    if os.path.isfile(name) and name.lower().endswith('.py'):
        if os.path.isabs(name):
            rel_path = os.path.relpath(name, os.getcwd())
            if os.path.isabs(rel_path) or rel_path.startswith(os.pardir):
                return name
            name = rel_path
        # on Windows both '\' and '/' are used as path
        # separators. Better to replace both than rely on os.path.sep
        return name[:-3].replace('\\', '.').replace('/', '.')
    return name

def _convert_names(names):
    return [_convert_name(name) for name in names]


class TestProgram(object):
    """A command-line program that runs a set of tests; this is primarily
       for making test modules conveniently executable.
    """
    USAGE = USAGE_FROM_MODULE

    # defaults for testing
    failfast = catchbreak = buffer = progName = warnings = None

    def __init__(self, module='__main__', defaultTest=None, argv=None,
                    testRunner=None, testLoader=loader.defaultTestLoader,
                    exit=True, verbosity=1, failfast=None, catchbreak=None,
                    buffer=None, warnings=None):
        if isinstance(module, str):
            self.module = __import__(module)
            for part in module.split('.')[1:]:
                self.module = getattr(self.module, part)
        else:
            self.module = module
        if argv is None:
            argv = sys.argv

        self.exit = exit
        self.failfast = failfast
        self.catchbreak = catchbreak
        self.verbosity = verbosity
        self.buffer = buffer
        if warnings is None and not sys.warnoptions:
            # even if DreprecationWarnings are ignored by default
            # print them anyway unless other warnings settings are
            # specified by the warnings arg or the -W python flag
            self.warnings = 'default'
        else:
            # here self.warnings is set either to the value passed
            # to the warnings args or to None.
            # If the user didn't pass a value self.warnings will
            # be None. This means that the behavior is unchanged
            # and depends on the values passed to -W.
            self.warnings = warnings
        self.defaultTest = defaultTest
        self.testRunner = testRunner
        self.testLoader = testLoader
        self.progName = os.path.basename(argv[0])
        self.parseArgs(argv)
        self.runTests()

    def usageExit(self, msg=None):
        if msg:
            print(msg)
        usage = {'progName': self.progName, 'catchbreak': '', 'failfast': '',
                 'buffer': ''}
        if self.failfast != False:
            usage['failfast'] = FAILFAST
        if self.catchbreak != False:
            usage['catchbreak'] = CATCHBREAK
        if self.buffer != False:
            usage['buffer'] = BUFFEROUTPUT
        print(self.USAGE % usage)
        sys.exit(2)

    def parseArgs(self, argv):
        if ((len(argv) > 1 and argv[1].lower() == 'discover') or
            (len(argv) == 1 and self.module is None)):
            self._do_discovery(argv[2:])
            return

        parser = self._getOptParser()
        options, args = parser.parse_args(argv[1:])
        self._setAttributesFromOptions(options)

        if len(args) == 0 and self.module is None:
            # this allows "python -m unittest -v" to still work for
            # test discovery. This means -c / -b / -v / -f options will
            # be handled twice, which is harmless but not ideal.
            self._do_discovery(argv[1:])
            return

        if len(args) == 0 and self.defaultTest is None:
            # createTests will load tests from self.module
            self.testNames = None
        elif len(args) > 0:
            self.testNames = _convert_names(args)
            if __name__ == '__main__':
                # to support python -m unittest ...
                self.module = None
        else:
            self.testNames = (self.defaultTest,)
        self.createTests()

    def createTests(self):
        if self.testNames is None:
            self.test = self.testLoader.loadTestsFromModule(self.module)
        else:
            self.test = self.testLoader.loadTestsFromNames(self.testNames,
                                                           self.module)

<<<<<<< HEAD
    def _getOptParser(self):
=======
    def _do_discovery(self, argv, Loader=None):
        if Loader is None:
            Loader = lambda: self.testLoader

        # handle command line args for test discovery
        self.progName = '%s discover' % self.progName
>>>>>>> 89d8f867
        import optparse
        parser = optparse.OptionParser()
        parser.prog = self.progName
        parser.add_option('-v', '--verbose', dest='verbose', default=False,
                          help='Verbose output', action='store_true')
        parser.add_option('-q', '--quiet', dest='quiet', default=False,
                          help='Quiet output', action='store_true')

        if self.failfast != False:
            parser.add_option('-f', '--failfast', dest='failfast', default=False,
                              help='Stop on first fail or error',
                              action='store_true')
        if self.catchbreak != False:
            parser.add_option('-c', '--catch', dest='catchbreak', default=False,
                              help='Catch ctrl-C and display results so far',
                              action='store_true')
        if self.buffer != False:
            parser.add_option('-b', '--buffer', dest='buffer', default=False,
                              help='Buffer stdout and stderr during tests',
                              action='store_true')
        return parser

    def _setAttributesFromOptions(self, options):
        # only set options from the parsing here
        # if they weren't set explicitly in the constructor
        if self.failfast is None:
            self.failfast = options.failfast
        if self.catchbreak is None:
            self.catchbreak = options.catchbreak
        if self.buffer is None:
            self.buffer = options.buffer

        if options.verbose:
            self.verbosity = 2
        elif options.quiet:
            self.verbosity = 0

    def _addDiscoveryOptions(self, parser):
        parser.add_option('-s', '--start-directory', dest='start', default='.',
                          help="Directory to start discovery ('.' default)")
        parser.add_option('-p', '--pattern', dest='pattern', default='test*.py',
                          help="Pattern to match tests ('test*.py' default)")
        parser.add_option('-t', '--top-level-directory', dest='top', default=None,
                          help='Top level directory of project (defaults to start directory)')

    def _do_discovery(self, argv, Loader=None):
        if Loader is None:
            Loader = lambda: self.testLoader

        # handle command line args for test discovery
        self.progName = '%s discover' % self.progName
        parser = self._getOptParser()
        self._addDiscoveryOptions(parser)

        options, args = parser.parse_args(argv)
        if len(args) > 3:
            self.usageExit()

        for name, value in zip(('start', 'pattern', 'top'), args):
            setattr(options, name, value)

        self._setAttributesFromOptions(options)

        start_dir = options.start
        pattern = options.pattern
        top_level_dir = options.top

        loader = Loader()
        self.test = loader.discover(start_dir, pattern, top_level_dir)

    def runTests(self):
        if self.catchbreak:
            installHandler()
        if self.testRunner is None:
            self.testRunner = runner.TextTestRunner
        if isinstance(self.testRunner, type):
            try:
                testRunner = self.testRunner(verbosity=self.verbosity,
                                             failfast=self.failfast,
                                             buffer=self.buffer,
                                             warnings=self.warnings)
            except TypeError:
                # didn't accept the verbosity, buffer or failfast arguments
                testRunner = self.testRunner()
        else:
            # it is assumed to be a TestRunner instance
            testRunner = self.testRunner
        self.result = testRunner.run(self.test)
        if self.exit:
            sys.exit(not self.result.wasSuccessful())

main = TestProgram<|MERGE_RESOLUTION|>--- conflicted
+++ resolved
@@ -1,8 +1,8 @@
 """Unittest main program"""
 
 import sys
-import optparse
 import os
+import types
 
 from . import loader, runner
 from .signals import installHandler
@@ -77,7 +77,6 @@
 def _convert_names(names):
     return [_convert_name(name) for name in names]
 
-
 class TestProgram(object):
     """A command-line program that runs a set of tests; this is primarily
        for making test modules conveniently executable.
@@ -144,9 +143,33 @@
             self._do_discovery(argv[2:])
             return
 
-        parser = self._getOptParser()
-        options, args = parser.parse_args(argv[1:])
-        self._setAttributesFromOptions(options)
+        import getopt
+        long_opts = ['help', 'verbose', 'quiet', 'failfast', 'catch', 'buffer']
+        try:
+            options, args = getopt.getopt(argv[1:], 'hHvqfcb', long_opts)
+        except getopt.error as msg:
+            self.usageExit(msg)
+            return
+
+        for opt, value in options:
+            if opt in ('-h','-H','--help'):
+                self.usageExit()
+            if opt in ('-q','--quiet'):
+                self.verbosity = 0
+            if opt in ('-v','--verbose'):
+                self.verbosity = 2
+            if opt in ('-f','--failfast'):
+                if self.failfast is None:
+                    self.failfast = True
+                # Should this raise an exception if -f is not valid?
+            if opt in ('-c','--catch'):
+                if self.catchbreak is None:
+                    self.catchbreak = True
+                # Should this raise an exception if -c is not valid?
+            if opt in ('-b','--buffer'):
+                if self.buffer is None:
+                    self.buffer = True
+                # Should this raise an exception if -b is not valid?
 
         if len(args) == 0 and self.module is None:
             # this allows "python -m unittest -v" to still work for
@@ -174,24 +197,17 @@
             self.test = self.testLoader.loadTestsFromNames(self.testNames,
                                                            self.module)
 
-<<<<<<< HEAD
-    def _getOptParser(self):
-=======
     def _do_discovery(self, argv, Loader=None):
         if Loader is None:
             Loader = lambda: self.testLoader
 
         # handle command line args for test discovery
         self.progName = '%s discover' % self.progName
->>>>>>> 89d8f867
         import optparse
         parser = optparse.OptionParser()
         parser.prog = self.progName
         parser.add_option('-v', '--verbose', dest='verbose', default=False,
                           help='Verbose output', action='store_true')
-        parser.add_option('-q', '--quiet', dest='quiet', default=False,
-                          help='Quiet output', action='store_true')
-
         if self.failfast != False:
             parser.add_option('-f', '--failfast', dest='failfast', default=False,
                               help='Stop on first fail or error',
@@ -204,9 +220,20 @@
             parser.add_option('-b', '--buffer', dest='buffer', default=False,
                               help='Buffer stdout and stderr during tests',
                               action='store_true')
-        return parser
-
-    def _setAttributesFromOptions(self, options):
+        parser.add_option('-s', '--start-directory', dest='start', default='.',
+                          help="Directory to start discovery ('.' default)")
+        parser.add_option('-p', '--pattern', dest='pattern', default='test*.py',
+                          help="Pattern to match tests ('test*.py' default)")
+        parser.add_option('-t', '--top-level-directory', dest='top', default=None,
+                          help='Top level directory of project (defaults to start directory)')
+
+        options, args = parser.parse_args(argv)
+        if len(args) > 3:
+            self.usageExit()
+
+        for name, value in zip(('start', 'pattern', 'top'), args):
+            setattr(options, name, value)
+
         # only set options from the parsing here
         # if they weren't set explicitly in the constructor
         if self.failfast is None:
@@ -218,34 +245,6 @@
 
         if options.verbose:
             self.verbosity = 2
-        elif options.quiet:
-            self.verbosity = 0
-
-    def _addDiscoveryOptions(self, parser):
-        parser.add_option('-s', '--start-directory', dest='start', default='.',
-                          help="Directory to start discovery ('.' default)")
-        parser.add_option('-p', '--pattern', dest='pattern', default='test*.py',
-                          help="Pattern to match tests ('test*.py' default)")
-        parser.add_option('-t', '--top-level-directory', dest='top', default=None,
-                          help='Top level directory of project (defaults to start directory)')
-
-    def _do_discovery(self, argv, Loader=None):
-        if Loader is None:
-            Loader = lambda: self.testLoader
-
-        # handle command line args for test discovery
-        self.progName = '%s discover' % self.progName
-        parser = self._getOptParser()
-        self._addDiscoveryOptions(parser)
-
-        options, args = parser.parse_args(argv)
-        if len(args) > 3:
-            self.usageExit()
-
-        for name, value in zip(('start', 'pattern', 'top'), args):
-            setattr(options, name, value)
-
-        self._setAttributesFromOptions(options)
 
         start_dir = options.start
         pattern = options.pattern
