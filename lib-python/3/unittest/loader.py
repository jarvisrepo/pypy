--- conflicted
+++ resolved
@@ -111,7 +111,7 @@
         elif (isinstance(obj, types.FunctionType) and
               isinstance(parent, type) and
               issubclass(parent, case.TestCase)):
-            name = parts[-1]
+            name = obj.__name__
             inst = parent(name)
             # static methods follow a different path
             if not isinstance(getattr(inst, name), types.FunctionType):
@@ -263,13 +263,8 @@
                     yield _make_failed_import_test(name, self.suiteClass)
                 else:
                     mod_file = os.path.abspath(getattr(module, '__file__', full_path))
-<<<<<<< HEAD
-                    realpath = _jython_aware_splitext(os.path.realpath(mod_file))
-                    fullpath_noext = _jython_aware_splitext(os.path.realpath(full_path))
-=======
                     realpath = _jython_aware_splitext(mod_file)
                     fullpath_noext = _jython_aware_splitext(full_path)
->>>>>>> 89d8f867
                     if realpath.lower() != fullpath_noext.lower():
                         module_dir = os.path.dirname(realpath)
                         mod_name = _jython_aware_splitext(os.path.basename(full_path))
