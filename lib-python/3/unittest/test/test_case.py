import contextlib
import difflib
import pprint
import pickle
import re
import sys
import logging
import warnings
import weakref
import inspect

from copy import deepcopy
from test import support

import unittest

from unittest.test.support import (
    TestEquality, TestHashing, LoggingResult, LegacyLoggingResult,
    ResultWithNoStartTestRunStopTestRun
)
from test.support import captured_stderr, gc_collect


log_foo = logging.getLogger('foo')
log_foobar = logging.getLogger('foo.bar')
log_quux = logging.getLogger('quux')


class Test(object):
    "Keep these TestCase classes out of the main namespace"

    class Foo(unittest.TestCase):
        def runTest(self): pass
        def test1(self): pass

    class Bar(Foo):
        def test2(self): pass

    class LoggingTestCase(unittest.TestCase):
        """A test case which logs its calls."""

        def __init__(self, events):
            super(Test.LoggingTestCase, self).__init__('test')
            self.events = events

        def setUp(self):
            self.events.append('setUp')

        def test(self):
            self.events.append('test')

        def tearDown(self):
            self.events.append('tearDown')


class Test_TestCase(unittest.TestCase, TestEquality, TestHashing):

    ### Set up attributes used by inherited tests
    ################################################################

    # Used by TestHashing.test_hash and TestEquality.test_eq
    eq_pairs = [(Test.Foo('test1'), Test.Foo('test1'))]

    # Used by TestEquality.test_ne
    ne_pairs = [(Test.Foo('test1'), Test.Foo('runTest')),
                (Test.Foo('test1'), Test.Bar('test1')),
                (Test.Foo('test1'), Test.Bar('test2'))]

    ################################################################
    ### /Set up attributes used by inherited tests


    # "class TestCase([methodName])"
    # ...
    # "Each instance of TestCase will run a single test method: the
    # method named methodName."
    # ...
    # "methodName defaults to "runTest"."
    #
    # Make sure it really is optional, and that it defaults to the proper
    # thing.
    def test_init__no_test_name(self):
        class Test(unittest.TestCase):
            def runTest(self): raise MyException()
            def test(self): pass

        self.assertEqual(Test().id()[-13:], '.Test.runTest')

        # test that TestCase can be instantiated with no args
        # primarily for use at the interactive interpreter
        test = unittest.TestCase()
        test.assertEqual(3, 3)
        with test.assertRaises(test.failureException):
            test.assertEqual(3, 2)

        with self.assertRaises(AttributeError):
            test.run()

    # "class TestCase([methodName])"
    # ...
    # "Each instance of TestCase will run a single test method: the
    # method named methodName."
    def test_init__test_name__valid(self):
        class Test(unittest.TestCase):
            def runTest(self): raise MyException()
            def test(self): pass

        self.assertEqual(Test('test').id()[-10:], '.Test.test')

    # "class TestCase([methodName])"
    # ...
    # "Each instance of TestCase will run a single test method: the
    # method named methodName."
    def test_init__test_name__invalid(self):
        class Test(unittest.TestCase):
            def runTest(self): raise MyException()
            def test(self): pass

        try:
            Test('testfoo')
        except ValueError:
            pass
        else:
            self.fail("Failed to raise ValueError")

    # "Return the number of tests represented by the this test object. For
    # TestCase instances, this will always be 1"
    def test_countTestCases(self):
        class Foo(unittest.TestCase):
            def test(self): pass

        self.assertEqual(Foo('test').countTestCases(), 1)

    # "Return the default type of test result object to be used to run this
    # test. For TestCase instances, this will always be
    # unittest.TestResult;  subclasses of TestCase should
    # override this as necessary."
    def test_defaultTestResult(self):
        class Foo(unittest.TestCase):
            def runTest(self):
                pass

        result = Foo().defaultTestResult()
        self.assertEqual(type(result), unittest.TestResult)

    # "When a setUp() method is defined, the test runner will run that method
    # prior to each test. Likewise, if a tearDown() method is defined, the
    # test runner will invoke that method after each test. In the example,
    # setUp() was used to create a fresh sequence for each test."
    #
    # Make sure the proper call order is maintained, even if setUp() raises
    # an exception.
    def test_run_call_order__error_in_setUp(self):
        events = []
        result = LoggingResult(events)

        class Foo(Test.LoggingTestCase):
            def setUp(self):
                super(Foo, self).setUp()
                raise RuntimeError('raised by Foo.setUp')

        Foo(events).run(result)
        expected = ['startTest', 'setUp', 'addError', 'stopTest']
        self.assertEqual(events, expected)

    # "With a temporary result stopTestRun is called when setUp errors.
    def test_run_call_order__error_in_setUp_default_result(self):
        events = []

        class Foo(Test.LoggingTestCase):
            def defaultTestResult(self):
                return LoggingResult(self.events)

            def setUp(self):
                super(Foo, self).setUp()
                raise RuntimeError('raised by Foo.setUp')

        Foo(events).run()
        expected = ['startTestRun', 'startTest', 'setUp', 'addError',
                    'stopTest', 'stopTestRun']
        self.assertEqual(events, expected)

    # "When a setUp() method is defined, the test runner will run that method
    # prior to each test. Likewise, if a tearDown() method is defined, the
    # test runner will invoke that method after each test. In the example,
    # setUp() was used to create a fresh sequence for each test."
    #
    # Make sure the proper call order is maintained, even if the test raises
    # an error (as opposed to a failure).
    def test_run_call_order__error_in_test(self):
        events = []
        result = LoggingResult(events)

        class Foo(Test.LoggingTestCase):
            def test(self):
                super(Foo, self).test()
                raise RuntimeError('raised by Foo.test')

        expected = ['startTest', 'setUp', 'test', 'tearDown',
                    'addError', 'stopTest']
        Foo(events).run(result)
        self.assertEqual(events, expected)

    # "With a default result, an error in the test still results in stopTestRun
    # being called."
    def test_run_call_order__error_in_test_default_result(self):
        events = []

        class Foo(Test.LoggingTestCase):
            def defaultTestResult(self):
                return LoggingResult(self.events)

            def test(self):
                super(Foo, self).test()
                raise RuntimeError('raised by Foo.test')

        expected = ['startTestRun', 'startTest', 'setUp', 'test',
                    'tearDown', 'addError', 'stopTest', 'stopTestRun']
        Foo(events).run()
        self.assertEqual(events, expected)

    # "When a setUp() method is defined, the test runner will run that method
    # prior to each test. Likewise, if a tearDown() method is defined, the
    # test runner will invoke that method after each test. In the example,
    # setUp() was used to create a fresh sequence for each test."
    #
    # Make sure the proper call order is maintained, even if the test signals
    # a failure (as opposed to an error).
    def test_run_call_order__failure_in_test(self):
        events = []
        result = LoggingResult(events)

        class Foo(Test.LoggingTestCase):
            def test(self):
                super(Foo, self).test()
                self.fail('raised by Foo.test')

        expected = ['startTest', 'setUp', 'test', 'tearDown',
                    'addFailure', 'stopTest']
        Foo(events).run(result)
        self.assertEqual(events, expected)

    # "When a test fails with a default result stopTestRun is still called."
    def test_run_call_order__failure_in_test_default_result(self):

        class Foo(Test.LoggingTestCase):
            def defaultTestResult(self):
                return LoggingResult(self.events)
            def test(self):
                super(Foo, self).test()
                self.fail('raised by Foo.test')

        expected = ['startTestRun', 'startTest', 'setUp', 'test',
                    'tearDown', 'addFailure', 'stopTest', 'stopTestRun']
        events = []
        Foo(events).run()
        self.assertEqual(events, expected)

    # "When a setUp() method is defined, the test runner will run that method
    # prior to each test. Likewise, if a tearDown() method is defined, the
    # test runner will invoke that method after each test. In the example,
    # setUp() was used to create a fresh sequence for each test."
    #
    # Make sure the proper call order is maintained, even if tearDown() raises
    # an exception.
    def test_run_call_order__error_in_tearDown(self):
        events = []
        result = LoggingResult(events)

        class Foo(Test.LoggingTestCase):
            def tearDown(self):
                super(Foo, self).tearDown()
                raise RuntimeError('raised by Foo.tearDown')

        Foo(events).run(result)
        expected = ['startTest', 'setUp', 'test', 'tearDown', 'addError',
                    'stopTest']
        self.assertEqual(events, expected)

    # "When tearDown errors with a default result stopTestRun is still called."
    def test_run_call_order__error_in_tearDown_default_result(self):

        class Foo(Test.LoggingTestCase):
            def defaultTestResult(self):
                return LoggingResult(self.events)
            def tearDown(self):
                super(Foo, self).tearDown()
                raise RuntimeError('raised by Foo.tearDown')

        events = []
        Foo(events).run()
        expected = ['startTestRun', 'startTest', 'setUp', 'test', 'tearDown',
                    'addError', 'stopTest', 'stopTestRun']
        self.assertEqual(events, expected)

    # "TestCase.run() still works when the defaultTestResult is a TestResult
    # that does not support startTestRun and stopTestRun.
    def test_run_call_order_default_result(self):

        class Foo(unittest.TestCase):
            def defaultTestResult(self):
                return ResultWithNoStartTestRunStopTestRun()
            def test(self):
                pass

        Foo('test').run()

    def _check_call_order__subtests(self, result, events, expected_events):
        class Foo(Test.LoggingTestCase):
            def test(self):
                super(Foo, self).test()
                for i in [1, 2, 3]:
                    with self.subTest(i=i):
                        if i == 1:
                            self.fail('failure')
                        for j in [2, 3]:
                            with self.subTest(j=j):
                                if i * j == 6:
                                    raise RuntimeError('raised by Foo.test')
                1 / 0

        # Order is the following:
        # i=1 => subtest failure
        # i=2, j=2 => subtest success
        # i=2, j=3 => subtest error
        # i=3, j=2 => subtest error
        # i=3, j=3 => subtest success
        # toplevel => error
        Foo(events).run(result)
        self.assertEqual(events, expected_events)

    def test_run_call_order__subtests(self):
        events = []
        result = LoggingResult(events)
        expected = ['startTest', 'setUp', 'test', 'tearDown',
                    'addSubTestFailure', 'addSubTestSuccess',
                    'addSubTestFailure', 'addSubTestFailure',
                    'addSubTestSuccess', 'addError', 'stopTest']
        self._check_call_order__subtests(result, events, expected)

    def test_run_call_order__subtests_legacy(self):
        # With a legacy result object (without an addSubTest method),
        # text execution stops after the first subtest failure.
        events = []
        result = LegacyLoggingResult(events)
        expected = ['startTest', 'setUp', 'test', 'tearDown',
                    'addFailure', 'stopTest']
        self._check_call_order__subtests(result, events, expected)

    def _check_call_order__subtests_success(self, result, events, expected_events):
        class Foo(Test.LoggingTestCase):
            def test(self):
                super(Foo, self).test()
                for i in [1, 2]:
                    with self.subTest(i=i):
                        for j in [2, 3]:
                            with self.subTest(j=j):
                                pass

        Foo(events).run(result)
        self.assertEqual(events, expected_events)

    def test_run_call_order__subtests_success(self):
        events = []
        result = LoggingResult(events)
        # The 6 subtest successes are individually recorded, in addition
        # to the whole test success.
        expected = (['startTest', 'setUp', 'test', 'tearDown']
                    + 6 * ['addSubTestSuccess']
                    + ['addSuccess', 'stopTest'])
        self._check_call_order__subtests_success(result, events, expected)

    def test_run_call_order__subtests_success_legacy(self):
        # With a legacy result, only the whole test success is recorded.
        events = []
        result = LegacyLoggingResult(events)
        expected = ['startTest', 'setUp', 'test', 'tearDown',
                    'addSuccess', 'stopTest']
        self._check_call_order__subtests_success(result, events, expected)

    def test_run_call_order__subtests_failfast(self):
        events = []
        result = LoggingResult(events)
        result.failfast = True

        class Foo(Test.LoggingTestCase):
            def test(self):
                super(Foo, self).test()
                with self.subTest(i=1):
                    self.fail('failure')
                with self.subTest(i=2):
                    self.fail('failure')
                self.fail('failure')

        expected = ['startTest', 'setUp', 'test', 'tearDown',
                    'addSubTestFailure', 'stopTest']
        Foo(events).run(result)
        self.assertEqual(events, expected)

    def test_subtests_failfast(self):
        # Ensure proper test flow with subtests and failfast (issue #22894)
        events = []

        class Foo(unittest.TestCase):
            def test_a(self):
                with self.subTest():
                    events.append('a1')
                events.append('a2')

            def test_b(self):
                with self.subTest():
                    events.append('b1')
                with self.subTest():
                    self.fail('failure')
                events.append('b2')

            def test_c(self):
                events.append('c')

        result = unittest.TestResult()
        result.failfast = True
        suite = unittest.makeSuite(Foo)
        suite.run(result)

        expected = ['a1', 'a2', 'b1']
        self.assertEqual(events, expected)

    def test_subtests_debug(self):
        # Test debug() with a test that uses subTest() (bpo-34900)
        events = []

        class Foo(unittest.TestCase):
            def test_a(self):
                events.append('test case')
                with self.subTest():
                    events.append('subtest 1')

        Foo('test_a').debug()

        self.assertEqual(events, ['test case', 'subtest 1'])

    # "This class attribute gives the exception raised by the test() method.
    # If a test framework needs to use a specialized exception, possibly to
    # carry additional information, it must subclass this exception in
    # order to ``play fair'' with the framework.  The initial value of this
    # attribute is AssertionError"
    def test_failureException__default(self):
        class Foo(unittest.TestCase):
            def test(self):
                pass

        self.assertIs(Foo('test').failureException, AssertionError)

    # "This class attribute gives the exception raised by the test() method.
    # If a test framework needs to use a specialized exception, possibly to
    # carry additional information, it must subclass this exception in
    # order to ``play fair'' with the framework."
    #
    # Make sure TestCase.run() respects the designated failureException
    def test_failureException__subclassing__explicit_raise(self):
        events = []
        result = LoggingResult(events)

        class Foo(unittest.TestCase):
            def test(self):
                raise RuntimeError()

            failureException = RuntimeError

        self.assertIs(Foo('test').failureException, RuntimeError)


        Foo('test').run(result)
        expected = ['startTest', 'addFailure', 'stopTest']
        self.assertEqual(events, expected)

    # "This class attribute gives the exception raised by the test() method.
    # If a test framework needs to use a specialized exception, possibly to
    # carry additional information, it must subclass this exception in
    # order to ``play fair'' with the framework."
    #
    # Make sure TestCase.run() respects the designated failureException
    def test_failureException__subclassing__implicit_raise(self):
        events = []
        result = LoggingResult(events)

        class Foo(unittest.TestCase):
            def test(self):
                self.fail("foo")

            failureException = RuntimeError

        self.assertIs(Foo('test').failureException, RuntimeError)


        Foo('test').run(result)
        expected = ['startTest', 'addFailure', 'stopTest']
        self.assertEqual(events, expected)

    # "The default implementation does nothing."
    def test_setUp(self):
        class Foo(unittest.TestCase):
            def runTest(self):
                pass

        # ... and nothing should happen
        Foo().setUp()

    # "The default implementation does nothing."
    def test_tearDown(self):
        class Foo(unittest.TestCase):
            def runTest(self):
                pass

        # ... and nothing should happen
        Foo().tearDown()

    # "Return a string identifying the specific test case."
    #
    # Because of the vague nature of the docs, I'm not going to lock this
    # test down too much. Really all that can be asserted is that the id()
    # will be a string (either 8-byte or unicode -- again, because the docs
    # just say "string")
    def test_id(self):
        class Foo(unittest.TestCase):
            def runTest(self):
                pass

        self.assertIsInstance(Foo().id(), str)


    # "If result is omitted or None, a temporary result object is created,
    # used, and is made available to the caller. As TestCase owns the
    # temporary result startTestRun and stopTestRun are called.

    def test_run__uses_defaultTestResult(self):
        events = []
        defaultResult = LoggingResult(events)

        class Foo(unittest.TestCase):
            def test(self):
                events.append('test')

            def defaultTestResult(self):
                return defaultResult

        # Make run() find a result object on its own
        result = Foo('test').run()

        self.assertIs(result, defaultResult)
        expected = ['startTestRun', 'startTest', 'test', 'addSuccess',
            'stopTest', 'stopTestRun']
        self.assertEqual(events, expected)


    # "The result object is returned to run's caller"
    def test_run__returns_given_result(self):

        class Foo(unittest.TestCase):
            def test(self):
                pass

        result = unittest.TestResult()

        retval = Foo('test').run(result)
        self.assertIs(retval, result)


    # "The same effect [as method run] may be had by simply calling the
    # TestCase instance."
    def test_call__invoking_an_instance_delegates_to_run(self):
        resultIn = unittest.TestResult()
        resultOut = unittest.TestResult()

        class Foo(unittest.TestCase):
            def test(self):
                pass

            def run(self, result):
                self.assertIs(result, resultIn)
                return resultOut

        retval = Foo('test')(resultIn)

        self.assertIs(retval, resultOut)


    def testShortDescriptionWithoutDocstring(self):
        self.assertIsNone(self.shortDescription())

    @unittest.skipIf(sys.flags.optimize >= 2,
                     "Docstrings are omitted with -O2 and above")
    def testShortDescriptionWithOneLineDocstring(self):
        """Tests shortDescription() for a method with a docstring."""
        self.assertEqual(
                self.shortDescription(),
                'Tests shortDescription() for a method with a docstring.')

    @unittest.skipIf(sys.flags.optimize >= 2,
                     "Docstrings are omitted with -O2 and above")
    def testShortDescriptionWithMultiLineDocstring(self):
        """Tests shortDescription() for a method with a longer docstring.

        This method ensures that only the first line of a docstring is
        returned used in the short description, no matter how long the
        whole thing is.
        """
        self.assertEqual(
                self.shortDescription(),
                 'Tests shortDescription() for a method with a longer '
                 'docstring.')

    def testShortDescriptionWhitespaceTrimming(self):
        """
            Tests shortDescription() whitespace is trimmed, so that the first
            line of nonwhite-space text becomes the docstring.
        """
        self.assertEqual(
            self.shortDescription(),
            'Tests shortDescription() whitespace is trimmed, so that the first')

    def testAddTypeEqualityFunc(self):
        class SadSnake(object):
            """Dummy class for test_addTypeEqualityFunc."""
        s1, s2 = SadSnake(), SadSnake()
        self.assertFalse(s1 == s2)
        def AllSnakesCreatedEqual(a, b, msg=None):
            return type(a) == type(b) == SadSnake
        self.addTypeEqualityFunc(SadSnake, AllSnakesCreatedEqual)
        self.assertEqual(s1, s2)
        # No this doesn't clean up and remove the SadSnake equality func
        # from this TestCase instance but since it's local nothing else
        # will ever notice that.

    def testAssertIs(self):
        thing = object()
        self.assertIs(thing, thing)
        self.assertRaises(self.failureException, self.assertIs, thing, object())

    def testAssertIsNot(self):
        thing = object()
        self.assertIsNot(thing, object())
        self.assertRaises(self.failureException, self.assertIsNot, thing, thing)

    def testAssertIsInstance(self):
        thing = []
        self.assertIsInstance(thing, list)
        self.assertRaises(self.failureException, self.assertIsInstance,
                          thing, dict)

    def testAssertNotIsInstance(self):
        thing = []
        self.assertNotIsInstance(thing, dict)
        self.assertRaises(self.failureException, self.assertNotIsInstance,
                          thing, list)

    def testAssertIn(self):
        animals = {'monkey': 'banana', 'cow': 'grass', 'seal': 'fish'}

        self.assertIn('a', 'abc')
        self.assertIn(2, [1, 2, 3])
        self.assertIn('monkey', animals)

        self.assertNotIn('d', 'abc')
        self.assertNotIn(0, [1, 2, 3])
        self.assertNotIn('otter', animals)

        self.assertRaises(self.failureException, self.assertIn, 'x', 'abc')
        self.assertRaises(self.failureException, self.assertIn, 4, [1, 2, 3])
        self.assertRaises(self.failureException, self.assertIn, 'elephant',
                          animals)

        self.assertRaises(self.failureException, self.assertNotIn, 'c', 'abc')
        self.assertRaises(self.failureException, self.assertNotIn, 1, [1, 2, 3])
        self.assertRaises(self.failureException, self.assertNotIn, 'cow',
                          animals)

    def testAssertDictContainsSubset(self):
        with warnings.catch_warnings():
            warnings.simplefilter("ignore", DeprecationWarning)

            self.assertDictContainsSubset({}, {})
            self.assertDictContainsSubset({}, {'a': 1})
            self.assertDictContainsSubset({'a': 1}, {'a': 1})
            self.assertDictContainsSubset({'a': 1}, {'a': 1, 'b': 2})
            self.assertDictContainsSubset({'a': 1, 'b': 2}, {'a': 1, 'b': 2})

            with self.assertRaises(self.failureException):
                self.assertDictContainsSubset({1: "one"}, {})

            with self.assertRaises(self.failureException):
                self.assertDictContainsSubset({'a': 2}, {'a': 1})

            with self.assertRaises(self.failureException):
                self.assertDictContainsSubset({'c': 1}, {'a': 1})

            with self.assertRaises(self.failureException):
                self.assertDictContainsSubset({'a': 1, 'c': 1}, {'a': 1})

            with self.assertRaises(self.failureException):
                self.assertDictContainsSubset({'a': 1, 'c': 1}, {'a': 1})

            one = ''.join(chr(i) for i in range(255))
            # this used to cause a UnicodeDecodeError constructing the failure msg
            with self.assertRaises(self.failureException):
                self.assertDictContainsSubset({'foo': one}, {'foo': '\uFFFD'})

    def testAssertEqual(self):
        equal_pairs = [
                ((), ()),
                ({}, {}),
                ([], []),
                (set(), set()),
                (frozenset(), frozenset())]
        for a, b in equal_pairs:
            # This mess of try excepts is to test the assertEqual behavior
            # itself.
            try:
                self.assertEqual(a, b)
            except self.failureException:
                self.fail('assertEqual(%r, %r) failed' % (a, b))
            try:
                self.assertEqual(a, b, msg='foo')
            except self.failureException:
                self.fail('assertEqual(%r, %r) with msg= failed' % (a, b))
            try:
                self.assertEqual(a, b, 'foo')
            except self.failureException:
                self.fail('assertEqual(%r, %r) with third parameter failed' %
                          (a, b))

        unequal_pairs = [
               ((), []),
               ({}, set()),
               (set([4,1]), frozenset([4,2])),
               (frozenset([4,5]), set([2,3])),
               (set([3,4]), set([5,4]))]
        for a, b in unequal_pairs:
            self.assertRaises(self.failureException, self.assertEqual, a, b)
            self.assertRaises(self.failureException, self.assertEqual, a, b,
                              'foo')
            self.assertRaises(self.failureException, self.assertEqual, a, b,
                              msg='foo')

    def testEquality(self):
        self.assertListEqual([], [])
        self.assertTupleEqual((), ())
        self.assertSequenceEqual([], ())

        a = [0, 'a', []]
        b = []
        self.assertRaises(unittest.TestCase.failureException,
                          self.assertListEqual, a, b)
        self.assertRaises(unittest.TestCase.failureException,
                          self.assertListEqual, tuple(a), tuple(b))
        self.assertRaises(unittest.TestCase.failureException,
                          self.assertSequenceEqual, a, tuple(b))

        b.extend(a)
        self.assertListEqual(a, b)
        self.assertTupleEqual(tuple(a), tuple(b))
        self.assertSequenceEqual(a, tuple(b))
        self.assertSequenceEqual(tuple(a), b)

        self.assertRaises(self.failureException, self.assertListEqual,
                          a, tuple(b))
        self.assertRaises(self.failureException, self.assertTupleEqual,
                          tuple(a), b)
        self.assertRaises(self.failureException, self.assertListEqual, None, b)
        self.assertRaises(self.failureException, self.assertTupleEqual, None,
                          tuple(b))
        self.assertRaises(self.failureException, self.assertSequenceEqual,
                          None, tuple(b))
        self.assertRaises(self.failureException, self.assertListEqual, 1, 1)
        self.assertRaises(self.failureException, self.assertTupleEqual, 1, 1)
        self.assertRaises(self.failureException, self.assertSequenceEqual,
                          1, 1)

        self.assertDictEqual({}, {})

        c = { 'x': 1 }
        d = {}
        self.assertRaises(unittest.TestCase.failureException,
                          self.assertDictEqual, c, d)

        d.update(c)
        self.assertDictEqual(c, d)

        d['x'] = 0
        self.assertRaises(unittest.TestCase.failureException,
                          self.assertDictEqual, c, d, 'These are unequal')

        self.assertRaises(self.failureException, self.assertDictEqual, None, d)
        self.assertRaises(self.failureException, self.assertDictEqual, [], d)
        self.assertRaises(self.failureException, self.assertDictEqual, 1, 1)

    def testAssertSequenceEqualMaxDiff(self):
        self.assertEqual(self.maxDiff, 80*8)
        seq1 = 'a' + 'x' * 80**2
        seq2 = 'b' + 'x' * 80**2
        diff = '\n'.join(difflib.ndiff(pprint.pformat(seq1).splitlines(),
                                       pprint.pformat(seq2).splitlines()))
        # the +1 is the leading \n added by assertSequenceEqual
        omitted = unittest.case.DIFF_OMITTED % (len(diff) + 1,)

        self.maxDiff = len(diff)//2
        try:

            self.assertSequenceEqual(seq1, seq2)
        except self.failureException as e:
            msg = e.args[0]
        else:
            self.fail('assertSequenceEqual did not fail.')
        self.assertLess(len(msg), len(diff))
        self.assertIn(omitted, msg)

        self.maxDiff = len(diff) * 2
        try:
            self.assertSequenceEqual(seq1, seq2)
        except self.failureException as e:
            msg = e.args[0]
        else:
            self.fail('assertSequenceEqual did not fail.')
        self.assertGreater(len(msg), len(diff))
        self.assertNotIn(omitted, msg)

        self.maxDiff = None
        try:
            self.assertSequenceEqual(seq1, seq2)
        except self.failureException as e:
            msg = e.args[0]
        else:
            self.fail('assertSequenceEqual did not fail.')
        self.assertGreater(len(msg), len(diff))
        self.assertNotIn(omitted, msg)

    def testTruncateMessage(self):
        self.maxDiff = 1
        message = self._truncateMessage('foo', 'bar')
        omitted = unittest.case.DIFF_OMITTED % len('bar')
        self.assertEqual(message, 'foo' + omitted)

        self.maxDiff = None
        message = self._truncateMessage('foo', 'bar')
        self.assertEqual(message, 'foobar')

        self.maxDiff = 4
        message = self._truncateMessage('foo', 'bar')
        self.assertEqual(message, 'foobar')

    def testAssertDictEqualTruncates(self):
        test = unittest.TestCase('assertEqual')
        def truncate(msg, diff):
            return 'foo'
        test._truncateMessage = truncate
        try:
            test.assertDictEqual({}, {1: 0})
        except self.failureException as e:
            self.assertEqual(str(e), 'foo')
        else:
            self.fail('assertDictEqual did not fail')

    def testAssertMultiLineEqualTruncates(self):
        test = unittest.TestCase('assertEqual')
        def truncate(msg, diff):
            return 'foo'
        test._truncateMessage = truncate
        try:
            test.assertMultiLineEqual('foo', 'bar')
        except self.failureException as e:
            self.assertEqual(str(e), 'foo')
        else:
            self.fail('assertMultiLineEqual did not fail')

    def testAssertEqual_diffThreshold(self):
        # check threshold value
        self.assertEqual(self._diffThreshold, 2**16)
        # disable madDiff to get diff markers
        self.maxDiff = None

        # set a lower threshold value and add a cleanup to restore it
        old_threshold = self._diffThreshold
        self._diffThreshold = 2**5
        self.addCleanup(lambda: setattr(self, '_diffThreshold', old_threshold))

        # under the threshold: diff marker (^) in error message
        s = 'x' * (2**4)
        with self.assertRaises(self.failureException) as cm:
            self.assertEqual(s + 'a', s + 'b')
        self.assertIn('^', str(cm.exception))
        self.assertEqual(s + 'a', s + 'a')

        # over the threshold: diff not used and marker (^) not in error message
        s = 'x' * (2**6)
        # if the path that uses difflib is taken, _truncateMessage will be
        # called -- replace it with explodingTruncation to verify that this
        # doesn't happen
        def explodingTruncation(message, diff):
            raise SystemError('this should not be raised')
        old_truncate = self._truncateMessage
        self._truncateMessage = explodingTruncation
        self.addCleanup(lambda: setattr(self, '_truncateMessage', old_truncate))

        s1, s2 = s + 'a', s + 'b'
        with self.assertRaises(self.failureException) as cm:
            self.assertEqual(s1, s2)
        self.assertNotIn('^', str(cm.exception))
        self.assertEqual(str(cm.exception), '%r != %r' % (s1, s2))
        self.assertEqual(s + 'a', s + 'a')

    def testAssertEqual_shorten(self):
        # set a lower threshold value and add a cleanup to restore it
        old_threshold = self._diffThreshold
        self._diffThreshold = 0
        self.addCleanup(lambda: setattr(self, '_diffThreshold', old_threshold))

        s = 'x' * 100
        s1, s2 = s + 'a', s + 'b'
        with self.assertRaises(self.failureException) as cm:
            self.assertEqual(s1, s2)
        c = 'xxxx[35 chars]' + 'x' * 61
        self.assertEqual(str(cm.exception), "'%sa' != '%sb'" % (c, c))
        self.assertEqual(s + 'a', s + 'a')

        p = 'y' * 50
        s1, s2 = s + 'a' + p, s + 'b' + p
        with self.assertRaises(self.failureException) as cm:
            self.assertEqual(s1, s2)
        c = 'xxxx[85 chars]xxxxxxxxxxx'
        self.assertEqual(str(cm.exception), "'%sa%s' != '%sb%s'" % (c, p, c, p))

        p = 'y' * 100
        s1, s2 = s + 'a' + p, s + 'b' + p
        with self.assertRaises(self.failureException) as cm:
            self.assertEqual(s1, s2)
        c = 'xxxx[91 chars]xxxxx'
        d = 'y' * 40 + '[56 chars]yyyy'
        self.assertEqual(str(cm.exception), "'%sa%s' != '%sb%s'" % (c, d, c, d))

    def testAssertCountEqual(self):
        a = object()
        self.assertCountEqual([1, 2, 3], [3, 2, 1])
        self.assertCountEqual(['foo', 'bar', 'baz'], ['bar', 'baz', 'foo'])
        self.assertCountEqual([a, a, 2, 2, 3], (a, 2, 3, a, 2))
        self.assertCountEqual([1, "2", "a", "a"], ["a", "2", True, "a"])
        self.assertRaises(self.failureException, self.assertCountEqual,
                          [1, 2] + [3] * 100, [1] * 100 + [2, 3])
        self.assertRaises(self.failureException, self.assertCountEqual,
                          [1, "2", "a", "a"], ["a", "2", True, 1])
        self.assertRaises(self.failureException, self.assertCountEqual,
                          [10], [10, 11])
        self.assertRaises(self.failureException, self.assertCountEqual,
                          [10, 11], [10])
        self.assertRaises(self.failureException, self.assertCountEqual,
                          [10, 11, 10], [10, 11])

        # Test that sequences of unhashable objects can be tested for sameness:
        self.assertCountEqual([[1, 2], [3, 4], 0], [False, [3, 4], [1, 2]])
        # Test that iterator of unhashable objects can be tested for sameness:
        self.assertCountEqual(iter([1, 2, [], 3, 4]),
                              iter([1, 2, [], 3, 4]))

        # hashable types, but not orderable
        self.assertRaises(self.failureException, self.assertCountEqual,
                          [], [divmod, 'x', 1, 5j, 2j, frozenset()])
        # comparing dicts
        self.assertCountEqual([{'a': 1}, {'b': 2}], [{'b': 2}, {'a': 1}])
        # comparing heterogeneous non-hashable sequences
        self.assertCountEqual([1, 'x', divmod, []], [divmod, [], 'x', 1])
        self.assertRaises(self.failureException, self.assertCountEqual,
                          [], [divmod, [], 'x', 1, 5j, 2j, set()])
        self.assertRaises(self.failureException, self.assertCountEqual,
                          [[1]], [[2]])

        # Same elements, but not same sequence length
        self.assertRaises(self.failureException, self.assertCountEqual,
                          [1, 1, 2], [2, 1])
        self.assertRaises(self.failureException, self.assertCountEqual,
                          [1, 1, "2", "a", "a"], ["2", "2", True, "a"])
        self.assertRaises(self.failureException, self.assertCountEqual,
                          [1, {'b': 2}, None, True], [{'b': 2}, True, None])

        # Same elements which don't reliably compare, in
        # different order, see issue 10242
        a = [{2,4}, {1,2}]
        b = a[::-1]
        self.assertCountEqual(a, b)

        # test utility functions supporting assertCountEqual()

        diffs = set(unittest.util._count_diff_all_purpose('aaabccd', 'abbbcce'))
        expected = {(3,1,'a'), (1,3,'b'), (1,0,'d'), (0,1,'e')}
        self.assertEqual(diffs, expected)

        diffs = unittest.util._count_diff_all_purpose([[]], [])
        self.assertEqual(diffs, [(1, 0, [])])

        diffs = set(unittest.util._count_diff_hashable('aaabccd', 'abbbcce'))
        expected = {(3,1,'a'), (1,3,'b'), (1,0,'d'), (0,1,'e')}
        self.assertEqual(diffs, expected)

    def testAssertSetEqual(self):
        set1 = set()
        set2 = set()
        self.assertSetEqual(set1, set2)

        self.assertRaises(self.failureException, self.assertSetEqual, None, set2)
        self.assertRaises(self.failureException, self.assertSetEqual, [], set2)
        self.assertRaises(self.failureException, self.assertSetEqual, set1, None)
        self.assertRaises(self.failureException, self.assertSetEqual, set1, [])

        set1 = set(['a'])
        set2 = set()
        self.assertRaises(self.failureException, self.assertSetEqual, set1, set2)

        set1 = set(['a'])
        set2 = set(['a'])
        self.assertSetEqual(set1, set2)

        set1 = set(['a'])
        set2 = set(['a', 'b'])
        self.assertRaises(self.failureException, self.assertSetEqual, set1, set2)

        set1 = set(['a'])
        set2 = frozenset(['a', 'b'])
        self.assertRaises(self.failureException, self.assertSetEqual, set1, set2)

        set1 = set(['a', 'b'])
        set2 = frozenset(['a', 'b'])
        self.assertSetEqual(set1, set2)

        set1 = set()
        set2 = "foo"
        self.assertRaises(self.failureException, self.assertSetEqual, set1, set2)
        self.assertRaises(self.failureException, self.assertSetEqual, set2, set1)

        # make sure any string formatting is tuple-safe
        set1 = set([(0, 1), (2, 3)])
        set2 = set([(4, 5)])
        self.assertRaises(self.failureException, self.assertSetEqual, set1, set2)

    def testInequality(self):
        # Try ints
        self.assertGreater(2, 1)
        self.assertGreaterEqual(2, 1)
        self.assertGreaterEqual(1, 1)
        self.assertLess(1, 2)
        self.assertLessEqual(1, 2)
        self.assertLessEqual(1, 1)
        self.assertRaises(self.failureException, self.assertGreater, 1, 2)
        self.assertRaises(self.failureException, self.assertGreater, 1, 1)
        self.assertRaises(self.failureException, self.assertGreaterEqual, 1, 2)
        self.assertRaises(self.failureException, self.assertLess, 2, 1)
        self.assertRaises(self.failureException, self.assertLess, 1, 1)
        self.assertRaises(self.failureException, self.assertLessEqual, 2, 1)

        # Try Floats
        self.assertGreater(1.1, 1.0)
        self.assertGreaterEqual(1.1, 1.0)
        self.assertGreaterEqual(1.0, 1.0)
        self.assertLess(1.0, 1.1)
        self.assertLessEqual(1.0, 1.1)
        self.assertLessEqual(1.0, 1.0)
        self.assertRaises(self.failureException, self.assertGreater, 1.0, 1.1)
        self.assertRaises(self.failureException, self.assertGreater, 1.0, 1.0)
        self.assertRaises(self.failureException, self.assertGreaterEqual, 1.0, 1.1)
        self.assertRaises(self.failureException, self.assertLess, 1.1, 1.0)
        self.assertRaises(self.failureException, self.assertLess, 1.0, 1.0)
        self.assertRaises(self.failureException, self.assertLessEqual, 1.1, 1.0)

        # Try Strings
        self.assertGreater('bug', 'ant')
        self.assertGreaterEqual('bug', 'ant')
        self.assertGreaterEqual('ant', 'ant')
        self.assertLess('ant', 'bug')
        self.assertLessEqual('ant', 'bug')
        self.assertLessEqual('ant', 'ant')
        self.assertRaises(self.failureException, self.assertGreater, 'ant', 'bug')
        self.assertRaises(self.failureException, self.assertGreater, 'ant', 'ant')
        self.assertRaises(self.failureException, self.assertGreaterEqual, 'ant', 'bug')
        self.assertRaises(self.failureException, self.assertLess, 'bug', 'ant')
        self.assertRaises(self.failureException, self.assertLess, 'ant', 'ant')
        self.assertRaises(self.failureException, self.assertLessEqual, 'bug', 'ant')

        # Try bytes
        self.assertGreater(b'bug', b'ant')
        self.assertGreaterEqual(b'bug', b'ant')
        self.assertGreaterEqual(b'ant', b'ant')
        self.assertLess(b'ant', b'bug')
        self.assertLessEqual(b'ant', b'bug')
        self.assertLessEqual(b'ant', b'ant')
        self.assertRaises(self.failureException, self.assertGreater, b'ant', b'bug')
        self.assertRaises(self.failureException, self.assertGreater, b'ant', b'ant')
        self.assertRaises(self.failureException, self.assertGreaterEqual, b'ant',
                          b'bug')
        self.assertRaises(self.failureException, self.assertLess, b'bug', b'ant')
        self.assertRaises(self.failureException, self.assertLess, b'ant', b'ant')
        self.assertRaises(self.failureException, self.assertLessEqual, b'bug', b'ant')

    def testAssertMultiLineEqual(self):
        sample_text = """\
http://www.python.org/doc/2.3/lib/module-unittest.html
test case
    A test case is the smallest unit of testing. [...]
"""
        revised_sample_text = """\
http://www.python.org/doc/2.4.1/lib/module-unittest.html
test case
    A test case is the smallest unit of testing. [...] You may provide your
    own implementation that does not subclass from TestCase, of course.
"""
        sample_text_error = """\
- http://www.python.org/doc/2.3/lib/module-unittest.html
?                             ^
+ http://www.python.org/doc/2.4.1/lib/module-unittest.html
?                             ^^^
  test case
-     A test case is the smallest unit of testing. [...]
+     A test case is the smallest unit of testing. [...] You may provide your
?                                                       +++++++++++++++++++++
+     own implementation that does not subclass from TestCase, of course.
"""
        self.maxDiff = None
        try:
            self.assertMultiLineEqual(sample_text, revised_sample_text)
        except self.failureException as e:
            # need to remove the first line of the error message
            error = str(e).split('\n', 1)[1]
            self.assertEqual(sample_text_error, error)

    def testAssertEqualSingleLine(self):
        sample_text = "laden swallows fly slowly"
        revised_sample_text = "unladen swallows fly quickly"
        sample_text_error = """\
- laden swallows fly slowly
?                    ^^^^
+ unladen swallows fly quickly
? ++                   ^^^^^
"""
        try:
            self.assertEqual(sample_text, revised_sample_text)
        except self.failureException as e:
            # need to remove the first line of the error message
            error = str(e).split('\n', 1)[1]
            self.assertEqual(sample_text_error, error)

    def testEqualityBytesWarning(self):
        if sys.flags.bytes_warning:
            def bytes_warning():
                return self.assertWarnsRegex(BytesWarning,
                            'Comparison between bytes and string')
        else:
            def bytes_warning():
                return contextlib.ExitStack()

        with bytes_warning(), self.assertRaises(self.failureException):
            self.assertEqual('a', b'a')
        with bytes_warning():
            self.assertNotEqual('a', b'a')

        a = [0, 'a']
        b = [0, b'a']
        with bytes_warning(), self.assertRaises(self.failureException):
            self.assertListEqual(a, b)
        with bytes_warning(), self.assertRaises(self.failureException):
            self.assertTupleEqual(tuple(a), tuple(b))
        with bytes_warning(), self.assertRaises(self.failureException):
            self.assertSequenceEqual(a, tuple(b))
        with bytes_warning(), self.assertRaises(self.failureException):
            self.assertSequenceEqual(tuple(a), b)
        with bytes_warning(), self.assertRaises(self.failureException):
            self.assertSequenceEqual('a', b'a')
        with bytes_warning(), self.assertRaises(self.failureException):
            self.assertSetEqual(set(a), set(b))

        with self.assertRaises(self.failureException):
            self.assertListEqual(a, tuple(b))
        with self.assertRaises(self.failureException):
            self.assertTupleEqual(tuple(a), b)

        a = [0, b'a']
        b = [0]
        with self.assertRaises(self.failureException):
            self.assertListEqual(a, b)
        with self.assertRaises(self.failureException):
            self.assertTupleEqual(tuple(a), tuple(b))
        with self.assertRaises(self.failureException):
            self.assertSequenceEqual(a, tuple(b))
        with self.assertRaises(self.failureException):
            self.assertSequenceEqual(tuple(a), b)
        with self.assertRaises(self.failureException):
            self.assertSetEqual(set(a), set(b))

        a = [0]
        b = [0, b'a']
        with self.assertRaises(self.failureException):
            self.assertListEqual(a, b)
        with self.assertRaises(self.failureException):
            self.assertTupleEqual(tuple(a), tuple(b))
        with self.assertRaises(self.failureException):
            self.assertSequenceEqual(a, tuple(b))
        with self.assertRaises(self.failureException):
            self.assertSequenceEqual(tuple(a), b)
        with self.assertRaises(self.failureException):
            self.assertSetEqual(set(a), set(b))

        with bytes_warning(), self.assertRaises(self.failureException):
            self.assertDictEqual({'a': 0}, {b'a': 0})
        with self.assertRaises(self.failureException):
            self.assertDictEqual({}, {b'a': 0})
        with self.assertRaises(self.failureException):
            self.assertDictEqual({b'a': 0}, {})

        with self.assertRaises(self.failureException):
            self.assertCountEqual([b'a', b'a'], [b'a', b'a', b'a'])
        with bytes_warning():
            self.assertCountEqual(['a', b'a'], ['a', b'a'])
        with bytes_warning(), self.assertRaises(self.failureException):
            self.assertCountEqual(['a', 'a'], [b'a', b'a'])
        with bytes_warning(), self.assertRaises(self.failureException):
            self.assertCountEqual(['a', 'a', []], [b'a', b'a', []])

    def testAssertIsNone(self):
        self.assertIsNone(None)
        self.assertRaises(self.failureException, self.assertIsNone, False)
        self.assertIsNotNone('DjZoPloGears on Rails')
        self.assertRaises(self.failureException, self.assertIsNotNone, None)

    def testAssertRegex(self):
        self.assertRegex('asdfabasdf', r'ab+')
        self.assertRaises(self.failureException, self.assertRegex,
                          'saaas', r'aaaa')

    def testAssertRaisesCallable(self):
        class ExceptionMock(Exception):
            pass
        def Stub():
            raise ExceptionMock('We expect')
        self.assertRaises(ExceptionMock, Stub)
        # A tuple of exception classes is accepted
        self.assertRaises((ValueError, ExceptionMock), Stub)
        # *args and **kwargs also work
        self.assertRaises(ValueError, int, '19', base=8)
        # Failure when no exception is raised
        with self.assertRaises(self.failureException):
            self.assertRaises(ExceptionMock, lambda: 0)
        # Failure when the function is None
        with self.assertRaises(TypeError):
            self.assertRaises(ExceptionMock, None)
        # Failure when another exception is raised
        with self.assertRaises(ExceptionMock):
            self.assertRaises(ValueError, Stub)

    def testAssertRaisesContext(self):
        class ExceptionMock(Exception):
            pass
        def Stub():
            raise ExceptionMock('We expect')
        with self.assertRaises(ExceptionMock):
            Stub()
        # A tuple of exception classes is accepted
        with self.assertRaises((ValueError, ExceptionMock)) as cm:
            Stub()
        # The context manager exposes caught exception
        self.assertIsInstance(cm.exception, ExceptionMock)
        self.assertEqual(cm.exception.args[0], 'We expect')
        # *args and **kwargs also work
        with self.assertRaises(ValueError):
            int('19', base=8)
        # Failure when no exception is raised
        with self.assertRaises(self.failureException):
            with self.assertRaises(ExceptionMock):
                pass
        # Custom message
        with self.assertRaisesRegex(self.failureException, 'foobar'):
            with self.assertRaises(ExceptionMock, msg='foobar'):
                pass
        # Invalid keyword argument
        with self.assertRaisesRegex(TypeError, 'foobar'):
            with self.assertRaises(ExceptionMock, foobar=42):
                pass
        # Failure when another exception is raised
        with self.assertRaises(ExceptionMock):
            self.assertRaises(ValueError, Stub)

    def testAssertRaisesNoExceptionType(self):
        with self.assertRaises(TypeError):
            self.assertRaises()
        with self.assertRaises(TypeError):
            self.assertRaises(1)
        with self.assertRaises(TypeError):
            self.assertRaises(object)
        with self.assertRaises(TypeError):
            self.assertRaises((ValueError, 1))
        with self.assertRaises(TypeError):
            self.assertRaises((ValueError, object))

    @support.refcount_test
    def testAssertRaisesRefcount(self):
        # bpo-23890: assertRaises() must not keep objects alive longer
        # than expected
        def func() :
            try:
                raise ValueError
            except ValueError:
                raise ValueError

        refcount = sys.getrefcount(func)
        self.assertRaises(ValueError, func)
        self.assertEqual(refcount, sys.getrefcount(func))

    def testAssertRaisesRegex(self):
        class ExceptionMock(Exception):
            pass

        def Stub():
            raise ExceptionMock('We expect')

        self.assertRaisesRegex(ExceptionMock, re.compile('expect$'), Stub)
        self.assertRaisesRegex(ExceptionMock, 'expect$', Stub)
        with self.assertRaises(TypeError):
            self.assertRaisesRegex(ExceptionMock, 'expect$', None)

    def testAssertNotRaisesRegex(self):
        self.assertRaisesRegex(
                self.failureException, '^Exception not raised by <lambda>$',
                self.assertRaisesRegex, Exception, re.compile('x'),
                lambda: None)
        self.assertRaisesRegex(
                self.failureException, '^Exception not raised by <lambda>$',
                self.assertRaisesRegex, Exception, 'x',
                lambda: None)
        # Custom message
        with self.assertRaisesRegex(self.failureException, 'foobar'):
            with self.assertRaisesRegex(Exception, 'expect', msg='foobar'):
                pass
        # Invalid keyword argument
        with self.assertRaisesRegex(TypeError, 'foobar'):
            with self.assertRaisesRegex(Exception, 'expect', foobar=42):
                pass

    def testAssertRaisesRegexInvalidRegex(self):
        # Issue 20145.
        class MyExc(Exception):
            pass
        self.assertRaises(TypeError, self.assertRaisesRegex, MyExc, lambda: True)

    def testAssertWarnsRegexInvalidRegex(self):
        # Issue 20145.
        class MyWarn(Warning):
            pass
        self.assertRaises(TypeError, self.assertWarnsRegex, MyWarn, lambda: True)

    def testAssertRaisesRegexMismatch(self):
        def Stub():
            raise Exception('Unexpected')

        self.assertRaisesRegex(
                self.failureException,
                r'"\^Expected\$" does not match "Unexpected"',
                self.assertRaisesRegex, Exception, '^Expected$',
                Stub)
        self.assertRaisesRegex(
                self.failureException,
                r'"\^Expected\$" does not match "Unexpected"',
                self.assertRaisesRegex, Exception,
                re.compile('^Expected$'), Stub)

    def testAssertRaisesExcValue(self):
        class ExceptionMock(Exception):
            pass

        def Stub(foo):
            raise ExceptionMock(foo)
        v = "particular value"

        ctx = self.assertRaises(ExceptionMock)
        with ctx:
            Stub(v)
        e = ctx.exception
        self.assertIsInstance(e, ExceptionMock)
        self.assertEqual(e.args[0], v)

    def testAssertRaisesRegexNoExceptionType(self):
        with self.assertRaises(TypeError):
            self.assertRaisesRegex()
        with self.assertRaises(TypeError):
            self.assertRaisesRegex(ValueError)
        with self.assertRaises(TypeError):
            self.assertRaisesRegex(1, 'expect')
        with self.assertRaises(TypeError):
            self.assertRaisesRegex(object, 'expect')
        with self.assertRaises(TypeError):
            self.assertRaisesRegex((ValueError, 1), 'expect')
        with self.assertRaises(TypeError):
            self.assertRaisesRegex((ValueError, object), 'expect')

    def testAssertWarnsCallable(self):
        def _runtime_warn():
            warnings.warn("foo", RuntimeWarning)
        # Success when the right warning is triggered, even several times
        self.assertWarns(RuntimeWarning, _runtime_warn)
        self.assertWarns(RuntimeWarning, _runtime_warn)
        # A tuple of warning classes is accepted
        self.assertWarns((DeprecationWarning, RuntimeWarning), _runtime_warn)
        # *args and **kwargs also work
        self.assertWarns(RuntimeWarning,
                         warnings.warn, "foo", category=RuntimeWarning)
        # Failure when no warning is triggered
        with self.assertRaises(self.failureException):
            self.assertWarns(RuntimeWarning, lambda: 0)
        # Failure when the function is None
        with self.assertRaises(TypeError):
            self.assertWarns(RuntimeWarning, None)
        # Failure when another warning is triggered
        with warnings.catch_warnings():
            # Force default filter (in case tests are run with -We)
            warnings.simplefilter("default", RuntimeWarning)
            with self.assertRaises(self.failureException):
                self.assertWarns(DeprecationWarning, _runtime_warn)
        # Filters for other warnings are not modified
        with warnings.catch_warnings():
            warnings.simplefilter("error", RuntimeWarning)
            with self.assertRaises(RuntimeWarning):
                self.assertWarns(DeprecationWarning, _runtime_warn)

    def testAssertWarnsContext(self):
        # Believe it or not, it is preferable to duplicate all tests above,
        # to make sure the __warningregistry__ $@ is circumvented correctly.
        def _runtime_warn():
            warnings.warn("foo", RuntimeWarning)
        _runtime_warn_lineno = inspect.getsourcelines(_runtime_warn)[1]
        with self.assertWarns(RuntimeWarning) as cm:
            _runtime_warn()
        # A tuple of warning classes is accepted
        with self.assertWarns((DeprecationWarning, RuntimeWarning)) as cm:
            _runtime_warn()
        # The context manager exposes various useful attributes
        self.assertIsInstance(cm.warning, RuntimeWarning)
        self.assertEqual(cm.warning.args[0], "foo")
        self.assertIn("test_case.py", cm.filename)
        self.assertEqual(cm.lineno, _runtime_warn_lineno + 1)
        # Same with several warnings
        with self.assertWarns(RuntimeWarning):
            _runtime_warn()
            _runtime_warn()
        with self.assertWarns(RuntimeWarning):
            warnings.warn("foo", category=RuntimeWarning)
        # Failure when no warning is triggered
        with self.assertRaises(self.failureException):
            with self.assertWarns(RuntimeWarning):
                pass
        # Custom message
        with self.assertRaisesRegex(self.failureException, 'foobar'):
            with self.assertWarns(RuntimeWarning, msg='foobar'):
                pass
        # Invalid keyword argument
        with self.assertRaisesRegex(TypeError, 'foobar'):
            with self.assertWarns(RuntimeWarning, foobar=42):
                pass
        # Failure when another warning is triggered
        with warnings.catch_warnings():
            # Force default filter (in case tests are run with -We)
            warnings.simplefilter("default", RuntimeWarning)
            with self.assertRaises(self.failureException):
                with self.assertWarns(DeprecationWarning):
                    _runtime_warn()
        # Filters for other warnings are not modified
        with warnings.catch_warnings():
            warnings.simplefilter("error", RuntimeWarning)
            with self.assertRaises(RuntimeWarning):
                with self.assertWarns(DeprecationWarning):
                    _runtime_warn()

    def testAssertWarnsNoExceptionType(self):
        with self.assertRaises(TypeError):
            self.assertWarns()
        with self.assertRaises(TypeError):
            self.assertWarns(1)
        with self.assertRaises(TypeError):
            self.assertWarns(object)
        with self.assertRaises(TypeError):
            self.assertWarns((UserWarning, 1))
        with self.assertRaises(TypeError):
            self.assertWarns((UserWarning, object))
        with self.assertRaises(TypeError):
            self.assertWarns((UserWarning, Exception))

    def testAssertWarnsRegexCallable(self):
        def _runtime_warn(msg):
            warnings.warn(msg, RuntimeWarning)
        self.assertWarnsRegex(RuntimeWarning, "o+",
                              _runtime_warn, "foox")
        # Failure when no warning is triggered
        with self.assertRaises(self.failureException):
            self.assertWarnsRegex(RuntimeWarning, "o+",
                                  lambda: 0)
        # Failure when the function is None
        with self.assertRaises(TypeError):
            self.assertWarnsRegex(RuntimeWarning, "o+", None)
        # Failure when another warning is triggered
        with warnings.catch_warnings():
            # Force default filter (in case tests are run with -We)
            warnings.simplefilter("default", RuntimeWarning)
            with self.assertRaises(self.failureException):
                self.assertWarnsRegex(DeprecationWarning, "o+",
                                      _runtime_warn, "foox")
        # Failure when message doesn't match
        with self.assertRaises(self.failureException):
            self.assertWarnsRegex(RuntimeWarning, "o+",
                                  _runtime_warn, "barz")
        # A little trickier: we ask RuntimeWarnings to be raised, and then
        # check for some of them.  It is implementation-defined whether
        # non-matching RuntimeWarnings are simply re-raised, or produce a
        # failureException.
        with warnings.catch_warnings():
            warnings.simplefilter("error", RuntimeWarning)
            with self.assertRaises((RuntimeWarning, self.failureException)):
                self.assertWarnsRegex(RuntimeWarning, "o+",
                                      _runtime_warn, "barz")

    def testAssertWarnsRegexContext(self):
        # Same as above, but with assertWarnsRegex as a context manager
        def _runtime_warn(msg):
            warnings.warn(msg, RuntimeWarning)
        _runtime_warn_lineno = inspect.getsourcelines(_runtime_warn)[1]
        with self.assertWarnsRegex(RuntimeWarning, "o+") as cm:
            _runtime_warn("foox")
        self.assertIsInstance(cm.warning, RuntimeWarning)
        self.assertEqual(cm.warning.args[0], "foox")
        self.assertIn("test_case.py", cm.filename)
        self.assertEqual(cm.lineno, _runtime_warn_lineno + 1)
        # Failure when no warning is triggered
        with self.assertRaises(self.failureException):
            with self.assertWarnsRegex(RuntimeWarning, "o+"):
                pass
        # Custom message
        with self.assertRaisesRegex(self.failureException, 'foobar'):
            with self.assertWarnsRegex(RuntimeWarning, 'o+', msg='foobar'):
                pass
        # Invalid keyword argument
        with self.assertRaisesRegex(TypeError, 'foobar'):
            with self.assertWarnsRegex(RuntimeWarning, 'o+', foobar=42):
                pass
        # Failure when another warning is triggered
        with warnings.catch_warnings():
            # Force default filter (in case tests are run with -We)
            warnings.simplefilter("default", RuntimeWarning)
            with self.assertRaises(self.failureException):
                with self.assertWarnsRegex(DeprecationWarning, "o+"):
                    _runtime_warn("foox")
        # Failure when message doesn't match
        with self.assertRaises(self.failureException):
            with self.assertWarnsRegex(RuntimeWarning, "o+"):
                _runtime_warn("barz")
        # A little trickier: we ask RuntimeWarnings to be raised, and then
        # check for some of them.  It is implementation-defined whether
        # non-matching RuntimeWarnings are simply re-raised, or produce a
        # failureException.
        with warnings.catch_warnings():
            warnings.simplefilter("error", RuntimeWarning)
            with self.assertRaises((RuntimeWarning, self.failureException)):
                with self.assertWarnsRegex(RuntimeWarning, "o+"):
                    _runtime_warn("barz")

    def testAssertWarnsRegexNoExceptionType(self):
        with self.assertRaises(TypeError):
            self.assertWarnsRegex()
        with self.assertRaises(TypeError):
            self.assertWarnsRegex(UserWarning)
        with self.assertRaises(TypeError):
            self.assertWarnsRegex(1, 'expect')
        with self.assertRaises(TypeError):
            self.assertWarnsRegex(object, 'expect')
        with self.assertRaises(TypeError):
            self.assertWarnsRegex((UserWarning, 1), 'expect')
        with self.assertRaises(TypeError):
            self.assertWarnsRegex((UserWarning, object), 'expect')
        with self.assertRaises(TypeError):
            self.assertWarnsRegex((UserWarning, Exception), 'expect')

    @contextlib.contextmanager
    def assertNoStderr(self):
        with captured_stderr() as buf:
            yield
        self.assertEqual(buf.getvalue(), "")

    def assertLogRecords(self, records, matches):
        self.assertEqual(len(records), len(matches))
        for rec, match in zip(records, matches):
            self.assertIsInstance(rec, logging.LogRecord)
            for k, v in match.items():
                self.assertEqual(getattr(rec, k), v)

    def testAssertLogsDefaults(self):
        # defaults: root logger, level INFO
        with self.assertNoStderr():
            with self.assertLogs() as cm:
                log_foo.info("1")
                log_foobar.debug("2")
            self.assertEqual(cm.output, ["INFO:foo:1"])
            self.assertLogRecords(cm.records, [{'name': 'foo'}])

    def testAssertLogsTwoMatchingMessages(self):
        # Same, but with two matching log messages
        with self.assertNoStderr():
            with self.assertLogs() as cm:
                log_foo.info("1")
                log_foobar.debug("2")
                log_quux.warning("3")
            self.assertEqual(cm.output, ["INFO:foo:1", "WARNING:quux:3"])
            self.assertLogRecords(cm.records,
                                   [{'name': 'foo'}, {'name': 'quux'}])

    def checkAssertLogsPerLevel(self, level):
        # Check level filtering
        with self.assertNoStderr():
            with self.assertLogs(level=level) as cm:
                log_foo.warning("1")
                log_foobar.error("2")
                log_quux.critical("3")
            self.assertEqual(cm.output, ["ERROR:foo.bar:2", "CRITICAL:quux:3"])
            self.assertLogRecords(cm.records,
                                   [{'name': 'foo.bar'}, {'name': 'quux'}])

    def testAssertLogsPerLevel(self):
        self.checkAssertLogsPerLevel(logging.ERROR)
        self.checkAssertLogsPerLevel('ERROR')

    def checkAssertLogsPerLogger(self, logger):
        # Check per-logger filtering
        with self.assertNoStderr():
            with self.assertLogs(level='DEBUG') as outer_cm:
                with self.assertLogs(logger, level='DEBUG') as cm:
                    log_foo.info("1")
                    log_foobar.debug("2")
                    log_quux.warning("3")
                self.assertEqual(cm.output, ["INFO:foo:1", "DEBUG:foo.bar:2"])
                self.assertLogRecords(cm.records,
                                       [{'name': 'foo'}, {'name': 'foo.bar'}])
            # The outer catchall caught the quux log
            self.assertEqual(outer_cm.output, ["WARNING:quux:3"])

    def testAssertLogsPerLogger(self):
        self.checkAssertLogsPerLogger(logging.getLogger('foo'))
        self.checkAssertLogsPerLogger('foo')

    def testAssertLogsFailureNoLogs(self):
        # Failure due to no logs
        with self.assertNoStderr():
            with self.assertRaises(self.failureException):
                with self.assertLogs():
                    pass

    def testAssertLogsFailureLevelTooHigh(self):
        # Failure due to level too high
        with self.assertNoStderr():
            with self.assertRaises(self.failureException):
                with self.assertLogs(level='WARNING'):
                    log_foo.info("1")

    def testAssertLogsFailureMismatchingLogger(self):
        # Failure due to mismatching logger (and the logged message is
        # passed through)
        with self.assertLogs('quux', level='ERROR'):
            with self.assertRaises(self.failureException):
                with self.assertLogs('foo'):
                    log_quux.error("1")

    def testDeprecatedMethodNames(self):
        """
        Test that the deprecated methods raise a DeprecationWarning. See #9424.
        """
        old = (
            (self.failIfEqual, (3, 5)),
            (self.assertNotEquals, (3, 5)),
            (self.failUnlessEqual, (3, 3)),
            (self.assertEquals, (3, 3)),
            (self.failUnlessAlmostEqual, (2.0, 2.0)),
            (self.assertAlmostEquals, (2.0, 2.0)),
            (self.failIfAlmostEqual, (3.0, 5.0)),
            (self.assertNotAlmostEquals, (3.0, 5.0)),
            (self.failUnless, (True,)),
            (self.assert_, (True,)),
            (self.failUnlessRaises, (TypeError, lambda _: 3.14 + 'spam')),
            (self.failIf, (False,)),
            (self.assertDictContainsSubset, (dict(a=1, b=2), dict(a=1, b=2, c=3))),
            (self.assertRaisesRegexp, (KeyError, 'foo', lambda: {}['foo'])),
            (self.assertRegexpMatches, ('bar', 'bar')),
        )
        for meth, args in old:
            with self.assertWarns(DeprecationWarning):
                meth(*args)

    # disable this test for now. When the version where the fail* methods will
    # be removed is decided, re-enable it and update the version
    def _testDeprecatedFailMethods(self):
        """Test that the deprecated fail* methods get removed in 3.x"""
        if sys.version_info[:2] < (3, 3):
            return
        deprecated_names = [
            'failIfEqual', 'failUnlessEqual', 'failUnlessAlmostEqual',
            'failIfAlmostEqual', 'failUnless', 'failUnlessRaises', 'failIf',
            'assertDictContainsSubset',
        ]
        for deprecated_name in deprecated_names:
            with self.assertRaises(AttributeError):
                getattr(self, deprecated_name)  # remove these in 3.x

    def testDeepcopy(self):
        # Issue: 5660
        class TestableTest(unittest.TestCase):
            def testNothing(self):
                pass

        test = TestableTest('testNothing')

        # This shouldn't blow up
        deepcopy(test)

    def testPickle(self):
        # Issue 10326

        # Can't use TestCase classes defined in Test class as
        # pickle does not work with inner classes
        test = unittest.TestCase('run')
        for protocol in range(pickle.HIGHEST_PROTOCOL + 1):

            # blew up prior to fix
            pickled_test = pickle.dumps(test, protocol=protocol)
            unpickled_test = pickle.loads(pickled_test)
            self.assertEqual(test, unpickled_test)

            # exercise the TestCase instance in a way that will invoke
            # the type equality lookup mechanism
            unpickled_test.assertEqual(set(), set())

    def testKeyboardInterrupt(self):
        def _raise(self=None):
            raise KeyboardInterrupt
        def nothing(self):
            pass

        class Test1(unittest.TestCase):
            test_something = _raise

        class Test2(unittest.TestCase):
            setUp = _raise
            test_something = nothing

        class Test3(unittest.TestCase):
            test_something = nothing
            tearDown = _raise

        class Test4(unittest.TestCase):
            def test_something(self):
                self.addCleanup(_raise)

        for klass in (Test1, Test2, Test3, Test4):
            with self.assertRaises(KeyboardInterrupt):
                klass('test_something').run()

    def testSkippingEverywhere(self):
        def _skip(self=None):
            raise unittest.SkipTest('some reason')
        def nothing(self):
            pass

        class Test1(unittest.TestCase):
            test_something = _skip

        class Test2(unittest.TestCase):
            setUp = _skip
            test_something = nothing

        class Test3(unittest.TestCase):
            test_something = nothing
            tearDown = _skip

        class Test4(unittest.TestCase):
            def test_something(self):
                self.addCleanup(_skip)

        for klass in (Test1, Test2, Test3, Test4):
            result = unittest.TestResult()
            klass('test_something').run(result)
            self.assertEqual(len(result.skipped), 1)
            self.assertEqual(result.testsRun, 1)

    def testSystemExit(self):
        def _raise(self=None):
            raise SystemExit
        def nothing(self):
            pass

        class Test1(unittest.TestCase):
            test_something = _raise

        class Test2(unittest.TestCase):
            setUp = _raise
            test_something = nothing

        class Test3(unittest.TestCase):
            test_something = nothing
            tearDown = _raise

        class Test4(unittest.TestCase):
            def test_something(self):
                self.addCleanup(_raise)

        for klass in (Test1, Test2, Test3, Test4):
            result = unittest.TestResult()
            klass('test_something').run(result)
            self.assertEqual(len(result.errors), 1)
            self.assertEqual(result.testsRun, 1)

    @support.cpython_only
    def testNoCycles(self):
        case = unittest.TestCase()
        wr = weakref.ref(case)
        with support.disable_gc():
            del case
            self.assertFalse(wr())

    def test_no_exception_leak(self):
        # Issue #19880: TestCase.run() should not keep a reference
        # to the exception
        class MyException(Exception):
            ninstance = 0

            def __init__(self):
                MyException.ninstance += 1
                Exception.__init__(self)

            def __del__(self):
                MyException.ninstance -= 1

        class TestCase(unittest.TestCase):
            def test1(self):
                raise MyException()

            @unittest.expectedFailure
            def test2(self):
                raise MyException()

        for method_name in ('test1', 'test2'):
            testcase = TestCase(method_name)
            testcase.run()
<<<<<<< HEAD
            gc_collect()
=======
            gc_collect()  # For PyPy or other GCs.
>>>>>>> 0a83d304
            self.assertEqual(MyException.ninstance, 0)


if __name__ == "__main__":
    unittest.main()<|MERGE_RESOLUTION|>--- conflicted
+++ resolved
@@ -1846,11 +1846,7 @@
         for method_name in ('test1', 'test2'):
             testcase = TestCase(method_name)
             testcase.run()
-<<<<<<< HEAD
-            gc_collect()
-=======
             gc_collect()  # For PyPy or other GCs.
->>>>>>> 0a83d304
             self.assertEqual(MyException.ninstance, 0)
 
 
