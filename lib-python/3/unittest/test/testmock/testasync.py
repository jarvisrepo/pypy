--- conflicted
+++ resolved
@@ -748,12 +748,8 @@
         mock = AsyncMock(AsyncClass)
         with assertNeverAwaited(self):
             mock.async_method()
-<<<<<<< HEAD
             gc.collect()
-        self.assertTrue(asyncio.iscoroutinefunction(mock.async_method))
-=======
         self.assertTrue(iscoroutinefunction(mock.async_method))
->>>>>>> 0a83d304
         mock.async_method.assert_called()
         mock.async_method.assert_called_once()
         mock.async_method.assert_called_once_with()
