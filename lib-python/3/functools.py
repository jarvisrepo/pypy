--- conflicted
+++ resolved
@@ -283,19 +283,12 @@
         if not callable(func):
             raise TypeError("the first argument must be callable")
 
-<<<<<<< HEAD
-        if hasattr(func, "func") and isinstance(func, partial): 
-                args = func.args + args
-                keywords = {**func.keywords, **keywords}
-                func = func.func
-=======
         # PyPy modification: the isinstance check is missing in cpython, see
         # GH-100242
         if isinstance(func, partial) and hasattr(func, "func"):
             args = func.args + args
             keywords = {**func.keywords, **keywords}
             func = func.func
->>>>>>> 7a359f87
 
         self = super(partial, cls).__new__(cls)
 
