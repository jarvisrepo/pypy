"""Tokenization help for Python programs.

tokenize(readline) is a generator that breaks a stream of bytes into
Python tokens.  It decodes the bytes according to PEP-0263 for
determining source file encoding.

It accepts a readline-like method which is called repeatedly to get the
next line of input (or b"" for EOF).  It generates 5-tuples with these
members:

    the token type (see token.py)
    the token (a string)
    the starting (row, column) indices of the token (a 2-tuple of ints)
    the ending (row, column) indices of the token (a 2-tuple of ints)
    the original line (string)

It is designed to match the working of the Python tokenizer exactly, except
that it produces COMMENT tokens for comments and gives type OP for all
operators.  Additionally, all token lists start with an ENCODING token
which tells you which encoding was used to decode the bytes stream.
"""

__author__ = 'Ka-Ping Yee <ping@lfw.org>'
__credits__ = ('GvR, ESR, Tim Peters, Thomas Wouters, Fred Drake, '
               'Skip Montanaro, Raymond Hettinger, Trent Nelson, '
               'Michael Foord')
import builtins
from codecs import lookup, BOM_UTF8
import collections
from io import TextIOWrapper
from itertools import chain
import re
import sys
from token import *

cookie_re = re.compile(r'^[ \t\f]*#.*coding[:=][ \t]*([-\w.]+)', re.ASCII)
blank_re = re.compile(br'^[ \t\f]*(?:[#\r\n]|$)', re.ASCII)

import token
__all__ = token.__all__ + ["COMMENT", "tokenize", "detect_encoding",
                           "NL", "untokenize", "ENCODING", "TokenInfo"]
del token

COMMENT = N_TOKENS
tok_name[COMMENT] = 'COMMENT'
NL = N_TOKENS + 1
tok_name[NL] = 'NL'
ENCODING = N_TOKENS + 2
tok_name[ENCODING] = 'ENCODING'
N_TOKENS += 3
EXACT_TOKEN_TYPES = {
    '(':   LPAR,
    ')':   RPAR,
    '[':   LSQB,
    ']':   RSQB,
    ':':   COLON,
    ',':   COMMA,
    ';':   SEMI,
    '+':   PLUS,
    '-':   MINUS,
    '*':   STAR,
    '/':   SLASH,
    '|':   VBAR,
    '&':   AMPER,
    '<':   LESS,
    '>':   GREATER,
    '=':   EQUAL,
    '.':   DOT,
    '%':   PERCENT,
    '{':   LBRACE,
    '}':   RBRACE,
    '==':  EQEQUAL,
    '!=':  NOTEQUAL,
    '<=':  LESSEQUAL,
    '>=':  GREATEREQUAL,
    '~':   TILDE,
    '^':   CIRCUMFLEX,
    '<<':  LEFTSHIFT,
    '>>':  RIGHTSHIFT,
    '**':  DOUBLESTAR,
    '+=':  PLUSEQUAL,
    '-=':  MINEQUAL,
    '*=':  STAREQUAL,
    '/=':  SLASHEQUAL,
    '%=':  PERCENTEQUAL,
    '&=':  AMPEREQUAL,
    '|=':  VBAREQUAL,
    '^=': CIRCUMFLEXEQUAL,
    '<<=': LEFTSHIFTEQUAL,
    '>>=': RIGHTSHIFTEQUAL,
    '**=': DOUBLESTAREQUAL,
    '//':  DOUBLESLASH,
    '//=': DOUBLESLASHEQUAL,
    '@':   AT
}

class TokenInfo(collections.namedtuple('TokenInfo', 'type string start end line')):
    def __repr__(self):
        annotated_type = '%d (%s)' % (self.type, tok_name[self.type])
        return ('TokenInfo(type=%s, string=%r, start=%r, end=%r, line=%r)' %
                self._replace(type=annotated_type))

    @property
    def exact_type(self):
        if self.type == OP and self.string in EXACT_TOKEN_TYPES:
            return EXACT_TOKEN_TYPES[self.string]
        else:
            return self.type

def group(*choices): return '(' + '|'.join(choices) + ')'
def any(*choices): return group(*choices) + '*'
def maybe(*choices): return group(*choices) + '?'

# Note: we use unicode matching for names ("\w") but ascii matching for
# number literals.
Whitespace = r'[ \f\t]*'
Comment = r'#[^\r\n]*'
Ignore = Whitespace + any(r'\\\r?\n' + Whitespace) + maybe(Comment)
Name = r'\w+'

Hexnumber = r'0[xX][0-9a-fA-F]+'
Binnumber = r'0[bB][01]+'
Octnumber = r'0[oO][0-7]+'
Decnumber = r'(?:0+|[1-9][0-9]*)'
Intnumber = group(Hexnumber, Binnumber, Octnumber, Decnumber)
Exponent = r'[eE][-+]?[0-9]+'
Pointfloat = group(r'[0-9]+\.[0-9]*', r'\.[0-9]+') + maybe(Exponent)
Expfloat = r'[0-9]+' + Exponent
Floatnumber = group(Pointfloat, Expfloat)
Imagnumber = group(r'[0-9]+[jJ]', Floatnumber + r'[jJ]')
Number = group(Imagnumber, Floatnumber, Intnumber)

StringPrefix = r'(?:[bB][rR]?|[rR][bB]?|[uU])?'

# Tail end of ' string.
Single = r"[^'\\]*(?:\\.[^'\\]*)*'"
# Tail end of " string.
Double = r'[^"\\]*(?:\\.[^"\\]*)*"'
# Tail end of ''' string.
Single3 = r"[^'\\]*(?:(?:\\.|'(?!''))[^'\\]*)*'''"
# Tail end of """ string.
Double3 = r'[^"\\]*(?:(?:\\.|"(?!""))[^"\\]*)*"""'
Triple = group(StringPrefix + "'''", StringPrefix + '"""')
# Single-line ' or " string.
String = group(StringPrefix + r"'[^\n'\\]*(?:\\.[^\n'\\]*)*'",
               StringPrefix + r'"[^\n"\\]*(?:\\.[^\n"\\]*)*"')

# Because of leftmost-then-longest match semantics, be sure to put the
# longest operators first (e.g., if = came before ==, == would get
# recognized as two instances of =).
Operator = group(r"\*\*=?", r">>=?", r"<<=?", r"!=",
                 r"//=?", r"->",
                 r"[+\-*/%&|^=<>]=?",
                 r"~")

Bracket = '[][(){}]'
Special = group(r'\r?\n', r'\.\.\.', r'[:;.,@]')
Funny = group(Operator, Bracket, Special)

PlainToken = group(Number, Funny, String, Name)
Token = Ignore + PlainToken

# First (or only) line of ' or " string.
ContStr = group(StringPrefix + r"'[^\n'\\]*(?:\\.[^\n'\\]*)*" +
                group("'", r'\\\r?\n'),
                StringPrefix + r'"[^\n"\\]*(?:\\.[^\n"\\]*)*' +
                group('"', r'\\\r?\n'))
PseudoExtras = group(r'\\\r?\n|\Z', Comment, Triple)
PseudoToken = Whitespace + group(PseudoExtras, Number, Funny, ContStr, Name)

def _compile(expr):
    return re.compile(expr, re.UNICODE)

endpats = {"'": Single, '"': Double,
           "'''": Single3, '"""': Double3,
           "r'''": Single3, 'r"""': Double3,
           "b'''": Single3, 'b"""': Double3,
           "R'''": Single3, 'R"""': Double3,
           "B'''": Single3, 'B"""': Double3,
           "br'''": Single3, 'br"""': Double3,
           "bR'''": Single3, 'bR"""': Double3,
           "Br'''": Single3, 'Br"""': Double3,
           "BR'''": Single3, 'BR"""': Double3,
           "rb'''": Single3, 'rb"""': Double3,
           "Rb'''": Single3, 'Rb"""': Double3,
           "rB'''": Single3, 'rB"""': Double3,
           "RB'''": Single3, 'RB"""': Double3,
           "u'''": Single3, 'u"""': Double3,
           "R'''": Single3, 'R"""': Double3,
           "U'''": Single3, 'U"""': Double3,
           'r': None, 'R': None, 'b': None, 'B': None,
           'u': None, 'U': None}

triple_quoted = {}
for t in ("'''", '"""',
          "r'''", 'r"""', "R'''", 'R"""',
          "b'''", 'b"""', "B'''", 'B"""',
          "br'''", 'br"""', "Br'''", 'Br"""',
          "bR'''", 'bR"""', "BR'''", 'BR"""',
          "rb'''", 'rb"""', "rB'''", 'rB"""',
          "Rb'''", 'Rb"""', "RB'''", 'RB"""',
          "u'''", 'u"""', "U'''", 'U"""',
          ):
    triple_quoted[t] = t
single_quoted = {}
for t in ("'", '"',
          "r'", 'r"', "R'", 'R"',
          "b'", 'b"', "B'", 'B"',
          "br'", 'br"', "Br'", 'Br"',
          "bR'", 'bR"', "BR'", 'BR"' ,
          "rb'", 'rb"', "rB'", 'rB"',
          "Rb'", 'Rb"', "RB'", 'RB"' ,
          "u'", 'u"', "U'", 'U"',
          ):
    single_quoted[t] = t

tabsize = 8

class TokenError(Exception): pass

class StopTokenizing(Exception): pass


class Untokenizer:

    def __init__(self):
        self.tokens = []
        self.prev_row = 1
        self.prev_col = 0
        self.encoding = None

    def add_whitespace(self, start):
        row, col = start
        if row < self.prev_row or row == self.prev_row and col < self.prev_col:
            raise ValueError("start ({},{}) precedes previous end ({},{})"
                             .format(row, col, self.prev_row, self.prev_col))
        row_offset = row - self.prev_row
        if row_offset:
            self.tokens.append("\\\n" * row_offset)
            self.prev_col = 0
        col_offset = col - self.prev_col
        if col_offset:
            self.tokens.append(" " * col_offset)

    def untokenize(self, iterable):
        it = iter(iterable)
        for t in it:
            if len(t) == 2:
                self.compat(t, it)
                break
            tok_type, token, start, end, line = t
            if tok_type == ENCODING:
                self.encoding = token
                continue
            if tok_type == ENDMARKER:
                break
            self.add_whitespace(start)
            self.tokens.append(token)
            self.prev_row, self.prev_col = end
            if tok_type in (NEWLINE, NL):
                self.prev_row += 1
                self.prev_col = 0
        return "".join(self.tokens)

    def compat(self, token, iterable):
        indents = []
        toks_append = self.tokens.append
        startline = token[0] in (NEWLINE, NL)
        prevstring = False

        for tok in chain([token], iterable):
            toknum, tokval = tok[:2]
            if toknum == ENCODING:
                self.encoding = tokval
                continue

            if toknum in (NAME, NUMBER):
                tokval += ' '

            # Insert a space between two consecutive strings
            if toknum == STRING:
                if prevstring:
                    tokval = ' ' + tokval
                prevstring = True
            else:
                prevstring = False

            if toknum == INDENT:
                indents.append(tokval)
                continue
            elif toknum == DEDENT:
                indents.pop()
                continue
            elif toknum in (NEWLINE, NL):
                startline = True
            elif startline and indents:
                toks_append(indents[-1])
                startline = False
            toks_append(tokval)


def untokenize(iterable):
    """Transform tokens back into Python source code.
    It returns a bytes object, encoded using the ENCODING
    token, which is the first token sequence output by tokenize.

    Each element returned by the iterable must be a token sequence
    with at least two elements, a token number and token value.  If
    only two tokens are passed, the resulting output is poor.

    Round-trip invariant for full input:
        Untokenized source will match input source exactly

    Round-trip invariant for limited intput:
        # Output bytes will tokenize the back to the input
        t1 = [tok[:2] for tok in tokenize(f.readline)]
        newcode = untokenize(t1)
        readline = BytesIO(newcode).readline
        t2 = [tok[:2] for tok in tokenize(readline)]
        assert t1 == t2
    """
    ut = Untokenizer()
    out = ut.untokenize(iterable)
    if ut.encoding is not None:
        out = out.encode(ut.encoding)
    return out


def _get_normal_name(orig_enc):
    """Imitates get_normal_name in tokenizer.c."""
    # Only care about the first 12 characters.
    enc = orig_enc[:12].lower().replace("_", "-")
    if enc == "utf-8" or enc.startswith("utf-8-"):
        return "utf-8"
    if enc in ("latin-1", "iso-8859-1", "iso-latin-1") or \
       enc.startswith(("latin-1-", "iso-8859-1-", "iso-latin-1-")):
        return "iso-8859-1"
    return orig_enc

def detect_encoding(readline):
    """
    The detect_encoding() function is used to detect the encoding that should
    be used to decode a Python source file.  It requires one argument, readline,
    in the same way as the tokenize() generator.

    It will call readline a maximum of twice, and return the encoding used
    (as a string) and a list of any lines (left as bytes) it has read in.

    It detects the encoding from the presence of a utf-8 bom or an encoding
    cookie as specified in pep-0263.  If both a bom and a cookie are present,
    but disagree, a SyntaxError will be raised.  If the encoding cookie is an
    invalid charset, raise a SyntaxError.  Note that if a utf-8 bom is found,
    'utf-8-sig' is returned.

    If no encoding is specified, then the default of 'utf-8' will be returned.
    """
    try:
        filename = readline.__self__.name
    except AttributeError:
        filename = None
    bom_found = False
    encoding = None
    default = 'utf-8'
    def read_or_stop():
        try:
            return readline()
        except StopIteration:
            return b''

    def find_cookie(line):
        try:
            # Decode as UTF-8. Either the line is an encoding declaration,
            # in which case it should be pure ASCII, or it must be UTF-8
            # per default encoding.
            line_string = line.decode('utf-8')
        except UnicodeDecodeError:
<<<<<<< HEAD
            msg = "invalid or missing encoding declaration"
            if filename is not None:
                msg = '{} for {!r}'.format(msg, filename)
            raise SyntaxError(msg)
=======
            raise SyntaxError("invalid or missing encoding declaration")
>>>>>>> 89d8f867

        match = cookie_re.match(line_string)
        if not match:
            return None
        encoding = _get_normal_name(match.group(1))
        try:
            codec = lookup(encoding)
        except LookupError:
            # This behaviour mimics the Python interpreter
            if filename is None:
                msg = "unknown encoding: " + encoding
            else:
                msg = "unknown encoding for {!r}: {}".format(filename,
                        encoding)
            raise SyntaxError(msg)

        if bom_found:
            if encoding != 'utf-8':
                # This behaviour mimics the Python interpreter
                if filename is None:
                    msg = 'encoding problem: utf-8'
                else:
                    msg = 'encoding problem for {!r}: utf-8'.format(filename)
                raise SyntaxError(msg)
            encoding += '-sig'
        return encoding

    first = read_or_stop()
    if first.startswith(BOM_UTF8):
        bom_found = True
        first = first[3:]
        default = 'utf-8-sig'
    if not first:
        return default, []

    encoding = find_cookie(first)
    if encoding:
        return encoding, [first]
    if not blank_re.match(first):
        return default, [first]

    second = read_or_stop()
    if not second:
        return default, [first]

    encoding = find_cookie(second)
    if encoding:
        return encoding, [first, second]

    return default, [first, second]


def open(filename):
    """Open a file in read only mode using the encoding detected by
    detect_encoding().
    """
    buffer = builtins.open(filename, 'rb')
    encoding, lines = detect_encoding(buffer.readline)
    buffer.seek(0)
    text = TextIOWrapper(buffer, encoding, line_buffering=True)
    text.mode = 'r'
    return text


def tokenize(readline):
    """
    The tokenize() generator requires one argment, readline, which
    must be a callable object which provides the same interface as the
    readline() method of built-in file objects.  Each call to the function
    should return one line of input as bytes.  Alternately, readline
    can be a callable function terminating with StopIteration:
        readline = open(myfile, 'rb').__next__  # Example of alternate readline

    The generator produces 5-tuples with these members: the token type; the
    token string; a 2-tuple (srow, scol) of ints specifying the row and
    column where the token begins in the source; a 2-tuple (erow, ecol) of
    ints specifying the row and column where the token ends in the source;
    and the line on which the token was found.  The line passed is the
    logical line; continuation lines are included.

    The first token sequence will always be an ENCODING token
    which tells you which encoding was used to decode the bytes stream.
    """
    # This import is here to avoid problems when the itertools module is not
    # built yet and tokenize is imported.
    from itertools import chain, repeat
    encoding, consumed = detect_encoding(readline)
    rl_gen = iter(readline, b"")
    empty = repeat(b"")
    return _tokenize(chain(consumed, rl_gen, empty).__next__, encoding)


def _tokenize(readline, encoding):
    lnum = parenlev = continued = 0
    numchars = '0123456789'
    contstr, needcont = '', 0
    contline = None
    indents = [0]

    if encoding is not None:
        if encoding == "utf-8-sig":
            # BOM will already have been stripped.
            encoding = "utf-8"
        yield TokenInfo(ENCODING, encoding, (0, 0), (0, 0), '')
    while True:             # loop over lines in stream
        try:
            line = readline()
        except StopIteration:
            line = b''

        if encoding is not None:
            line = line.decode(encoding)
        lnum += 1
        pos, max = 0, len(line)

        if contstr:                            # continued string
            if not line:
                raise TokenError("EOF in multi-line string", strstart)
            endmatch = endprog.match(line)
            if endmatch:
                pos = end = endmatch.end(0)
                yield TokenInfo(STRING, contstr + line[:end],
                       strstart, (lnum, end), contline + line)
                contstr, needcont = '', 0
                contline = None
            elif needcont and line[-2:] != '\\\n' and line[-3:] != '\\\r\n':
                yield TokenInfo(ERRORTOKEN, contstr + line,
                           strstart, (lnum, len(line)), contline)
                contstr = ''
                contline = None
                continue
            else:
                contstr = contstr + line
                contline = contline + line
                continue

        elif parenlev == 0 and not continued:  # new statement
            if not line: break
            column = 0
            while pos < max:                   # measure leading whitespace
                if line[pos] == ' ':
                    column += 1
                elif line[pos] == '\t':
                    column = (column//tabsize + 1)*tabsize
                elif line[pos] == '\f':
                    column = 0
                else:
                    break
                pos += 1
            if pos == max:
                break

            if line[pos] in '#\r\n':           # skip comments or blank lines
                if line[pos] == '#':
                    comment_token = line[pos:].rstrip('\r\n')
                    nl_pos = pos + len(comment_token)
                    yield TokenInfo(COMMENT, comment_token,
                           (lnum, pos), (lnum, pos + len(comment_token)), line)
                    yield TokenInfo(NL, line[nl_pos:],
                           (lnum, nl_pos), (lnum, len(line)), line)
                else:
                    yield TokenInfo((NL, COMMENT)[line[pos] == '#'], line[pos:],
                           (lnum, pos), (lnum, len(line)), line)
                continue

            if column > indents[-1]:           # count indents or dedents
                indents.append(column)
                yield TokenInfo(INDENT, line[:pos], (lnum, 0), (lnum, pos), line)
            while column < indents[-1]:
                if column not in indents:
                    raise IndentationError(
                        "unindent does not match any outer indentation level",
                        ("<tokenize>", lnum, pos, line))
                indents = indents[:-1]
                yield TokenInfo(DEDENT, '', (lnum, pos), (lnum, pos), line)

        else:                                  # continued statement
            if not line:
                raise TokenError("EOF in multi-line statement", (lnum, 0))
            continued = 0

        while pos < max:
            pseudomatch = _compile(PseudoToken).match(line, pos)
            if pseudomatch:                                # scan for tokens
                start, end = pseudomatch.span(1)
                spos, epos, pos = (lnum, start), (lnum, end), end
                if start == end:
                    continue
                token, initial = line[start:end], line[start]

                if (initial in numchars or                  # ordinary number
                    (initial == '.' and token != '.' and token != '...')):
                    yield TokenInfo(NUMBER, token, spos, epos, line)
                elif initial in '\r\n':
                    yield TokenInfo(NL if parenlev > 0 else NEWLINE,
                           token, spos, epos, line)
                elif initial == '#':
                    assert not token.endswith("\n")
                    yield TokenInfo(COMMENT, token, spos, epos, line)
                elif token in triple_quoted:
                    endprog = _compile(endpats[token])
                    endmatch = endprog.match(line, pos)
                    if endmatch:                           # all on one line
                        pos = endmatch.end(0)
                        token = line[start:pos]
                        yield TokenInfo(STRING, token, spos, (lnum, pos), line)
                    else:
                        strstart = (lnum, start)           # multiple lines
                        contstr = line[start:]
                        contline = line
                        break
                elif initial in single_quoted or \
                    token[:2] in single_quoted or \
                    token[:3] in single_quoted:
                    if token[-1] == '\n':                  # continued string
                        strstart = (lnum, start)
                        endprog = _compile(endpats[initial] or
                                           endpats[token[1]] or
                                           endpats[token[2]])
                        contstr, needcont = line[start:], 1
                        contline = line
                        break
                    else:                                  # ordinary string
                        yield TokenInfo(STRING, token, spos, epos, line)
                elif initial.isidentifier():               # ordinary name
                    yield TokenInfo(NAME, token, spos, epos, line)
                elif initial == '\\':                      # continued stmt
                    continued = 1
                else:
                    if initial in '([{':
                        parenlev += 1
                    elif initial in ')]}':
                        parenlev -= 1
                    yield TokenInfo(OP, token, spos, epos, line)
            else:
                yield TokenInfo(ERRORTOKEN, line[pos],
                           (lnum, pos), (lnum, pos+1), line)
                pos += 1

    for indent in indents[1:]:                 # pop remaining indent levels
        yield TokenInfo(DEDENT, '', (lnum, 0), (lnum, 0), '')
    yield TokenInfo(ENDMARKER, '', (lnum, 0), (lnum, 0), '')


# An undocumented, backwards compatible, API for all the places in the standard
# library that expect to be able to use tokenize with strings
def generate_tokens(readline):
    return _tokenize(readline, None)

def main():
    import argparse

    # Helper error handling routines
    def perror(message):
        print(message, file=sys.stderr)

    def error(message, filename=None, location=None):
        if location:
            args = (filename,) + location + (message,)
            perror("%s:%d:%d: error: %s" % args)
        elif filename:
            perror("%s: error: %s" % (filename, message))
        else:
            perror("error: %s" % message)
        sys.exit(1)

    # Parse the arguments and options
    parser = argparse.ArgumentParser(prog='python -m tokenize')
    parser.add_argument(dest='filename', nargs='?',
                        metavar='filename.py',
                        help='the file to tokenize; defaults to stdin')
    parser.add_argument('-e', '--exact', dest='exact', action='store_true',
                        help='display token names using the exact type')
    args = parser.parse_args()

    try:
        # Tokenize the input
        if args.filename:
            filename = args.filename
            with builtins.open(filename, 'rb') as f:
                tokens = list(tokenize(f.readline))
        else:
            filename = "<stdin>"
            tokens = _tokenize(sys.stdin.readline, None)

        # Output the tokenization
        for token in tokens:
            token_type = token.type
            if args.exact:
                token_type = token.exact_type
            token_range = "%d,%d-%d,%d:" % (token.start + token.end)
            print("%-20s%-15s%-15r" %
                  (token_range, tok_name[token_type], token.string))
    except IndentationError as err:
        line, column = err.args[1][1:3]
        error(err.args[0], filename, (line, column))
    except TokenError as err:
        line, column = err.args[1]
        error(err.args[0], filename, (line, column))
    except SyntaxError as err:
        error(err, filename)
    except IOError as err:
        error(err)
    except KeyboardInterrupt:
        print("interrupted\n")
    except Exception as err:
        perror("unexpected error: %s" % err)
        raise

if __name__ == "__main__":
    main()<|MERGE_RESOLUTION|>--- conflicted
+++ resolved
@@ -25,16 +25,13 @@
                'Skip Montanaro, Raymond Hettinger, Trent Nelson, '
                'Michael Foord')
 import builtins
+import re
+import sys
+from token import *
 from codecs import lookup, BOM_UTF8
 import collections
 from io import TextIOWrapper
-from itertools import chain
-import re
-import sys
-from token import *
-
-cookie_re = re.compile(r'^[ \t\f]*#.*coding[:=][ \t]*([-\w.]+)', re.ASCII)
-blank_re = re.compile(br'^[ \t\f]*(?:[#\r\n]|$)', re.ASCII)
+cookie_re = re.compile("coding[:=]\s*([-\w.]+)")
 
 import token
 __all__ = token.__all__ + ["COMMENT", "tokenize", "detect_encoding",
@@ -48,64 +45,12 @@
 ENCODING = N_TOKENS + 2
 tok_name[ENCODING] = 'ENCODING'
 N_TOKENS += 3
-EXACT_TOKEN_TYPES = {
-    '(':   LPAR,
-    ')':   RPAR,
-    '[':   LSQB,
-    ']':   RSQB,
-    ':':   COLON,
-    ',':   COMMA,
-    ';':   SEMI,
-    '+':   PLUS,
-    '-':   MINUS,
-    '*':   STAR,
-    '/':   SLASH,
-    '|':   VBAR,
-    '&':   AMPER,
-    '<':   LESS,
-    '>':   GREATER,
-    '=':   EQUAL,
-    '.':   DOT,
-    '%':   PERCENT,
-    '{':   LBRACE,
-    '}':   RBRACE,
-    '==':  EQEQUAL,
-    '!=':  NOTEQUAL,
-    '<=':  LESSEQUAL,
-    '>=':  GREATEREQUAL,
-    '~':   TILDE,
-    '^':   CIRCUMFLEX,
-    '<<':  LEFTSHIFT,
-    '>>':  RIGHTSHIFT,
-    '**':  DOUBLESTAR,
-    '+=':  PLUSEQUAL,
-    '-=':  MINEQUAL,
-    '*=':  STAREQUAL,
-    '/=':  SLASHEQUAL,
-    '%=':  PERCENTEQUAL,
-    '&=':  AMPEREQUAL,
-    '|=':  VBAREQUAL,
-    '^=': CIRCUMFLEXEQUAL,
-    '<<=': LEFTSHIFTEQUAL,
-    '>>=': RIGHTSHIFTEQUAL,
-    '**=': DOUBLESTAREQUAL,
-    '//':  DOUBLESLASH,
-    '//=': DOUBLESLASHEQUAL,
-    '@':   AT
-}
 
 class TokenInfo(collections.namedtuple('TokenInfo', 'type string start end line')):
     def __repr__(self):
         annotated_type = '%d (%s)' % (self.type, tok_name[self.type])
         return ('TokenInfo(type=%s, string=%r, start=%r, end=%r, line=%r)' %
                 self._replace(type=annotated_type))
-
-    @property
-    def exact_type(self):
-        if self.type == OP and self.string in EXACT_TOKEN_TYPES:
-            return EXACT_TOKEN_TYPES[self.string]
-        else:
-            return self.type
 
 def group(*choices): return '(' + '|'.join(choices) + ')'
 def any(*choices): return group(*choices) + '*'
@@ -130,8 +75,6 @@
 Imagnumber = group(r'[0-9]+[jJ]', Floatnumber + r'[jJ]')
 Number = group(Imagnumber, Floatnumber, Intnumber)
 
-StringPrefix = r'(?:[bB][rR]?|[rR][bB]?|[uU])?'
-
 # Tail end of ' string.
 Single = r"[^'\\]*(?:\\.[^'\\]*)*'"
 # Tail end of " string.
@@ -140,10 +83,10 @@
 Single3 = r"[^'\\]*(?:(?:\\.|'(?!''))[^'\\]*)*'''"
 # Tail end of """ string.
 Double3 = r'[^"\\]*(?:(?:\\.|"(?!""))[^"\\]*)*"""'
-Triple = group(StringPrefix + "'''", StringPrefix + '"""')
+Triple = group("[bB]?[rR]?'''", '[bB]?[rR]?"""')
 # Single-line ' or " string.
-String = group(StringPrefix + r"'[^\n'\\]*(?:\\.[^\n'\\]*)*'",
-               StringPrefix + r'"[^\n"\\]*(?:\\.[^\n"\\]*)*"')
+String = group(r"[bB]?[rR]?'[^\n'\\]*(?:\\.[^\n'\\]*)*'",
+               r'[bB]?[rR]?"[^\n"\\]*(?:\\.[^\n"\\]*)*"')
 
 # Because of leftmost-then-longest match semantics, be sure to put the
 # longest operators first (e.g., if = came before ==, == would get
@@ -161,9 +104,9 @@
 Token = Ignore + PlainToken
 
 # First (or only) line of ' or " string.
-ContStr = group(StringPrefix + r"'[^\n'\\]*(?:\\.[^\n'\\]*)*" +
+ContStr = group(r"[bB]?[rR]?'[^\n'\\]*(?:\\.[^\n'\\]*)*" +
                 group("'", r'\\\r?\n'),
-                StringPrefix + r'"[^\n"\\]*(?:\\.[^\n"\\]*)*' +
+                r'[bB]?[rR]?"[^\n"\\]*(?:\\.[^\n"\\]*)*' +
                 group('"', r'\\\r?\n'))
 PseudoExtras = group(r'\\\r?\n|\Z', Comment, Triple)
 PseudoToken = Whitespace + group(PseudoExtras, Number, Funny, ContStr, Name)
@@ -171,48 +114,36 @@
 def _compile(expr):
     return re.compile(expr, re.UNICODE)
 
-endpats = {"'": Single, '"': Double,
-           "'''": Single3, '"""': Double3,
-           "r'''": Single3, 'r"""': Double3,
-           "b'''": Single3, 'b"""': Double3,
-           "R'''": Single3, 'R"""': Double3,
-           "B'''": Single3, 'B"""': Double3,
-           "br'''": Single3, 'br"""': Double3,
-           "bR'''": Single3, 'bR"""': Double3,
-           "Br'''": Single3, 'Br"""': Double3,
-           "BR'''": Single3, 'BR"""': Double3,
-           "rb'''": Single3, 'rb"""': Double3,
-           "Rb'''": Single3, 'Rb"""': Double3,
-           "rB'''": Single3, 'rB"""': Double3,
-           "RB'''": Single3, 'RB"""': Double3,
-           "u'''": Single3, 'u"""': Double3,
-           "R'''": Single3, 'R"""': Double3,
-           "U'''": Single3, 'U"""': Double3,
-           'r': None, 'R': None, 'b': None, 'B': None,
-           'u': None, 'U': None}
+tokenprog, pseudoprog, single3prog, double3prog = map(
+    _compile, (Token, PseudoToken, Single3, Double3))
+endprogs = {"'": _compile(Single), '"': _compile(Double),
+            "'''": single3prog, '"""': double3prog,
+            "r'''": single3prog, 'r"""': double3prog,
+            "b'''": single3prog, 'b"""': double3prog,
+            "br'''": single3prog, 'br"""': double3prog,
+            "R'''": single3prog, 'R"""': double3prog,
+            "B'''": single3prog, 'B"""': double3prog,
+            "bR'''": single3prog, 'bR"""': double3prog,
+            "Br'''": single3prog, 'Br"""': double3prog,
+            "BR'''": single3prog, 'BR"""': double3prog,
+            'r': None, 'R': None, 'b': None, 'B': None}
 
 triple_quoted = {}
 for t in ("'''", '"""',
           "r'''", 'r"""', "R'''", 'R"""',
           "b'''", 'b"""', "B'''", 'B"""',
           "br'''", 'br"""', "Br'''", 'Br"""',
-          "bR'''", 'bR"""', "BR'''", 'BR"""',
-          "rb'''", 'rb"""', "rB'''", 'rB"""',
-          "Rb'''", 'Rb"""', "RB'''", 'RB"""',
-          "u'''", 'u"""', "U'''", 'U"""',
-          ):
+          "bR'''", 'bR"""', "BR'''", 'BR"""'):
     triple_quoted[t] = t
 single_quoted = {}
 for t in ("'", '"',
           "r'", 'r"', "R'", 'R"',
           "b'", 'b"', "B'", 'B"',
           "br'", 'br"', "Br'", 'Br"',
-          "bR'", 'bR"', "BR'", 'BR"' ,
-          "rb'", 'rb"', "rB'", 'rB"',
-          "Rb'", 'Rb"', "RB'", 'RB"' ,
-          "u'", 'u"', "U'", 'U"',
-          ):
+          "bR'", 'bR"', "BR'", 'BR"' ):
     single_quoted[t] = t
+
+del _compile
 
 tabsize = 8
 
@@ -231,29 +162,20 @@
 
     def add_whitespace(self, start):
         row, col = start
-        if row < self.prev_row or row == self.prev_row and col < self.prev_col:
-            raise ValueError("start ({},{}) precedes previous end ({},{})"
-                             .format(row, col, self.prev_row, self.prev_col))
-        row_offset = row - self.prev_row
-        if row_offset:
-            self.tokens.append("\\\n" * row_offset)
-            self.prev_col = 0
+        assert row <= self.prev_row
         col_offset = col - self.prev_col
         if col_offset:
             self.tokens.append(" " * col_offset)
 
     def untokenize(self, iterable):
-        it = iter(iterable)
-        for t in it:
+        for t in iterable:
             if len(t) == 2:
-                self.compat(t, it)
+                self.compat(t, iterable)
                 break
             tok_type, token, start, end, line = t
             if tok_type == ENCODING:
                 self.encoding = token
                 continue
-            if tok_type == ENDMARKER:
-                break
             self.add_whitespace(start)
             self.tokens.append(token)
             self.prev_row, self.prev_col = end
@@ -263,12 +185,17 @@
         return "".join(self.tokens)
 
     def compat(self, token, iterable):
+        startline = False
         indents = []
         toks_append = self.tokens.append
-        startline = token[0] in (NEWLINE, NL)
+        toknum, tokval = token
+
+        if toknum in (NAME, NUMBER):
+            tokval += ' '
+        if toknum in (NEWLINE, NL):
+            startline = True
         prevstring = False
-
-        for tok in chain([token], iterable):
+        for tok in iterable:
             toknum, tokval = tok[:2]
             if toknum == ENCODING:
                 self.encoding = tokval
@@ -340,7 +267,7 @@
 def detect_encoding(readline):
     """
     The detect_encoding() function is used to detect the encoding that should
-    be used to decode a Python source file.  It requires one argument, readline,
+    be used to decode a Python source file.  It requires one argment, readline,
     in the same way as the tokenize() generator.
 
     It will call readline a maximum of twice, and return the encoding used
@@ -354,10 +281,6 @@
 
     If no encoding is specified, then the default of 'utf-8' will be returned.
     """
-    try:
-        filename = readline.__self__.name
-    except AttributeError:
-        filename = None
     bom_found = False
     encoding = None
     default = 'utf-8'
@@ -374,38 +297,22 @@
             # per default encoding.
             line_string = line.decode('utf-8')
         except UnicodeDecodeError:
-<<<<<<< HEAD
-            msg = "invalid or missing encoding declaration"
-            if filename is not None:
-                msg = '{} for {!r}'.format(msg, filename)
-            raise SyntaxError(msg)
-=======
             raise SyntaxError("invalid or missing encoding declaration")
->>>>>>> 89d8f867
-
-        match = cookie_re.match(line_string)
-        if not match:
+
+        matches = cookie_re.findall(line_string)
+        if not matches:
             return None
-        encoding = _get_normal_name(match.group(1))
+        encoding = _get_normal_name(matches[0])
         try:
             codec = lookup(encoding)
         except LookupError:
             # This behaviour mimics the Python interpreter
-            if filename is None:
-                msg = "unknown encoding: " + encoding
-            else:
-                msg = "unknown encoding for {!r}: {}".format(filename,
-                        encoding)
-            raise SyntaxError(msg)
+            raise SyntaxError("unknown encoding: " + encoding)
 
         if bom_found:
             if encoding != 'utf-8':
                 # This behaviour mimics the Python interpreter
-                if filename is None:
-                    msg = 'encoding problem: utf-8'
-                else:
-                    msg = 'encoding problem for {!r}: utf-8'.format(filename)
-                raise SyntaxError(msg)
+                raise SyntaxError('encoding problem: utf-8')
             encoding += '-sig'
         return encoding
 
@@ -420,8 +327,6 @@
     encoding = find_cookie(first)
     if encoding:
         return encoding, [first]
-    if not blank_re.match(first):
-        return default, [first]
 
     second = read_or_stop()
     if not second:
@@ -564,7 +469,7 @@
             continued = 0
 
         while pos < max:
-            pseudomatch = _compile(PseudoToken).match(line, pos)
+            pseudomatch = pseudoprog.match(line, pos)
             if pseudomatch:                                # scan for tokens
                 start, end = pseudomatch.span(1)
                 spos, epos, pos = (lnum, start), (lnum, end), end
@@ -582,7 +487,7 @@
                     assert not token.endswith("\n")
                     yield TokenInfo(COMMENT, token, spos, epos, line)
                 elif token in triple_quoted:
-                    endprog = _compile(endpats[token])
+                    endprog = endprogs[token]
                     endmatch = endprog.match(line, pos)
                     if endmatch:                           # all on one line
                         pos = endmatch.end(0)
@@ -598,9 +503,8 @@
                     token[:3] in single_quoted:
                     if token[-1] == '\n':                  # continued string
                         strstart = (lnum, start)
-                        endprog = _compile(endpats[initial] or
-                                           endpats[token[1]] or
-                                           endpats[token[2]])
+                        endprog = (endprogs[initial] or endprogs[token[1]] or
+                                   endprogs[token[2]])
                         contstr, needcont = line[start:], 1
                         contline = line
                         break
@@ -631,65 +535,27 @@
 def generate_tokens(readline):
     return _tokenize(readline, None)
 
-def main():
-    import argparse
-
-    # Helper error handling routines
-    def perror(message):
-        print(message, file=sys.stderr)
-
-    def error(message, filename=None, location=None):
-        if location:
-            args = (filename,) + location + (message,)
-            perror("%s:%d:%d: error: %s" % args)
-        elif filename:
-            perror("%s: error: %s" % (filename, message))
-        else:
-            perror("error: %s" % message)
-        sys.exit(1)
-
-    # Parse the arguments and options
-    parser = argparse.ArgumentParser(prog='python -m tokenize')
-    parser.add_argument(dest='filename', nargs='?',
-                        metavar='filename.py',
-                        help='the file to tokenize; defaults to stdin')
-    parser.add_argument('-e', '--exact', dest='exact', action='store_true',
-                        help='display token names using the exact type')
-    args = parser.parse_args()
-
-    try:
-        # Tokenize the input
-        if args.filename:
-            filename = args.filename
-            with builtins.open(filename, 'rb') as f:
-                tokens = list(tokenize(f.readline))
-        else:
-            filename = "<stdin>"
-            tokens = _tokenize(sys.stdin.readline, None)
-
-        # Output the tokenization
-        for token in tokens:
-            token_type = token.type
-            if args.exact:
-                token_type = token.exact_type
-            token_range = "%d,%d-%d,%d:" % (token.start + token.end)
-            print("%-20s%-15s%-15r" %
-                  (token_range, tok_name[token_type], token.string))
-    except IndentationError as err:
-        line, column = err.args[1][1:3]
-        error(err.args[0], filename, (line, column))
-    except TokenError as err:
-        line, column = err.args[1]
-        error(err.args[0], filename, (line, column))
-    except SyntaxError as err:
-        error(err, filename)
-    except IOError as err:
-        error(err)
-    except KeyboardInterrupt:
-        print("interrupted\n")
-    except Exception as err:
-        perror("unexpected error: %s" % err)
-        raise
-
 if __name__ == "__main__":
-    main()+    # Quick sanity check
+    s = b'''def parseline(self, line):
+            """Parse the line into a command name and a string containing
+            the arguments.  Returns a tuple containing (command, args, line).
+            'command' and 'args' may be None if the line couldn't be parsed.
+            """
+            line = line.strip()
+            if not line:
+                return None, None, line
+            elif line[0] == '?':
+                line = 'help ' + line[1:]
+            elif line[0] == '!':
+                if hasattr(self, 'do_shell'):
+                    line = 'shell ' + line[1:]
+                else:
+                    return None, None, line
+            i, n = 0, len(line)
+            while i < n and line[i] in self.identchars: i = i+1
+            cmd, arg = line[:i], line[i:].strip()
+            return cmd, arg, line
+    '''
+    for tok in tokenize(iter(s.splitlines()).__next__):
+        print(tok)