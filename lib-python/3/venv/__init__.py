--- conflicted
+++ resolved
@@ -187,6 +187,9 @@
                     logger.warning('Unable to symlink %r to %r', src, dst)
                     force_copy = True
             if force_copy:
+            if os.path.isdir(src):
+                shutil.copytree(src, dst)
+            else:
                 shutil.copyfile(src, dst)
     else:
         def symlink_or_copy(self, src, dst, relative_symlinks_ok=False):
@@ -201,7 +204,6 @@
                         os.symlink(os.path.basename(src), dst)
                     else:
                         os.symlink(src, dst)
-<<<<<<< HEAD
                     return
                 except Exception:   # may need to use a more specific exception
                     logger.warning('Unable to symlink %r to %r', src, dst)
@@ -232,16 +234,6 @@
                 return
 
             shutil.copyfile(src, dst)
-=======
-            except Exception:   # may need to use a more specific exception
-                logger.warning('Unable to symlink %r to %r', src, dst)
-                force_copy = True
-        if force_copy:
-            if os.path.isdir(src):
-                shutil.copytree(src, dst)
-            else:
-                shutil.copyfile(src, dst)
->>>>>>> cbfaabba
 
     def setup_python(self, context):
         """
