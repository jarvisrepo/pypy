"""
Virtual environment (venv) package for Python. Based on PEP 405.

Copyright (C) 2011-2014 Vinay Sajip.
Licensed to the PSF under a contributor agreement.
"""
import logging
import os
import shutil
import subprocess
import sys
import sysconfig
import types


CORE_VENV_DEPS = ('pip', 'setuptools')
logger = logging.getLogger(__name__)

IS_PYPY = sys.implementation.name == 'pypy'

class EnvBuilder:
    """
    This class exists to allow virtual environment creation to be
    customized. The constructor parameters determine the builder's
    behaviour when called upon to create a virtual environment.

    By default, the builder makes the system (global) site-packages dir
    *un*available to the created environment.

    If invoked using the Python -m option, the default is to use copying
    on Windows platforms but symlinks elsewhere. If instantiated some
    other way, the default is to *not* use symlinks.

    :param system_site_packages: If True, the system (global) site-packages
                                 dir is available to created environments.
    :param clear: If True, delete the contents of the environment directory if
                  it already exists, before environment creation.
    :param symlinks: If True, attempt to symlink rather than copy files into
                     virtual environment.
    :param upgrade: If True, upgrade an existing virtual environment.
    :param with_pip: If True, ensure pip is installed in the virtual
                     environment
    :param prompt: Alternative terminal prefix for the environment.
    :param upgrade_deps: Update the base venv modules to the latest on PyPI
    """

    def __init__(self, system_site_packages=False, clear=False,
                 symlinks=False, upgrade=False, with_pip=False, prompt=None,
                 upgrade_deps=False):
        self.system_site_packages = system_site_packages
        self.clear = clear
        self.symlinks = symlinks
        self.upgrade = upgrade
        self.with_pip = with_pip
        if prompt == '.':  # see bpo-38901
            prompt = os.path.basename(os.getcwd())
        self.prompt = prompt
        self.upgrade_deps = upgrade_deps

    def create(self, env_dir):
        """
        Create a virtual environment in a directory.

        :param env_dir: The target directory to create an environment in.

        """
        env_dir = os.path.abspath(env_dir)
        context = self.ensure_directories(env_dir)
        # See issue 24875. We need system_site_packages to be False
        # until after pip is installed.
        true_system_site_packages = self.system_site_packages
        self.system_site_packages = False
        self.create_configuration(context)
        self.setup_python(context)
        if self.with_pip:
            self._setup_pip(context)
        if not self.upgrade:
            self.setup_scripts(context)
            self.post_setup(context)
        if true_system_site_packages:
            # We had set it to False before, now
            # restore it and rewrite the configuration
            self.system_site_packages = True
            self.create_configuration(context)
        if self.upgrade_deps:
            self.upgrade_dependencies(context)

    def clear_directory(self, path):
        for fn in os.listdir(path):
            fn = os.path.join(path, fn)
            if os.path.islink(fn) or os.path.isfile(fn):
                os.remove(fn)
            elif os.path.isdir(fn):
                shutil.rmtree(fn)

    def ensure_directories(self, env_dir):
        """
        Create the directories for the environment.

        Returns a context object which holds paths in the environment,
        for use by subsequent logic.
        """

        def create_if_needed(d):
            if not os.path.exists(d):
                os.makedirs(d)
            elif os.path.islink(d) or os.path.isfile(d):
                raise ValueError('Unable to create directory %r' % d)

        if os.path.exists(env_dir) and self.clear:
            self.clear_directory(env_dir)
        context = types.SimpleNamespace()
        context.env_dir = env_dir
        context.env_name = os.path.split(env_dir)[1]
        prompt = self.prompt if self.prompt is not None else context.env_name
        context.prompt = '(%s) ' % prompt
        create_if_needed(env_dir)
        executable = sys._base_executable
        dirname, exename = os.path.split(os.path.abspath(executable))
        context.executable = executable
        context.python_dir = dirname
        context.python_exe = exename
        if sys.platform == 'win32':
            binname = 'Scripts'
            incpath = 'Include'
            libpath = os.path.join(env_dir, 'Lib', 'site-packages')
        else:
            binname = 'bin'
            incpath = 'include'
            libpath = os.path.join(env_dir, 'lib',
                                   'pypy%d.%d' % sys.version_info[:2],
                                   'site-packages')
        context.inc_path = path = os.path.join(env_dir, incpath)
        create_if_needed(path)
        create_if_needed(libpath)
        # Issue 21197: create lib64 as a symlink to lib on 64-bit non-OS X POSIX
        if ((sys.maxsize > 2**32) and (os.name == 'posix') and
            (sys.platform != 'darwin')):
            link_path = os.path.join(env_dir, 'lib64')
            if not os.path.exists(link_path):   # Issue #21643
                os.symlink('lib', link_path)
        context.bin_path = binpath = os.path.join(env_dir, binname)
        context.bin_name = binname
        context.env_exe = os.path.join(binpath, exename)
        create_if_needed(binpath)
        return context

    def create_configuration(self, context):
        """
        Create a configuration file indicating where the environment's Python
        was copied from, and whether the system site-packages should be made
        available in the environment.

        :param context: The information for the environment creation request
                        being processed.
        """
        context.cfg_path = path = os.path.join(context.env_dir, 'pyvenv.cfg')
        with open(path, 'w', encoding='utf-8') as f:
            f.write('home = %s\n' % context.python_dir)
            if self.system_site_packages:
                incl = 'true'
            else:
                incl = 'false'
            f.write('include-system-site-packages = %s\n' % incl)
            f.write('version = %d.%d.%d\n' % sys.version_info[:3])
            if self.prompt is not None:
                f.write(f'prompt = {self.prompt!r}\n')

    if os.name != 'nt':
        def symlink_or_copy(self, src, dst, relative_symlinks_ok=False):
            """
            Try symlinking a file, and if that fails, fall back to copying.
            """
            force_copy = not self.symlinks
            if not force_copy:
                try:
                    if not os.path.islink(dst): # can't link to itself!
                        if relative_symlinks_ok:
                            assert os.path.dirname(src) == os.path.dirname(dst)
                            os.symlink(os.path.basename(src), dst)
                        else:
                            os.symlink(src, dst)
                except Exception:   # may need to use a more specific exception
                    logger.warning('Unable to symlink %r to %r', src, dst)
                    force_copy = True
            if force_copy:
                if os.path.isdir(src):
                    shutil.copytree(src, dst)
                else:
                    shutil.copyfile(src, dst)
    else:
        def symlink_or_copy(self, src, dst, relative_symlinks_ok=False):
            """
            Try symlinking a file, and if that fails, fall back to copying.
            """
            bad_src = os.path.lexists(src) and not os.path.exists(src)
            if self.symlinks and not bad_src and not os.path.islink(dst):
                try:
                    if relative_symlinks_ok:
                        assert os.path.dirname(src) == os.path.dirname(dst)
                        os.symlink(os.path.basename(src), dst)
                    else:
                        os.symlink(src, dst)
                    return
                except Exception:   # may need to use a more specific exception
                    logger.warning('Unable to symlink %r to %r', src, dst)

            # On Windows in CPython, we rewrite symlinks to our base python.exe
            # into copies of venvlauncher.exe
            basename, ext = os.path.splitext(os.path.basename(src))
            srcfn = os.path.join(os.path.dirname(__file__),
                                 "scripts",
                                 "nt",
                                 basename + ext)
            # Builds or venv's from builds need to remap source file
            # locations, as we do not put them into Lib/venv/scripts
            if sysconfig.is_python_build(True) or not os.path.isfile(srcfn):
                if basename.endswith('_d'):
                    ext = '_d' + ext
                    basename = basename[:-2]
                if not IS_PYPY and basename == 'python':
                    basename = 'venvlauncher'
                elif not IS_PYPY and basename == 'pythonw':
                    basename = 'venvwlauncher'
                src = os.path.join(os.path.dirname(src), basename + ext)
            else:
                src = srcfn
            if not os.path.exists(src):
                if not bad_src:
                    logger.warning('Unable to copy %r', src)
                return

            shutil.copyfile(src, dst)

    def setup_python(self, context):
        """
        Set up a Python executable in the environment.

        :param context: The information for the environment creation request
                        being processed.
        """
        binpath = context.bin_path
        path = context.env_exe
        copier = self.symlink_or_copy
        dirname = context.python_dir
        if os.name != 'nt':
            copier(context.executable, path)
            if not os.path.islink(path):
                os.chmod(path, 0o755)
<<<<<<< HEAD
            for suffix in ('python', 'python3', 'pypy3', 'pypy'):
=======
            for suffix in ('python', 'python3', f'python3.{sys.version_info[1]}'):
>>>>>>> 0a83d304
                path = os.path.join(binpath, suffix)
                if not os.path.exists(path):
                    # Issue 18807: make copies if
                    # symlinks are not wanted
                    copier(context.env_exe, path, relative_symlinks_ok=True)
                    if not os.path.islink(path):
                        os.chmod(path, 0o755)
            if not self.symlinks:
                #
                # PyPy extension: also copy the main library, not just the
                # small executable
                for libname in ['libpypy3-c.so', 'libpypy3-c.dylib']:
                    dest_library = os.path.join(binpath, libname)
                    src_library = os.path.join(os.path.dirname(context.executable),
                                               libname)
                    if (not os.path.exists(dest_library) and
                            os.path.exists(src_library)):
                        copier(src_library, dest_library)
                        if not os.path.islink(dest_library):
                            os.chmod(dest_library, 0o755)
                libsrc = os.path.join(context.python_dir, '..', 'lib')
                if os.path.exists(libsrc):
                    # PyPy: also copy lib/*.so*, lib/tk, lib/tcl for portable
                    # builds
                    libdst = os.path.join(context.env_dir, 'lib')
                    pypylib = 'pypy%d.%d' % sys.version_info[:2]
                    if not os.path.exists(libdst):
                        os.mkdir(libdst)
                    for f in os.listdir(libsrc):
                        src = os.path.join(libsrc, f)
                        dst = os.path.join(libdst, f)
                        if f == pypylib or os.path.exists(dst):
                            # be sure not to copy the stdlib
                            # also skip directories when upgrading
                            continue
                        copier(src, dst)
            #
        else:
            if self.symlinks:
                # For symlinking, we need a complete copy of the root directory
                # If symlinks fail, you'll get unnecessary copies of files, but
                # we assume that if you've opted into symlinks on Windows then
                # you know what you're doing.
                suffixes = [
                    f for f in os.listdir(dirname) if
                    os.path.normcase(os.path.splitext(f)[1]) in ('.exe', '.dll')
                ]
                if sysconfig.is_python_build(True):
                    suffixes = [
                        f for f in suffixes if
                        os.path.normcase(f).startswith(('python', 'vcruntime'))
                    ]
            else:
                # PyPy change: since PyPy does not use a PEP 397 launcer,
                # copy all the exes and dlls.
                suffixes = [
                    f for f in os.listdir(dirname) if
                    os.path.normcase(os.path.splitext(f)[1]) in ('.exe', '.dll')
                ]
            for suffix in suffixes:
                src = os.path.join(dirname, suffix)
                if os.path.lexists(src):
                    copier(src, os.path.join(binpath, suffix))

            if sysconfig.is_python_build(True):
                # copy init.tcl
                for root, dirs, files in os.walk(context.python_dir):
                    if 'init.tcl' in files:
                        tcldir = os.path.basename(root)
                        tcldir = os.path.join(context.env_dir, 'Lib', tcldir)
                        if not os.path.exists(tcldir):
                            os.makedirs(tcldir)
                        src = os.path.join(root, 'init.tcl')
                        dst = os.path.join(tcldir, 'init.tcl')
                        shutil.copyfile(src, dst)
                        break

    def _setup_pip(self, context):
        """Installs or upgrades pip in a virtual environment"""
        # We run ensurepip in isolated mode to avoid side effects from
        # environment vars, the current directory and anything else
        # intended for the global Python environment
        cmd = [context.env_exe, '-Im', 'ensurepip', '--upgrade',
                                                    '--default-pip']
        subprocess.check_output(cmd, stderr=subprocess.STDOUT)

    def setup_scripts(self, context):
        """
        Set up scripts into the created environment from a directory.

        This method installs the default scripts into the environment
        being created. You can prevent the default installation by overriding
        this method if you really need to, or if you need to specify
        a different location for the scripts to install. By default, the
        'scripts' directory in the venv package is used as the source of
        scripts to install.
        """
        path = os.path.abspath(os.path.dirname(__file__))
        path = os.path.join(path, 'scripts')
        self.install_scripts(context, path)

    def post_setup(self, context):
        """
        Hook for post-setup modification of the venv. Subclasses may install
        additional packages or scripts here, add activation shell scripts, etc.

        :param context: The information for the environment creation request
                        being processed.
        """
        pass

    def replace_variables(self, text, context):
        """
        Replace variable placeholders in script text with context-specific
        variables.

        Return the text passed in , but with variables replaced.

        :param text: The text in which to replace placeholder variables.
        :param context: The information for the environment creation request
                        being processed.
        """
        text = text.replace('__VENV_DIR__', context.env_dir)
        text = text.replace('__VENV_NAME__', context.env_name)
        text = text.replace('__VENV_PROMPT__', context.prompt)
        text = text.replace('__VENV_BIN_NAME__', context.bin_name)
        text = text.replace('__VENV_PYTHON__', context.env_exe)
        return text

    def install_scripts(self, context, path):
        """
        Install scripts into the created environment from a directory.

        :param context: The information for the environment creation request
                        being processed.
        :param path:    Absolute pathname of a directory containing script.
                        Scripts in the 'common' subdirectory of this directory,
                        and those in the directory named for the platform
                        being run on, are installed in the created environment.
                        Placeholder variables are replaced with environment-
                        specific values.
        """
        binpath = context.bin_path
        plen = len(path)
        for root, dirs, files in os.walk(path):
            if root == path: # at top-level, remove irrelevant dirs
                for d in dirs[:]:
                    if d not in ('common', os.name):
                        dirs.remove(d)
                continue # ignore files in top level
            for f in files:
                if (os.name == 'nt' and f.startswith('python')
                        and f.endswith(('.exe', '.pdb'))):
                    continue
                srcfile = os.path.join(root, f)
                suffix = root[plen:].split(os.sep)[2:]
                if not suffix:
                    dstdir = binpath
                else:
                    dstdir = os.path.join(binpath, *suffix)
                if not os.path.exists(dstdir):
                    os.makedirs(dstdir)
                dstfile = os.path.join(dstdir, f)
                with open(srcfile, 'rb') as f:
                    data = f.read()
                if not srcfile.endswith(('.exe', '.pdb')):
                    try:
                        data = data.decode('utf-8')
                        data = self.replace_variables(data, context)
                        data = data.encode('utf-8')
                    except UnicodeError as e:
                        data = None
                        logger.warning('unable to copy script %r, '
                                       'may be binary: %s', srcfile, e)
                if data is not None:
                    with open(dstfile, 'wb') as f:
                        f.write(data)
                    shutil.copymode(srcfile, dstfile)

    def upgrade_dependencies(self, context):
        logger.debug(
            f'Upgrading {CORE_VENV_DEPS} packages in {context.bin_path}'
        )
        if sys.platform == 'win32':
            python_exe = os.path.join(context.bin_path, 'python.exe')
        else:
            python_exe = os.path.join(context.bin_path, 'python')
        cmd = [python_exe, '-m', 'pip', 'install', '--upgrade']
        cmd.extend(CORE_VENV_DEPS)
        subprocess.check_call(cmd)


def create(env_dir, system_site_packages=False, clear=False,
           symlinks=False, with_pip=False, prompt=None, upgrade_deps=False):
    """Create a virtual environment in a directory."""
    builder = EnvBuilder(system_site_packages=system_site_packages,
                         clear=clear, symlinks=symlinks, with_pip=with_pip,
                         prompt=prompt, upgrade_deps=upgrade_deps)
    builder.create(env_dir)

def main(args=None):
    compatible = True
    if sys.version_info < (3, 3):
        compatible = False
    elif not hasattr(sys, 'base_prefix'):
        compatible = False
    if not compatible:
        raise ValueError('This script is only for use with Python >= 3.3')
    else:
        import argparse

        parser = argparse.ArgumentParser(prog=__name__,
                                         description='Creates virtual Python '
                                                     'environments in one or '
                                                     'more target '
                                                     'directories.',
                                         epilog='Once an environment has been '
                                                'created, you may wish to '
                                                'activate it, e.g. by '
                                                'sourcing an activate script '
                                                'in its bin directory.')
        parser.add_argument('dirs', metavar='ENV_DIR', nargs='+',
                            help='A directory to create the environment in.')
        parser.add_argument('--system-site-packages', default=False,
                            action='store_true', dest='system_site',
                            help='Give the virtual environment access to the '
                                 'system site-packages dir.')
        if os.name == 'nt':
            use_symlinks = False
        else:
            use_symlinks = True
        group = parser.add_mutually_exclusive_group()
        group.add_argument('--symlinks', default=use_symlinks,
                           action='store_true', dest='symlinks',
                           help='Try to use symlinks rather than copies, '
                                'when symlinks are not the default for '
                                'the platform.')
        group.add_argument('--copies', default=not use_symlinks,
                           action='store_false', dest='symlinks',
                           help='Try to use copies rather than symlinks, '
                                'even when symlinks are the default for '
                                'the platform.')
        parser.add_argument('--clear', default=False, action='store_true',
                            dest='clear', help='Delete the contents of the '
                                               'environment directory if it '
                                               'already exists, before '
                                               'environment creation.')
        parser.add_argument('--upgrade', default=False, action='store_true',
                            dest='upgrade', help='Upgrade the environment '
                                               'directory to use this version '
                                               'of Python, assuming Python '
                                               'has been upgraded in-place.')
        parser.add_argument('--without-pip', dest='with_pip',
                            default=True, action='store_false',
                            help='Skips installing or upgrading pip in the '
                                 'virtual environment (pip is bootstrapped '
                                 'by default)')
        parser.add_argument('--prompt',
                            help='Provides an alternative prompt prefix for '
                                 'this environment.')
        parser.add_argument('--upgrade-deps', default=False, action='store_true',
                            dest='upgrade_deps',
                            help='Upgrade core dependencies: {} to the latest '
                                 'version in PyPI'.format(
                                 ' '.join(CORE_VENV_DEPS)))
        options = parser.parse_args(args)
        if options.upgrade and options.clear:
            raise ValueError('you cannot supply --upgrade and --clear together.')
        builder = EnvBuilder(system_site_packages=options.system_site,
                             clear=options.clear,
                             symlinks=options.symlinks,
                             upgrade=options.upgrade,
                             with_pip=options.with_pip,
                             prompt=options.prompt,
                             upgrade_deps=options.upgrade_deps)
        for d in options.dirs:
            builder.create(d)

if __name__ == '__main__':
    rc = 1
    try:
        main()
        rc = 0
    except Exception as e:
        print('Error: %s' % e, file=sys.stderr)
    sys.exit(rc)<|MERGE_RESOLUTION|>--- conflicted
+++ resolved
@@ -247,11 +247,7 @@
             copier(context.executable, path)
             if not os.path.islink(path):
                 os.chmod(path, 0o755)
-<<<<<<< HEAD
-            for suffix in ('python', 'python3', 'pypy3', 'pypy'):
-=======
-            for suffix in ('python', 'python3', f'python3.{sys.version_info[1]}'):
->>>>>>> 0a83d304
+            for suffix in ('python', 'python3', f'python3.{sys.version_info[1]}', 'pypy3', 'pypy'):
                 path = os.path.join(binpath, suffix)
                 if not os.path.exists(path):
                     # Issue 18807: make copies if
