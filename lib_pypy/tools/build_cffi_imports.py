--- conflicted
+++ resolved
@@ -212,36 +212,21 @@
                 print("stdout:")
                 print(stdout.decode('utf-8'), file=sys.stderr)
                 print("stderr:")
-<<<<<<< HEAD
-                print(stderr, file=sys.stderr)
-=======
                 print(stderr.decode('utf-8'), file=sys.stderr)
->>>>>>> 356c3d98
                 raise RuntimeError('building {} failed'.format(key))
         except:
             import traceback;traceback.print_exc()
             failures.append((key, module))
         else:
-<<<<<<< HEAD
-            # Make sure it worked, give some time for disk caching
-            time.sleep(0.5)
-            status, stdout, stderr = run_subprocess(str(pypy_c),
-                         ['-c', "print('testing {0}'); import {0}".format(key)])
-=======
             # Make sure it worked
             status, stdout, stderr = run_subprocess(str(pypy_c),
                          ['-c', "print('testing {0}); 'import {0}".format(key)])
->>>>>>> 356c3d98
             if status != 0:
                 failures.append((key, module))
                 print("stdout:")
                 print(stdout.decode('utf-8'), file=sys.stderr)
                 print("stderr:")
-<<<<<<< HEAD
-                print(stderr, file=sys.stderr)
-=======
                 print(stderr.decode('utf-8'), file=sys.stderr)
->>>>>>> 356c3d98
         if os.path.exists(deps_destdir):
             shutil.rmtree(deps_destdir, ignore_errors=True)
     return failures
