from __future__ import print_function
import sys, shutil, os, tempfile, hashlib, time
from os.path import join

try:
    import _multiprocessing
except ImportError:
    # The only function we need from multiprocessing is cpu_count(), which is
    # written in the pure Python part of multiprocessing. We can make it work
    # in environments that don't have _multiprocessing by adding an empty
    # module in place of _multiprocessing.
    import types
    sys.modules['_multiprocessing'] = types.ModuleType('fake _multiprocessing')
import multiprocessing

# do not use the long-running runsubprocess._run here, since building some of
# the extensions enable importing them later
os.environ['PYPY_DONT_RUN_SUBPROCESS'] = '1'

class MissingDependenciesError(Exception):
    pass


cffi_build_scripts = {
    "_blake2": "_blake2/_blake2_build.py",
    "_ssl": "_ssl_build.py",
    "sqlite3": "_sqlite3_build.py",
    "audioop": "_audioop_build.py",
<<<<<<< HEAD
    "tkinter": "_tkinter/tklib_build.py",
=======
    "_tkinter": "_tkinter/tklib_build.py",
>>>>>>> f09f0f8e
    "curses": "_curses_build.py" if sys.platform != "win32" else None,
    "syslog": "_syslog_build.py" if sys.platform != "win32" else None,
    "_gdbm": "_gdbm_build.py"  if sys.platform != "win32" else None,
    "grp": "_pwdgrp_build.py" if sys.platform != "win32" else None,
    "resource": "_resource_build.py" if sys.platform != "win32" else None,
    "lzma": "_lzma_build.py",
    "_decimal": "_decimal_build.py",
    "_sha3": "_sha3/_sha3_build.py",
    "xx": None,    # for testing: 'None' should be completely ignored
    }

# for distribution, we may want to fetch dependencies not provided by
# the OS, such as a recent openssl/libressl.
curdir = os.path.abspath(os.path.dirname(__file__))
deps_destdir = os.path.join(curdir, 'dest')
configure_args = ['./configure',
            '--prefix=/usr',
            '--disable-shared',
            '--enable-silent-rules',
            '--disable-dependency-tracking',
        ]
cffi_dependencies = {
    'lzma': ('https://tukaani.org/xz/xz-5.2.3.tar.gz',
             '71928b357d0a09a12a4b4c5fafca8c31c19b0e7d3b8ebb19622e96f26dbf28cb',
             [configure_args,
              ['make', '-s', '-j', str(multiprocessing.cpu_count())],
              ['make', 'install', 'DESTDIR={}/'.format(deps_destdir)],
             ]),
    '_ssl': ('https://www.openssl.org/source/openssl-1.1.1c.tar.gz',
             'f6fb3079ad15076154eda9413fed42877d668e7069d9b87396d0804fdb3f4c90',
             [['./config', '--prefix=/usr', 'no-shared'],
              ['make', '-s', '-j', str(multiprocessing.cpu_count())],
              ['make', 'install', 'DESTDIR={}/'.format(deps_destdir)],
             ]),
    # this does not compile on the buildbot, linker is missing '_history_list'
    'broken_on_macos_gdbm': ('http://ftp.gnu.org/gnu/gdbm/gdbm-1.18.1.tar.gz',
              '86e613527e5dba544e73208f42b78b7c022d4fa5a6d5498bf18c8d6f745b91dc',
              [configure_args,
              ['make', '-s', '-j', str(multiprocessing.cpu_count())],
              ['make', 'install', 'DESTDIR={}/'.format(deps_destdir)],
             ]),
}


def _unpack_tarfile(filename, extract_dir):
    """Unpack tar/tar.gz/tar.bz2/tar.xz `filename` to `extract_dir`
    """
    import tarfile  # late import for breaking circular dependency
    try:
        tarobj = tarfile.open(filename)
    except tarfile.TarError:
        raise ReadError(
            "%s is not a compressed or uncompressed tar file" % filename)
    try:
        tarobj.extractall(extract_dir)
    finally:
        tarobj.close()

def _sha256(filename):
    dgst = hashlib.sha256()

    with open(filename, 'rb') as fp:
        dgst.update(fp.read())
    return dgst.hexdigest()


def _build_dependency(name, patches=[]):
    import shutil
    from rpython.tool.runsubprocess import run_subprocess

    try:
        from urllib.request import urlretrieve
    except ImportError:
        from urllib import urlretrieve

    try:
        url, dgst, build_cmds = cffi_dependencies[name]
    except KeyError:
        return 0, None, None

    archive_dir = os.path.join(tempfile.gettempdir(), 'pypy-archives')

    if not os.path.isdir(archive_dir):
        os.makedirs(archive_dir)

    archive = os.path.join(archive_dir, url.rsplit('/', 1)[-1])

    # next, fetch the archive to disk, if needed
    if not os.path.exists(archive) or _sha256(archive) != dgst:
        print('fetching archive', url, file=sys.stderr)
        urlretrieve(url, archive)

    # make sure the hash matches
    if _sha256(archive) != dgst:
        return 1, '{} archive {} hash mismatch'.format(key, archive), ''

    shutil.rmtree(deps_destdir, ignore_errors=True)
    os.makedirs(deps_destdir)

    # extract the into our destination directory
    print('unpacking archive', archive, file=sys.stderr)
    _unpack_tarfile(archive, deps_destdir)

    sources = os.path.join(deps_destdir, os.path.basename(archive)[:-7])
    
    # apply any patches
    if patches:
        for patch in patches:
            print('applying patch', patch, file=sys.stderr)
            status, stdout, stderr = run_subprocess(
                '/usr/bin/patch', ['-p1', '-i', patch], cwd=sources,
            )

            if status != 0:
                return status, stdout, stderr
    for args in build_cmds:
        print('running', ' '.join(args), 'in', sources, file=sys.stderr)
        status, stdout, stderr = run_subprocess(args[0], args[1:],
                                                cwd=sources,)
        if status != 0:
            break
    return status, stdout, stderr

def create_cffi_import_libraries(pypy_c, options, basedir, only=None,
                                 embed_dependencies=False, rebuild=False):
    from rpython.tool.runsubprocess import run_subprocess

    shutil.rmtree(str(join(basedir,'lib_pypy','__pycache__')),
                  ignore_errors=True)
    # be sure pip, setuptools are installed in a fresh pypy
    # allows proper functioning of cffi on win32 with newer vc compilers
    # XXX move this to a build slave step?
    status, stdout, stderr = run_subprocess(str(pypy_c), ['-c', 'import setuptools'])
    if status  != 0:
        status, stdout, stderr = run_subprocess(str(pypy_c), ['-m', 'ensurepip'])
    failures = []

    for key, module in cffi_build_scripts.items():
        if only and key not in only:
            print("* SKIPPING", key, '(not specified in --only)')
            continue
        if module is None or getattr(options, 'no_' + key, False):
            continue
        if not rebuild:
            # the key is the module name, has it already been built?
            status, stdout, stderr = run_subprocess(str(pypy_c), ['-c', 'import %s' % key])
            if status  == 0:
                print('*', ' %s already built' % key, file=sys.stderr)
                continue

        if module.endswith('.py'):
            args = [module]
            cwd = str(join(basedir,'lib_pypy'))
        else:
            args = ['-c', 'import ' + module]
            cwd = None
        env = os.environ.copy()

        print('*', ' '.join(args), file=sys.stderr)
        if embed_dependencies and key in cffi_dependencies:
            status, stdout, stderr = _build_dependency(key)
            if status != 0:
                failures.append((key, module))
                print("stdout:")
                print(stdout.decode('utf-8'))
                print("stderr:")
                print(stderr.decode('utf-8'))
                continue

            env['CPPFLAGS'] = \
                '-I{}/usr/include {}'.format(deps_destdir, env.get('CPPFLAGS', ''))
            env['LDFLAGS'] = \
                '-L{}/usr/lib {}'.format(deps_destdir, env.get('LDFLAGS', ''))
        elif sys.platform == 'win32':
            env['INCLUDE'] = r'..\externals\include;' + env.get('INCLUDE', '')
            env['LIB'] = r'..\externals\lib;' + env.get('LIB', '')
            env['PATH'] = r'..\externals\bin;' + env.get('PATH', '')

        try:
            status, stdout, stderr = run_subprocess(str(pypy_c), args,
                                                    cwd=cwd, env=env)
            if status != 0:
                print("stdout:")
                print(stdout.decode('utf-8'), file=sys.stderr)
                print("stderr:")
                print(stderr.decode('utf-8'), file=sys.stderr)
                raise RuntimeError('building {} failed'.format(key))
        except:
            import traceback;traceback.print_exc()
            failures.append((key, module))
        else:
            # Make sure it worked
            status, stdout, stderr = run_subprocess(str(pypy_c),
                         ['-c', "print('testing {0}'); import {0}".format(key)])
            if status != 0:
                failures.append((key, module))
                print("stdout:")
                print(stdout.decode('utf-8'), file=sys.stderr)
                print("stderr:")
                print(stderr.decode('utf-8'), file=sys.stderr)
        if os.path.exists(deps_destdir):
            shutil.rmtree(deps_destdir, ignore_errors=True)
    return failures

if __name__ == '__main__':
    import argparse
    if '__pypy__' not in sys.builtin_module_names:
        print('Call with a pypy interpreter', file=sys.stderr)
        sys.exit(1)

    tool_dir = os.path.dirname(os.path.abspath(sys.argv[0]))
    base_dir = os.path.dirname(os.path.dirname(tool_dir))
    sys.path.insert(0, base_dir)

    class Options(object):
        pass

    parser = argparse.ArgumentParser(description='Build all cffi backends in lib_pypy')
    parser.add_argument('--exefile', dest='exefile', default=sys.executable,
                        help='instead of executing sys.executable' \
                             ' you can specify an alternative pypy vm here')
    parser.add_argument('--rebuild', dest='rebuild', action='store_true',
        help='Rebuild the module even if it already appears to have been built.')
    parser.add_argument('--only', dest='only', default=None,
                        help='Only build the modules delimited by a colon. E.g. _ssl,sqlite')
    parser.add_argument('--embed-dependencies', dest='embed_dependencies', action='store_true',
        help='embed dependencies for distribution')
    args = parser.parse_args()

    exename = join(os.getcwd(), args.exefile)
    basedir = exename

    while not os.path.exists(join(basedir,'include')):
        _basedir = os.path.dirname(basedir)
        if _basedir == basedir:
            raise ValueError('interpreter %s not inside pypy repo', 
                                 str(exename))
        basedir = _basedir
    options = Options()
    if args.only is None:
        only = None
    else:
        only = set(args.only.split(','))
    failures = create_cffi_import_libraries(exename, options, basedir, only=only,
                                            embed_dependencies=args.embed_dependencies,
                                            rebuild=args.rebuild)
    if len(failures) > 0:
        print('*** failed to build the CFFI modules %r' % (
            [f[1] for f in failures],), file=sys.stderr)
        print('''
PyPy can still be used as long as you don't need the corresponding
modules.  If you do need them, please install the missing headers and
libraries (see error messages just above) and then re-run the command:

    %s %s
''' % (sys.executable, ' '.join(sys.argv)), file=sys.stderr)
        sys.exit(1)

    if len(sys.argv) > 1 and sys.argv[1] == '--test':
        # monkey patch a failure, just to test
        print('This line should be followed by a traceback', file=sys.stderr)
        for k in cffi_build_scripts:
            setattr(options, 'no_' + k, True)
        must_fail = '_missing_build_script.py'
        assert not os.path.exists(str(join(join(basedir,'lib_pypy'),must_fail)))
        cffi_build_scripts['should_fail'] = must_fail
        failures = create_cffi_import_libraries(exename, options, basedir, only=only)
        assert len(failures) == 1<|MERGE_RESOLUTION|>--- conflicted
+++ resolved
@@ -26,11 +26,7 @@
     "_ssl": "_ssl_build.py",
     "sqlite3": "_sqlite3_build.py",
     "audioop": "_audioop_build.py",
-<<<<<<< HEAD
-    "tkinter": "_tkinter/tklib_build.py",
-=======
     "_tkinter": "_tkinter/tklib_build.py",
->>>>>>> f09f0f8e
     "curses": "_curses_build.py" if sys.platform != "win32" else None,
     "syslog": "_syslog_build.py" if sys.platform != "win32" else None,
     "_gdbm": "_gdbm_build.py"  if sys.platform != "win32" else None,
