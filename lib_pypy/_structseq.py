"""
Implementation helper: a struct that looks like a tuple.  See timemodule
and posixmodule for example uses.
"""
from __pypy__ import hidden_applevel
<<<<<<< HEAD
=======

make_none = lambda self: None
>>>>>>> 2b663a56

class structseqfield(object):
    """Definition of field of a structseq.  The 'index' is for positional
    tuple-like indexing.  Fields whose index is after a gap in the numbers
    cannot be accessed like this, but only by name.
    """
    __name__ = "?"

    def __init__(self, index, doc=None, default=None):
        # these attributes should not be overwritten after setting them for the
        # first time, to make them immutable
        # self.__name__ is set later
        self.index    = index
        # self.is_positional = True/False, set later
        self.__doc__  = doc
        if default: # also written below
            self._default = default

    def __repr__(self):
        return '<field %s (%s)>' % (self.__name__,
                                    self.__doc__ or 'undocumented')

    @hidden_applevel
    def __get__(self, obj, typ=None):
        if obj is None:
            return self
        if not self.is_positional:
            return obj.__dict__[self.__name__]
        else:
            return obj[self.index]

    def __set__(self, obj, value):
        raise AttributeError("readonly attribute")


class structseqtype(type):

    def __new__(metacls, classname, bases, dict):
        assert not bases
        fields_by_index = {}
        for name, field in dict.items():
            if isinstance(field, structseqfield):
                assert field.index not in fields_by_index
                fields_by_index[field.index] = field
                field.__name__ = name
        dict['n_fields'] = len(fields_by_index)

        extra_fields = sorted(fields_by_index.items())
        n_sequence_fields = 0
        while extra_fields and extra_fields[0][0] == n_sequence_fields:
            num, field = extra_fields.pop(0)
            field.is_positional = True
            assert not hasattr(field, "_default")
            n_sequence_fields += 1

        dict['n_sequence_fields'] = n_sequence_fields
        dict['n_unnamed_fields'] = 0     # no fully anonymous fields in PyPy

        extra_fields = [field for index, field in extra_fields]
        for field in extra_fields:
            field.is_positional = False
            if not hasattr(field, "_default"):
                field._default = make_none

        dict['_extra_fields'] = tuple(extra_fields)
        if '__new__' not in dict:
            dict['__new__'] = structseq_new
        dict['__reduce__'] = structseq_reduce
        dict['__setattr__'] = structseq_setattr
        dict['__repr__'] = structseq_repr
        dict['__str__'] = structseq_repr
        dict['_name'] = dict.get('name', '')
        return type.__new__(metacls, classname, (tuple,), dict)


builtin_dict = dict

<<<<<<< HEAD
def structseq_new(cls, sequence, dict={}):
    dict = builtin_dict(dict)
    # visible fields
=======
def structseq_new(cls, sequence, dict=None):
    sequence = tuple(sequence)
    if dict is None:
        dict = {}
>>>>>>> 2b663a56
    N = cls.n_sequence_fields
    # total fields (unnamed are not yet supported, extra fields not included)
    if N == 1:
        sequence = tuple([sequence])
    else:
        sequence = tuple(sequence)
    if len(sequence) < N:
        if N < cls.n_fields:
            msg = "at least"
        else:
            msg = "exactly"
        raise TypeError("expected a sequence with %s %d items. has %d" % (
            msg, N, len(sequence)))
    if len(sequence) > N:
        if len(sequence) > cls.n_fields:
            if N < cls.n_fields:
                msg = "at most"
            else:
                msg = "exactly"
<<<<<<< HEAD
            raise TypeError("expected a sequence with %s %d items. has %d" \
                            % (msg, cls.n_fields, len(sequence)))
        for field, value in zip(cls._extra_fields, sequence[N:]):
            name = field.__name__
=======
            raise TypeError("expected a sequence with %s %d items" % (
                msg, cls.n_fields))
        result = tuple.__new__(cls, sequence[:N])
        difference = len(sequence) - N
        for i in range(len(sequence) - N):
            name = cls._extra_fields[i].__name__
>>>>>>> 2b663a56
            if name in dict:
                raise TypeError("duplicate value for %r" % (name,))
            result.__dict__[name] = sequence[N + i]
        startindex = len(sequence) - N
        if startindex == len(cls._extra_fields):
            return result
    else:
        result = tuple.__new__(cls, sequence)
        startindex = 0
    for i in range(startindex, len(cls._extra_fields)):
        field = cls._extra_fields[i]
        name = field.__name__
<<<<<<< HEAD
        if name not in dict:
            dict[name] = field._default(result)

=======
        try:
            value = dict[name]
        except KeyError:
            value = field._default(result)
        result.__dict__[name] = value
>>>>>>> 2b663a56
    return result

def structseq_reduce(self):
    return type(self), (tuple(self), self.__dict__)

def structseq_setattr(self, attr, value):
    if attr not in type(self).__dict__:
        raise AttributeError("%r object has no attribute %r" % (
            self.__class__.__name__, attr))
    else:
        raise AttributeError("readonly attribute")

def structseq_repr(self):
    fields = {}
    visible_count = self.n_sequence_fields
    for field in type(self).__dict__.values():
<<<<<<< HEAD
        if isinstance(field, structseqfield) and \
           field._index <= visible_count:
            fields[field._index] = field
=======
        if isinstance(field, structseqfield):
            fields[field.index] = field
>>>>>>> 2b663a56
    parts = ["%s=%r" % (fields[index].__name__, value)
            for index, value in enumerate(self[:visible_count])]
    return "%s(%s)" % (self._name, ", ".join(parts))


class SimpleNamespace:
    """A simple attribute-based namespace.

SimpleNamespace(**kwargs)"""

    def __init__(self, **kwargs):
        self.__dict__.update(kwargs)

    def __repr__(self):
        ident = id(self)
        if ident in sns_recurse:
            return "namespace(...)"
        sns_recurse.add(ident)
        try:
            pairs = ('%s=%r' % item for item in sorted(self.__dict__.items()))
            return "namespace(%s)" % ', '.join(pairs)
        finally:
            sns_recurse.discard(ident)

    def __eq__(self, other):
        if issubclass(type(other), SimpleNamespace):
            return self.__dict__ == other.__dict__
        return NotImplemented

    def __ne__(self, other):
        if issubclass(type(other), SimpleNamespace):
            return self.__dict__ != other.__dict__
        return NotImplemented

sns_recurse = set()

# This class is not exposed in sys, but by the types module.
SimpleNamespace.__module__ = 'types'<|MERGE_RESOLUTION|>--- conflicted
+++ resolved
@@ -3,11 +3,8 @@
 and posixmodule for example uses.
 """
 from __pypy__ import hidden_applevel
-<<<<<<< HEAD
-=======
 
 make_none = lambda self: None
->>>>>>> 2b663a56
 
 class structseqfield(object):
     """Definition of field of a structseq.  The 'index' is for positional
@@ -85,16 +82,9 @@
 
 builtin_dict = dict
 
-<<<<<<< HEAD
-def structseq_new(cls, sequence, dict={}):
-    dict = builtin_dict(dict)
-    # visible fields
-=======
 def structseq_new(cls, sequence, dict=None):
-    sequence = tuple(sequence)
     if dict is None:
         dict = {}
->>>>>>> 2b663a56
     N = cls.n_sequence_fields
     # total fields (unnamed are not yet supported, extra fields not included)
     if N == 1:
@@ -114,19 +104,12 @@
                 msg = "at most"
             else:
                 msg = "exactly"
-<<<<<<< HEAD
             raise TypeError("expected a sequence with %s %d items. has %d" \
                             % (msg, cls.n_fields, len(sequence)))
-        for field, value in zip(cls._extra_fields, sequence[N:]):
-            name = field.__name__
-=======
-            raise TypeError("expected a sequence with %s %d items" % (
-                msg, cls.n_fields))
         result = tuple.__new__(cls, sequence[:N])
         difference = len(sequence) - N
         for i in range(len(sequence) - N):
             name = cls._extra_fields[i].__name__
->>>>>>> 2b663a56
             if name in dict:
                 raise TypeError("duplicate value for %r" % (name,))
             result.__dict__[name] = sequence[N + i]
@@ -139,17 +122,11 @@
     for i in range(startindex, len(cls._extra_fields)):
         field = cls._extra_fields[i]
         name = field.__name__
-<<<<<<< HEAD
-        if name not in dict:
-            dict[name] = field._default(result)
-
-=======
         try:
             value = dict[name]
         except KeyError:
             value = field._default(result)
         result.__dict__[name] = value
->>>>>>> 2b663a56
     return result
 
 def structseq_reduce(self):
@@ -164,18 +141,11 @@
 
 def structseq_repr(self):
     fields = {}
-    visible_count = self.n_sequence_fields
     for field in type(self).__dict__.values():
-<<<<<<< HEAD
-        if isinstance(field, structseqfield) and \
-           field._index <= visible_count:
-            fields[field._index] = field
-=======
         if isinstance(field, structseqfield):
             fields[field.index] = field
->>>>>>> 2b663a56
     parts = ["%s=%r" % (fields[index].__name__, value)
-            for index, value in enumerate(self[:visible_count])]
+             for index, value in enumerate(self)]
     return "%s(%s)" % (self._name, ", ".join(parts))
 
 
