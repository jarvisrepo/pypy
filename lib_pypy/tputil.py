"""

application level support module for transparent proxies.

"""
from __pypy__ import tproxy
from types import MethodType

_dummy = object()
origtype = type

def make_proxy(controller, type=_dummy, obj=_dummy):
    """ return a tranparent proxy controlled by the given
        'controller' callable.  The proxy will appear
        as a completely regular instance of the given
        type but all operations on it are send to the
        specified controller - which receives on
        ProxyOperation instance on each such call.
        A non-specified type will default to type(obj)
        if obj is specified.
    """
    if type is _dummy:
        if obj is _dummy:
            raise TypeError("you must specify a type or an instance obj of it")
        type = origtype(obj)
    def perform(opname, *args, **kwargs):
        operation = ProxyOperation(tp, obj, opname, args, kwargs)
        return controller(operation)
    tp = tproxy(type, perform)
    return tp

class ProxyOperation(object):
    def __init__(self, proxyobj, obj, opname, args, kwargs):
        self.proxyobj = proxyobj
        self.opname = opname
        self.args = args
        self.kwargs = kwargs
        if obj is not _dummy:
            self.obj = obj

    def delegate(self):
        """ return result from delegating this operation to the
            underyling self.obj - which must exist and is usually
            provided through the initial make_proxy(..., obj=...)
            creation.
        """
        try:
            obj = getattr(self, 'obj')
        except AttributeError:
            raise TypeError("proxy does not have an underlying 'obj', "
                            "cannot delegate")
        objattr = getattr(obj, self.opname)
        res = objattr(*self.args, **self.kwargs)
        if self.opname == "__getattribute__":
            if (isinstance(res, MethodType) and
<<<<<<< HEAD
                res.__self__ is self.instance):
                res = MethodType(res.__func__, self.proxyobj, res.__self__.__class__)
        if res is self.obj: 
=======
                res.im_self is self.instance):
                res = MethodType(res.im_func, self.proxyobj, res.im_class)
        if res is self.obj:
>>>>>>> e19aec8d
            res = self.proxyobj
        return res

    def __repr__(self):
        args = ", ".join([repr(x) for x in self.args])
        args = "<0x%x>, " % id(self.proxyobj) + args
        if self.kwargs:
            args += ", ".join(["%s=%r" % item
                                  for item in self.kwargs.items()])
        return "<ProxyOperation %s.%s(%s)>" %(
                    type(self.proxyobj).__name__, self.opname, args)<|MERGE_RESOLUTION|>--- conflicted
+++ resolved
@@ -53,15 +53,9 @@
         res = objattr(*self.args, **self.kwargs)
         if self.opname == "__getattribute__":
             if (isinstance(res, MethodType) and
-<<<<<<< HEAD
                 res.__self__ is self.instance):
                 res = MethodType(res.__func__, self.proxyobj, res.__self__.__class__)
-        if res is self.obj: 
-=======
-                res.im_self is self.instance):
-                res = MethodType(res.im_func, self.proxyobj, res.im_class)
         if res is self.obj:
->>>>>>> e19aec8d
             res = self.proxyobj
         return res
 
