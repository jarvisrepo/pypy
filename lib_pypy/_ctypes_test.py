<<<<<<< HEAD
import os, sys
import tempfile

def compile_shared():
    """Compile '_ctypes_test.c' into an extension module, and import it
    """
    thisdir = os.path.dirname(__file__)
    output_dir = tempfile.mkdtemp()

    from distutils.ccompiler import new_compiler
    from distutils import sysconfig

    compiler = new_compiler()
    compiler.output_dir = output_dir

    # Compile .c file
    include_dir = os.path.join(thisdir, '..', 'include')
    if sys.platform == 'win32':
        ccflags = ['-D_CRT_SECURE_NO_WARNINGS']
    else:
        ccflags = ['-fPIC', '-Wimplicit-function-declaration']
    res = compiler.compile([os.path.join(thisdir, '_ctypes_test.c')],
                           include_dirs=[include_dir],
                           extra_preargs=ccflags)
    object_filename = res[0]

    # set link options
    output_filename = '_ctypes_test' + sysconfig.get_config_var('SO')
    if sys.platform == 'win32':
        # XXX libpypy-c.lib is currently not installed automatically
        library = os.path.join(thisdir, '..', 'include', 'libpypy-c')
        if not os.path.exists(library + '.lib'):
            #For a nightly build
            library = os.path.join(thisdir, '..', 'include', 'python3')
        if not os.path.exists(library + '.lib'):
            # For a local translation
            library = os.path.join(thisdir, '..', 'pypy', 'goal', 'libpypy-c')
        libraries = [library, 'oleaut32']
        extra_ldargs = ['/MANIFEST',  # needed for VC10
                        '/EXPORT:PyInit__ctypes_test']
    else:
        libraries = []
        extra_ldargs = []

    # link the dynamic library
    compiler.link_shared_object(
        [object_filename],
        output_filename,
        libraries=libraries,
        extra_preargs=extra_ldargs)

    # Now import the newly created library, it will replace our module in sys.modules
    import imp
    fp, filename, description = imp.find_module('_ctypes_test', path=[output_dir])
    imp.load_module('_ctypes_test', fp, filename, description)


=======
try:
    import cpyext
except ImportError:
    raise ImportError("No module named '_ctypes_test'")
>>>>>>> c8bed1d7
try:
    import _ctypes
    _ctypes.PyObj_FromPtr = None
    del _ctypes
except ImportError:
    pass    # obscure condition of _ctypes_test.py being imported by py.test
else:
    import _pypy_testcapi
    _pypy_testcapi.compile_shared('_ctypes_test.c', '_ctypes_test')<|MERGE_RESOLUTION|>--- conflicted
+++ resolved
@@ -1,67 +1,7 @@
-<<<<<<< HEAD
-import os, sys
-import tempfile
-
-def compile_shared():
-    """Compile '_ctypes_test.c' into an extension module, and import it
-    """
-    thisdir = os.path.dirname(__file__)
-    output_dir = tempfile.mkdtemp()
-
-    from distutils.ccompiler import new_compiler
-    from distutils import sysconfig
-
-    compiler = new_compiler()
-    compiler.output_dir = output_dir
-
-    # Compile .c file
-    include_dir = os.path.join(thisdir, '..', 'include')
-    if sys.platform == 'win32':
-        ccflags = ['-D_CRT_SECURE_NO_WARNINGS']
-    else:
-        ccflags = ['-fPIC', '-Wimplicit-function-declaration']
-    res = compiler.compile([os.path.join(thisdir, '_ctypes_test.c')],
-                           include_dirs=[include_dir],
-                           extra_preargs=ccflags)
-    object_filename = res[0]
-
-    # set link options
-    output_filename = '_ctypes_test' + sysconfig.get_config_var('SO')
-    if sys.platform == 'win32':
-        # XXX libpypy-c.lib is currently not installed automatically
-        library = os.path.join(thisdir, '..', 'include', 'libpypy-c')
-        if not os.path.exists(library + '.lib'):
-            #For a nightly build
-            library = os.path.join(thisdir, '..', 'include', 'python3')
-        if not os.path.exists(library + '.lib'):
-            # For a local translation
-            library = os.path.join(thisdir, '..', 'pypy', 'goal', 'libpypy-c')
-        libraries = [library, 'oleaut32']
-        extra_ldargs = ['/MANIFEST',  # needed for VC10
-                        '/EXPORT:PyInit__ctypes_test']
-    else:
-        libraries = []
-        extra_ldargs = []
-
-    # link the dynamic library
-    compiler.link_shared_object(
-        [object_filename],
-        output_filename,
-        libraries=libraries,
-        extra_preargs=extra_ldargs)
-
-    # Now import the newly created library, it will replace our module in sys.modules
-    import imp
-    fp, filename, description = imp.find_module('_ctypes_test', path=[output_dir])
-    imp.load_module('_ctypes_test', fp, filename, description)
-
-
-=======
 try:
     import cpyext
 except ImportError:
     raise ImportError("No module named '_ctypes_test'")
->>>>>>> c8bed1d7
 try:
     import _ctypes
     _ctypes.PyObj_FromPtr = None
