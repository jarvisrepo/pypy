import sys
from threading import Lock
from _pypy_openssl import ffi, lib
from _cffi_ssl._stdssl.utility import (_str_to_ffi_buffer, _bytes_with_len,
        _str_from_buf)

try: from __pypy__ import builtinify
except ImportError: builtinify = lambda f: f

def get_errstr():
    # From CPython's _setException
    errcode = lib.ERR_peek_last_error();
    if not errcode:
        return "unknown reasons"

    errlib = lib.ERR_lib_error_string(errcode)
    func = lib.ERR_func_error_string(errcode)
    reason = lib.ERR_reason_error_string(errcode)

    if errlib and func:
        return "[%s: %s] %s" % (_str_from_buf(errlib), _str_from_buf(func), _str_from_buf(reason))
    elif errlib:
        return "[%s] %s" % (_str_from_buf(errlib), _str_from_buf(reason))
    else:
        return _str_from_buf(reason)


def new(name, string=b'', usedforsecurity=True):
    h = HASH(name, usedforsecurity=usedforsecurity)
    h.update(string)
    return h


class HASH(object):

    def __init__(self, name=None, copy_from=None, usedforsecurity=True):
        self.ctx = ffi.NULL
        if name is None:
            raise TypeError("cannot create '%s' instance" % type(self).__name__)
        self.name = str(name).lower()
        digest_type = self.digest_type_by_name()
        self.digest_size = lib.EVP_MD_size(digest_type)

        # Allocate a lock for each HASH object.
        # An optimization would be to not release the GIL on small requests,
        # and use a custom lock only when needed.
        self.lock = Lock()

        # Start EVPnew
        ctx = lib.Cryptography_EVP_MD_CTX_new()
        if ctx == ffi.NULL:
            raise MemoryError
        ctx = ffi.gc(ctx, lib.Cryptography_EVP_MD_CTX_free)


        try:
            if copy_from is not None:
                # cpython uses EVP_MD_CTX_copy(...) and calls this from EVP_copy
                if not lib.EVP_MD_CTX_copy_ex(ctx, copy_from):
                    raise ValueError
            else:
                if lib.EVP_DigestInit_ex(ctx, digest_type, ffi.NULL) == 0:
                    raise ValueError(get_errstr())
            self.ctx = ctx
        except:
            # no need to gc ctx! 
            raise
        if not usedforsecurity and lib.EVP_MD_CTX_FLAG_NON_FIPS_ALLOW:
            lib.EVP_MD_CTX_set_flags(ctx, lib.EVP_MD_CTX_FLAG_NON_FIPS_ALLOW)
        # End EVPnew

    def digest_type_by_name(self):
        ssl_name = _inverse_name_mapping.get(self.name, self.name)
        c_name = _str_to_ffi_buffer(ssl_name)
        digest_type = lib.EVP_get_digestbyname(c_name)
        if not digest_type:
            raise ValueError("unknown hash function")
        # TODO
        return digest_type

    def __repr__(self):
        return "<%s HASH object at 0x%s>" % (self.name, id(self))

    def update(self, string):
        if isinstance(string, str):
            raise TypeError("Unicode-objects must be encoded before hashing")
        elif isinstance(string, memoryview):
            # issue 2756: ffi.from_buffer() cannot handle memoryviews
            string = string.tobytes()
        buf = ffi.from_buffer(string)
        with self.lock:
            # XXX try to not release the GIL for small requests
            if lib.EVP_DigestUpdate(self.ctx, buf, len(buf)) == 0:
                raise ValueError(get_errstr())

    def copy(self):
        """Return a copy of the hash object."""
        with self.lock:
            return HASH(self.name, copy_from=self.ctx)

    def digest(self):
        """Return the digest value as a string of binary data."""
        return self._digest()

    def hexdigest(self):
        """Return the digest value as a string of hexadecimal digits."""
        digest = self._digest()
        hexdigits = '0123456789abcdef'
        result = []
        for c in digest:
            result.append(hexdigits[(c >> 4) & 0xf])
            result.append(hexdigits[ c       & 0xf])
        return ''.join(result)

    @property
    def block_size(self):
        return lib.EVP_MD_CTX_block_size(self.ctx)

    def _digest(self):
        ctx = lib.Cryptography_EVP_MD_CTX_new()
        if ctx == ffi.NULL:
            raise MemoryError
        try:
            with self.lock:
                if not lib.EVP_MD_CTX_copy_ex(ctx, self.ctx):
                    raise ValueError
            digest_size = self.digest_size
            buf = ffi.new("unsigned char[]", digest_size)
            lib.EVP_DigestFinal_ex(ctx, buf, ffi.NULL)
            return _bytes_with_len(buf, digest_size)
        finally:
            lib.Cryptography_EVP_MD_CTX_free(ctx)

class HASHXOF(HASH):
    pass

algorithms = ('md5', 'sha1', 'sha224', 'sha256', 'sha384', 'sha512')

class NameFetcher:
    def __init__(self):
        self.meth_names = []
        self.error = None


def _fetch_names():
    name_fetcher = NameFetcher()
    handle = ffi.new_handle(name_fetcher)
    if lib.OPENSSL_VERSION_NUMBER >= int(0x30000000):
        lib.EVP_MD_do_all_provided(ffi.cast("OSSL_LIB_CTX*", 0),
                                   _openssl_hash_name_mapper, handle)
    else:
        lib.EVP_MD_do_all(_openssl_hash_name_mapper, handle)
    if name_fetcher.error:
        raise name_fetcher.error
    meth_names = name_fetcher.meth_names
    name_fetcher.meth_names = None
    return frozenset(meth_names)

_name_mapping = {
    'blake2s256': 'blake2s',
    'blake2b512': 'blake2b',
    'shake128': 'shake_128',
    'shake256': 'shake_256',
    'md5-sha1': 'md5_sha1',
    'sha512-224': 'sha512_224',
    'sha512-256': 'sha512_256',
    }

_inverse_name_mapping = {value: key for key, value in _name_mapping.items()}
    
if lib.OPENSSL_VERSION_NUMBER >= int(0x30000000):
    @ffi.callback("void(EVP_MD*, void*)")
    def _openssl_hash_name_mapper(evp_md, userdata):
        return __openssl_hash_name_mapper(evp_md, userdata)
    
else:
    @ffi.callback("void(EVP_MD*, const char *, const char *, void*)")
    def _openssl_hash_name_mapper(evp_md, from_name, to_name, userdata):
        return __openssl_hash_name_mapper(evp_md, userdata)

def __openssl_hash_name_mapper(evp_md, userdata):
    if not evp_md:
        return
    nid = lib.EVP_MD_nid(evp_md)
    if nid == lib.NID_undef:
        return
    from_name = lib.OBJ_nid2ln(nid)
    lowered = _str_from_buf(from_name).lower().replace('-', '_')
<<<<<<< HEAD
    name = name_mapping.get(lowered, lowered)
    if name in ('blake2b512', 'sha3-512'):
        return
    name_fetcher = ffi.from_handle(userdata)
=======
    name = _name_mapping.get(lowered, lowered)
>>>>>>> 6e2ae9c1
    name_fetcher.meth_names.append(name)

openssl_md_meth_names = _fetch_names()
del _fetch_names

# shortcut functions
def make_new_hash(name, funcname):
    def new_hash(string=b'', usedforsecurity=True):
        return new(name, string, usedforsecurity=True)
    new_hash.__name__ = funcname
    return builtinify(new_hash)

for _name in algorithms:
    _newname = 'openssl_%s' % (_name,)
    globals()[_newname] = make_new_hash(_name, _newname)

if hasattr(lib, 'PKCS5_PBKDF2_HMAC'):
    @builtinify
    def pbkdf2_hmac(hash_name, password, salt, iterations, dklen=None):
        if not isinstance(hash_name, str):
            raise TypeError("expected 'str' for name, but got %s" % type(hash_name))
        c_name = _str_to_ffi_buffer(hash_name)
        digest = lib.EVP_get_digestbyname(c_name)
        if digest == ffi.NULL:
            raise ValueError("unsupported hash type")
        if dklen is None:
            dklen = lib.EVP_MD_size(digest)
        if dklen < 1:
            raise ValueError("key length must be greater than 0.")
        if dklen >= sys.maxsize:
            raise OverflowError("key length is too great.")
        if iterations < 1:
            raise ValueError("iteration value must be greater than 0.")
        if iterations >= sys.maxsize:
            raise OverflowError("iteration value is too great.")
        key = ffi.new("unsigned char[]", dklen)
        c_password = ffi.from_buffer(bytes(password))
        c_salt = ffi.from_buffer(bytes(salt))
        r = lib.PKCS5_PBKDF2_HMAC(c_password, len(c_password),
                ffi.cast("unsigned char*",c_salt), len(c_salt),
                iterations, digest, dklen, key)
        if r == 0:
            raise ValueError
        return _bytes_with_len(key, dklen)<|MERGE_RESOLUTION|>--- conflicted
+++ resolved
@@ -186,14 +186,10 @@
         return
     from_name = lib.OBJ_nid2ln(nid)
     lowered = _str_from_buf(from_name).lower().replace('-', '_')
-<<<<<<< HEAD
-    name = name_mapping.get(lowered, lowered)
+    name = _name_mapping.get(lowered, lowered)
     if name in ('blake2b512', 'sha3-512'):
         return
     name_fetcher = ffi.from_handle(userdata)
-=======
-    name = _name_mapping.get(lowered, lowered)
->>>>>>> 6e2ae9c1
     name_fetcher.meth_names.append(name)
 
 openssl_md_meth_names = _fetch_names()
