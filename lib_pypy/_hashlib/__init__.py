import sys
from threading import Lock
from _pypy_openssl import ffi, lib
from _cffi_ssl._stdssl.utility import (_str_to_ffi_buffer, _bytes_with_len,
        _str_from_buf)

try: from __pypy__ import builtinify
except ImportError: builtinify = lambda f: f

def get_errstr():
    # From CPython's _setException
    errcode = lib.ERR_peek_last_error();
    if not errcode:
        return "unknown reasons"

    errlib = lib.ERR_lib_error_string(errcode)
    func = lib.ERR_func_error_string(errcode)
    reason = lib.ERR_reason_error_string(errcode)

    if errlib and func:
        return "[%s: %s] %s" % (_str_from_buf(errlib), _str_from_buf(func), _str_from_buf(reason))
    elif errlib:
        return "[%s] %s" % (_str_from_buf(errlib), _str_from_buf(reason))
    else:
        return _str_from_buf(reason)


def new(name, string=b'', usedforsecurity=True):
    h = HASH(name, usedforsecurity=usedforsecurity)
    h.update(string)
    return h


class HASH(object):

    def __init__(self, name=None, copy_from=None, usedforsecurity=True):
        self.ctx = ffi.NULL
        if name is None:
            raise TypeError("cannot create '%s' instance" % type(self).__name__)
        self.name = str(name).lower()
        digest_type = self.digest_type_by_name()
        self.digest_size = lib.EVP_MD_size(digest_type)

        # Allocate a lock for each HASH object.
        # An optimization would be to not release the GIL on small requests,
        # and use a custom lock only when needed.
        self.lock = Lock()

        # Start EVPnew
        ctx = lib.Cryptography_EVP_MD_CTX_new()
        if ctx == ffi.NULL:
            raise MemoryError
        ctx = ffi.gc(ctx, lib.Cryptography_EVP_MD_CTX_free)


        try:
            if copy_from is not None:
                # cpython uses EVP_MD_CTX_copy(...) and calls this from EVP_copy
                if not lib.EVP_MD_CTX_copy_ex(ctx, copy_from):
                    raise ValueError
            else:
                if lib.EVP_DigestInit_ex(ctx, digest_type, ffi.NULL) == 0:
                    raise ValueError(get_errstr())
            self.ctx = ctx
        except:
            # no need to gc ctx! 
            raise
        if not usedforsecurity and lib.EVP_MD_CTX_FLAG_NON_FIPS_ALLOW:
            lib.EVP_MD_CTX_set_flags(ctx, lib.EVP_MD_CTX_FLAG_NON_FIPS_ALLOW)
        # End EVPnew

    def digest_type_by_name(self):
        c_name = _str_to_ffi_buffer(self.name)
        digest_type = lib.EVP_get_digestbyname(c_name)
        if not digest_type:
            raise ValueError("unknown hash function")
        # TODO
        return digest_type

    def __repr__(self):
        return "<%s HASH object at 0x%s>" % (self.name, id(self))

    def update(self, string):
        if isinstance(string, str):
            raise TypeError("Unicode-objects must be encoded before hashing")
        elif isinstance(string, memoryview):
            # issue 2756: ffi.from_buffer() cannot handle memoryviews
            string = string.tobytes()
        buf = ffi.from_buffer(string)
        with self.lock:
            # XXX try to not release the GIL for small requests
            if lib.EVP_DigestUpdate(self.ctx, buf, len(buf)) == 0:
                raise ValueError(get_errstr())

    def copy(self):
        """Return a copy of the hash object."""
        with self.lock:
            return HASH(self.name, copy_from=self.ctx)

    def digest(self):
        """Return the digest value as a string of binary data."""
        return self._digest()

    def hexdigest(self):
        """Return the digest value as a string of hexadecimal digits."""
        digest = self._digest()
        hexdigits = '0123456789abcdef'
        result = []
        for c in digest:
            result.append(hexdigits[(c >> 4) & 0xf])
            result.append(hexdigits[ c       & 0xf])
        return ''.join(result)

    @property
    def block_size(self):
        return lib.EVP_MD_CTX_block_size(self.ctx)

    def _digest(self):
        ctx = lib.Cryptography_EVP_MD_CTX_new()
        if ctx == ffi.NULL:
            raise MemoryError
        try:
            with self.lock:
                if not lib.EVP_MD_CTX_copy_ex(ctx, self.ctx):
                    raise ValueError
            digest_size = self.digest_size
            buf = ffi.new("unsigned char[]", digest_size)
            lib.EVP_DigestFinal_ex(ctx, buf, ffi.NULL)
            return _bytes_with_len(buf, digest_size)
        finally:
            lib.Cryptography_EVP_MD_CTX_free(ctx)

class HASHXOF(HASH):
    pass

algorithms = ('md5', 'sha1', 'sha224', 'sha256', 'sha384', 'sha512')

class NameFetcher:
    def __init__(self):
        self.meth_names = []
        self.error = None


def _fetch_names():
    name_fetcher = NameFetcher()
    handle = ffi.new_handle(name_fetcher)
    if lib.OPENSSL_VERSION_NUMBER >= int(0x30000000):
        lib.EVP_MD_do_all_provided(ffi.cast("OSSL_LIB_CTX*", 0),
                                   _openssl_hash_name_mapper, handle)
    else:
        lib.EVP_MD_do_all(_openssl_hash_name_mapper, handle)
    if name_fetcher.error:
        raise name_fetcher.error
    meth_names = name_fetcher.meth_names
    name_fetcher.meth_names = None
    return frozenset(meth_names)

name_mapping = {
    'blake2s256': 'blake2s',
    'blake2b512': 'blake2b',
    'shake128': 'shake_128',
    'shake256': 'shake_256',
    }
    
if lib.OPENSSL_VERSION_NUMBER >= int(0x30000000):
    @ffi.callback("void(EVP_MD*, void*)")
    def _openssl_hash_name_mapper(evp_md, userdata):
        return __openssl_hash_name_mapper(evp_md, userdata)
    
else:
    @ffi.callback("void(EVP_MD*, const char *, const char *, void*)")
    def _openssl_hash_name_mapper(evp_md, from_name, to_name, userdata):
        return __openssl_hash_name_mapper(evp_md, userdata)

def __openssl_hash_name_mapper(evp_md, userdata):
    if not evp_md:
        return
<<<<<<< HEAD
    # Ignore aliased names, they pollute the list and OpenSSL appears
    # to have a its own definition of alias as the resulting list
    # still contains duplicate and alternate names for several
    # algorithms.
=======
    nid = lib.EVP_MD_nid(evp_md)
    if nid == lib.NID_undef:
        return
    name_fetcher = ffi.from_handle(userdata)
    from_name = lib.OBJ_nid2ln(nid)
>>>>>>> e2ce39f3
    lowered = _str_from_buf(from_name).lower().replace('-', '_')
    name = name_mapping.get(lowered, lowered)
    if name in ('blake2b512', 'sha3-512'):
        return
    name_fetcher = ffi.from_handle(userdata)
    name_fetcher.meth_names.append(name)

openssl_md_meth_names = _fetch_names()
del _fetch_names

# shortcut functions
def make_new_hash(name, funcname):
    def new_hash(string=b'', usedforsecurity=True):
        return new(name, string, usedforsecurity=True)
    new_hash.__name__ = funcname
    return builtinify(new_hash)

for _name in algorithms:
    _newname = 'openssl_%s' % (_name,)
    globals()[_newname] = make_new_hash(_name, _newname)

if hasattr(lib, 'PKCS5_PBKDF2_HMAC'):
    @builtinify
    def pbkdf2_hmac(hash_name, password, salt, iterations, dklen=None):
        if not isinstance(hash_name, str):
            raise TypeError("expected 'str' for name, but got %s" % type(hash_name))
        c_name = _str_to_ffi_buffer(hash_name)
        digest = lib.EVP_get_digestbyname(c_name)
        if digest == ffi.NULL:
            raise ValueError("unsupported hash type")
        if dklen is None:
            dklen = lib.EVP_MD_size(digest)
        if dklen < 1:
            raise ValueError("key length must be greater than 0.")
        if dklen >= sys.maxsize:
            raise OverflowError("key length is too great.")
        if iterations < 1:
            raise ValueError("iteration value must be greater than 0.")
        if iterations >= sys.maxsize:
            raise OverflowError("iteration value is too great.")
        key = ffi.new("unsigned char[]", dklen)
        c_password = ffi.from_buffer(bytes(password))
        c_salt = ffi.from_buffer(bytes(salt))
        r = lib.PKCS5_PBKDF2_HMAC(c_password, len(c_password),
                ffi.cast("unsigned char*",c_salt), len(c_salt),
                iterations, digest, dklen, key)
        if r == 0:
            raise ValueError
        return _bytes_with_len(key, dklen)<|MERGE_RESOLUTION|>--- conflicted
+++ resolved
@@ -175,18 +175,10 @@
 def __openssl_hash_name_mapper(evp_md, userdata):
     if not evp_md:
         return
-<<<<<<< HEAD
-    # Ignore aliased names, they pollute the list and OpenSSL appears
-    # to have a its own definition of alias as the resulting list
-    # still contains duplicate and alternate names for several
-    # algorithms.
-=======
     nid = lib.EVP_MD_nid(evp_md)
     if nid == lib.NID_undef:
         return
-    name_fetcher = ffi.from_handle(userdata)
     from_name = lib.OBJ_nid2ln(nid)
->>>>>>> e2ce39f3
     lowered = _str_from_buf(from_name).lower().replace('-', '_')
     name = name_mapping.get(lowered, lowered)
     if name in ('blake2b512', 'sha3-512'):
