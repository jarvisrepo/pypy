--- conflicted
+++ resolved
@@ -32,13 +32,8 @@
     d = sha_info['data']
     for i in range(0,16):
         W.append( (d[8*i]<<56) + (d[8*i+1]<<48) + (d[8*i+2]<<40) + (d[8*i+3]<<32) + (d[8*i+4]<<24) + (d[8*i+5]<<16) + (d[8*i+6]<<8) + d[8*i+7])
-<<<<<<< HEAD
-    
+
     for i in range(16,80):
-=======
-
-    for i in xrange(16,80):
->>>>>>> 77f88162
         W.append( (Gamma1(W[i - 2]) + W[i - 7] + Gamma0(W[i - 15]) + W[i - 16]) & 0xffffffffffffffff )
 
     ss = sha_info['digest'][:]
@@ -172,14 +167,8 @@
             i = count
 
         # copy buffer
-<<<<<<< HEAD
         sha_info['data'][sha_info['local']:sha_info['local']+i] = buffer[buffer_idx:buffer_idx+i]
-        
-=======
-        for x in enumerate(buffer[buffer_idx:buffer_idx+i]):
-            sha_info['data'][sha_info['local']+x[0]] = struct.unpack('B', x[1])[0]
-
->>>>>>> 77f88162
+
         count -= i
         buffer_idx += i
 
@@ -249,19 +238,11 @@
     def __init__(self, s=None):
         self._sha = sha_init()
         if s:
-<<<<<<< HEAD
             sha_update(self._sha, s)
-    
+
     def update(self, s):
         sha_update(self._sha, s)
-    
-=======
-            sha_update(self._sha, getbuf(s))
-
-    def update(self, s):
-        sha_update(self._sha, getbuf(s))
-
->>>>>>> 77f88162
+
     def digest(self):
         return sha_final(self._sha.copy())[:self._sha['digestsize']]
 
