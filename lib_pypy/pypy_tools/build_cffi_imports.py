--- conflicted
+++ resolved
@@ -63,19 +63,8 @@
 # without an _ssl module, but the OpenSSL download site redirect HTTP
 # to HTTPS
 cffi_dependencies = {
-<<<<<<< HEAD
-    '_ssl1': ('http://artfiles.org/openssl.org/source/openssl-1.1.1o.tar.gz',
-             '9384a2b0570dd80358841464677115df785edb941c71211f75076d72fe6b438f',
-=======
-    'lzma': ('http://distfiles.macports.org/xz/xz-5.2.5.tar.bz2',
-             '5117f930900b341493827d63aa910ff5e011e0b994197c3b71c08a20228a42df',
-             [configure_args,
-              ['make', '-s', '-j', str(multiprocessing.cpu_count())],
-              ['make', 'install', 'DESTDIR={}/'.format(deps_destdir)],
-             ]),
     '_ssl1': ('http://artfiles.org/openssl.org/source/openssl-1.1.1p.tar.gz',
              'bf61b62aaa66c7c7639942a94de4c9ae8280c08f17d4eac2e44644d9fc8ace6f',
->>>>>>> 5ee38fa4
              [
               ['./config', '--prefix=/usr', 'no-shared'],
               ['make', '-s', '-j', str(multiprocessing.cpu_count())],
