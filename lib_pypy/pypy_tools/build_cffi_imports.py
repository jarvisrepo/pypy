from __future__ import print_function
import collections
import hashlib
import os
import platform
import shutil
import sys
import sysconfig
import tempfile
from os.path import join

try:
    import _multiprocessing
except ImportError:
    # The only function we need from multiprocessing is cpu_count(), which is
    # written in the pure Python part of multiprocessing. We can make it work
    # in environments that don't have _multiprocessing by adding an empty
    # module in place of _multiprocessing.
    import types
    sys.modules['_multiprocessing'] = types.ModuleType('fake _multiprocessing')
import multiprocessing

# do not use the long-running runsubprocess._run here, since building some of
# the extensions enable importing them later
os.environ['PYPY_DONT_RUN_SUBPROCESS'] = '1'

class MissingDependenciesError(Exception):
    pass


cffi_build_scripts = collections.OrderedDict([
    ("_ctypes._ctypes_cffi",
     "_ctypes/_ctypes_build.py" if sys.platform == 'darwin' else None),
    ("_pypy_util_cffi_inner", "_pypy_util_build.py"), # this needs to come before ssl
    ("_blake2", "_blake2/_blake2_build.py"),
    ("_ssl", "_ssl_build.py"),
    ("sqlite3", "_sqlite3_build.py"),
    ("audioop", "_audioop_build.py"),
    ("_tkinter", "_tkinter/tklib_build.py"),
    ("curses", "_curses_build.py" if sys.platform != "win32" else None),
    ("syslog", "_syslog_build.py" if sys.platform != "win32" else None),
    ("_gdbm", "_gdbm_build.py"  if sys.platform != "win32" else None),
    ("grp", "_pwdgrp_build.py" if sys.platform != "win32" else None),
    ("resource", "_resource_build.py" if sys.platform != "win32" else None),
    ("lzma", "_lzma_build.py"),
    # ("_decimal", "_decimal_build.py"),  # issue 3024
    ("_sha3", "_sha3/_sha3_build.py"),
    ("xx", None),    # for testing: 'None' should be completely ignored
    ("_posixshmem", "_posixshmem_build.py" if sys.platform != "win32" else None),
    ])

# for distribution, we may want to fetch dependencies not provided by
# the OS, such as a recent openssl/libressl.
curdir = os.path.abspath(os.path.dirname(__file__))
deps_destdir = os.path.join(curdir, 'dest')
configure_args = ['./configure',
            '--prefix=/usr',
            '--disable-shared',
            '--enable-silent-rules',
            '--disable-dependency-tracking',
        ]
# please note the deliberate use of a mirror site: we can't use HTTPS
# without an _ssl module, but the OpenSSL download site redirect HTTP
# to HTTPS
cffi_dependencies = {
<<<<<<< HEAD
    '_ssl1': ('http://artfiles.org/openssl.org/source/openssl-1.1.1n.tar.gz',
             '40dceb51a4f6a5275bde0e6bf20ef4b91bfc32ed57c0552e2e8e15463372b17a',
=======
    'lzma': ('http://distfiles.macports.org/xz/xz-5.2.5.tar.bz2',
             '5117f930900b341493827d63aa910ff5e011e0b994197c3b71c08a20228a42df',
             [configure_args,
              ['make', '-s', '-j', str(multiprocessing.cpu_count())],
              ['make', 'install', 'DESTDIR={}/'.format(deps_destdir)],
             ]),
    '_ssl1': ('http://artfiles.org/openssl.org/source/openssl-1.1.1o.tar.gz',
             '9384a2b0570dd80358841464677115df785edb941c71211f75076d72fe6b438f',
>>>>>>> d150aab3
             [
              ['./config', '--prefix=/usr', 'no-shared'],
              ['make', '-s', '-j', str(multiprocessing.cpu_count())],
              ['make', 'install', 'DESTDIR={}/'.format(deps_destdir)],
             ]),
    '_ssl3': ('http://artfiles.org/openssl.org/source/openssl-3.0.3.tar.gz',
              'ee0078adcef1de5f003c62c80cc96527721609c6f3bb42b7795df31f8b558c0b',
              [
               ['./config', '--prefix=/usr', 'no-shared', 'enable-fips'],
               ['make', '-s', '-j', str(multiprocessing.cpu_count())],
               ['make', 'install', 'DESTDIR={}/'.format(deps_destdir)],
              ]),
}
cffi_dependencies['_ssl'] = cffi_dependencies['_ssl1']

if sys.platform == 'darwin' or platform.machine() == 'aarch64':
    # TODO: use these on x86 after upgrading Docker images to manylinux2014
    cffi_dependencies['_gdbm'] = (
              # this does not compile on the x86 buildbot, linker is missing '_history_list'
              'http://distfiles.macports.org/gdbm/gdbm-1.19.tar.gz',
              '37ed12214122b972e18a0d94995039e57748191939ef74115b1d41d8811364bc',
              [configure_args + ['--without-readline'],
              ['make', '-s', '-j', str(multiprocessing.cpu_count())],
              ['make', 'install', 'DESTDIR={}/'.format(deps_destdir)],
             ])
    cffi_dependencies['lzma'] = (
              # this does not compile on the linux64 buildbot, needs -fPIC
             'http://distfiles.macports.org/xz/xz-5.2.5.tar.bz2',
             '5117f930900b341493827d63aa910ff5e011e0b994197c3b71c08a20228a42df',
             [configure_args,
              ['make', '-s', '-j', str(multiprocessing.cpu_count())],
              ['make', 'install', 'DESTDIR={}/'.format(deps_destdir)],
             ])

def _unpack_tarfile(filename, extract_dir):
    """Unpack tar/tar.gz/tar.bz2/tar.xz `filename` to `extract_dir`
    """
    import tarfile  # late import for breaking circular dependency
    try:
        tarobj = tarfile.open(filename)
    except tarfile.TarError:
        raise ReadError(
            "%s is not a compressed or uncompressed tar file" % filename)
    try:
        tarobj.extractall(extract_dir)
    finally:
        tarobj.close()

def _sha256(filename):
    dgst = hashlib.sha256()

    with open(filename, 'rb') as fp:
        dgst.update(fp.read())
    return dgst.hexdigest()


def _build_dependency(name, patches=[]):
    import shutil
    from rpython.tool.runsubprocess import run_subprocess

    try:
        from urllib.request import urlretrieve
    except ImportError:
        from urllib import urlretrieve

    try:
        url, dgst, build_cmds = cffi_dependencies[name]
    except KeyError:
        return 0, None, None

    archive_dir = os.path.join(tempfile.gettempdir(), 'pypy-archives')

    if not os.path.isdir(archive_dir):
        os.makedirs(archive_dir)

    archive = os.path.join(archive_dir, url.rsplit('/', 1)[-1])

    # next, fetch the archive to disk, if needed
    if not os.path.exists(archive) or _sha256(archive) != dgst:
        print('fetching archive', url, file=sys.stderr)
        urlretrieve(url, archive)

    # make sure the hash matches
    if _sha256(archive) != dgst:
        return 1, '{} archive {} hash mismatch'.format(name, archive), ''

    shutil.rmtree(deps_destdir, ignore_errors=True)
    os.makedirs(deps_destdir)

    # extract the into our destination directory
    print('unpacking archive', archive, file=sys.stderr)
    _unpack_tarfile(archive, deps_destdir)

    sources = os.path.join(
        deps_destdir,
        os.path.basename(archive).rsplit('.', 2)[0],
    )

    # apply any patches
    if patches:
        for patch in patches:
            print('applying patch', patch, file=sys.stderr)
            status, stdout, stderr = run_subprocess(
                '/usr/bin/patch', ['-p1', '-i', patch], cwd=sources,
            )

            if status != 0:
                return status, stdout, stderr
    env = os.environ
    if sys.platform == 'darwin':
        target = sysconfig.get_config_var('MACOSX_DEPLOYMENT_TARGET')
        if target:
            # override the value for building support libraries
            env = os.environ.copy()
            env['MACOSX_DEPLOYMENT_TARGET'] = target
            print('setting MACOSX_DEPLOYMENT_TARGET to "{}"'.format(target))
        
    for args in build_cmds:
        print('running', ' '.join(args), 'in', sources, file=sys.stderr)
        status, stdout, stderr = run_subprocess(args[0], args[1:],
                                                cwd=sources, env=env)
        if status != 0:
            break
    return status, stdout, stderr

def create_cffi_import_libraries(pypy_c, options, basedir, only=None,
                                 embed_dependencies=False, rebuild=False):
    """
    Entry point for building the cffi c-extension modules. 
    pypy_c is a pypy3 interpreter
    options is the parsed options
    basedir is the pypy-source base directory
    embed_dependencies will download and build the external libraries in
        cffi_dependencies and link to them statically
    rebuild will force rebuilding a module
    only will only build the modules in that list rather than all in cffi_build_scripts
    """
    from rpython.tool.runsubprocess import run_subprocess
    print('calling create_cffi_import_libraries with "embed_dependencies"', embed_dependencies)

    shutil.rmtree(str(join(basedir,'lib_pypy','__pycache__')),
                  ignore_errors=True)
    pypy3 = str(pypy_c)
    env = os.environ
    if sys.platform == 'win32':
        externals_path = os.path.abspath(os.path.join(basedir, 'externals'))
        # Needed for buildbot builds. On conda this is not needed. 
        if os.path.exists(externals_path):
            env = os.environ.copy()
            env['INCLUDE'] = externals_path + r'\include;' + env.get('INCLUDE', '')
            env['LIB'] = externals_path + r'\lib;' + env.get('LIB', '')
            env['PATH'] = externals_path + r'\bin;' + env.get('PATH', '')
    else:
        # normally, this would be correctly added by setuptools/distutils, but
        # we moved this for python3.8, and the ensurepip setuptools has not
        # caught up yet. It needs at least setuptools-58.2 in ensurepip
        status, stdout, stderr = run_subprocess(str(pypy_c), ['-c', 'from sysconfig import get_config_var as gcv; print(gcv("INCLUDEPY"))'])
        stdout = stdout.decode('utf-8')
        if status != 0:
            print("stdout:")
            print(stdout)
            print("stderr:")
            print(stderr.decode('utf-8'))
            return list(cffi_build_scripts.items())
        include_path = stdout.strip()
        env['CFLAGS'] = ' '.join(('-fPIC', '-I' + include_path, env.get('CFLAGS', '')))
    status, stdout, stderr = run_subprocess(pypy3, ['-c', 'import setuptools'])
    if status  != 0:
        status, stdout, stderr = run_subprocess(pypy3, ['-m', 'ensurepip'])
    failures = []

    for key, module in cffi_build_scripts.items():
        if only and key not in only:
            print("* SKIPPING", key, '(not specified in --only)')
            continue
        if module is None or getattr(options, 'no_' + key, False):
            continue
        if not rebuild:
            # the key is the module name, has it already been built?
            status, stdout, stderr = run_subprocess(pypy3,
                                         ['-c', 'import %s' % key], env=env)
            if status  == 0:
                print('*', ' %s already built' % key, file=sys.stderr)
                continue

        if module.endswith('.py'):
            args = [module]
            cwd = str(join(basedir,'lib_pypy'))
        else:
            args = ['-c', 'import ' + module]
            cwd = None

        print('*', ' '.join(args), file=sys.stderr)
        if embed_dependencies and key in cffi_dependencies:
            status, stdout, stderr = _build_dependency(key)
            if status != 0:
                failures.append((key, module))
                print("stdout:")
                print(stdout.decode('utf-8'))
                print("stderr:")
                print(stderr.decode('utf-8'))
                continue

            env['CPPFLAGS'] = '-I{}/usr/include {}'.format(
                            deps_destdir, env.get('CPPFLAGS', ''))
            env['LDFLAGS'] = '-L{}/usr/lib64 -L{}/usr/lib {}'.format(
                            deps_destdir, deps_destdir, env.get('LDFLAGS', ''))

        try:
            status, bld_stdout, bld_stderr = run_subprocess(str(pypy_c), args,
                                                    cwd=cwd, env=env)
            if status != 0:
                print("stdout:")
                print(stdout.decode('utf-8'), file=sys.stderr)
                print("stderr:")
                print(bld_stderr.decode('utf-8'), file=sys.stderr)
                raise RuntimeError('building {} failed'.format(key))
        except:
            import traceback;traceback.print_exc()
            failures.append((key, module))
        else:
            # Make sure it worked
            test_script = "print('testing {0}'); import {0}".format(key)
            if sys.platform == 'win32': 
                externals_path = os.path.abspath(os.path.join(basedir, 'externals'))
                test_script = ("import os; os.add_dll_directory(r'" +
                               externals_path + r'\bin'  + "');" + test_script)
            status, stdout, stderr = run_subprocess(pypy3, ['-c', test_script],
                                                    env=env)
            if status != 0:
                failures.append((key, module))
                print("build stdout:")
                print(bld_stdout.decode('utf-8'), file=sys.stderr)
                print("build stderr:")
                print(bld_stderr, file=sys.stderr)
                print("test stdout:")
                print(stdout.decode('utf-8'), file=sys.stderr)
                print("test stderr:")
                print(stderr.decode('utf-8'), file=sys.stderr)
        if os.path.exists(deps_destdir):
            shutil.rmtree(deps_destdir, ignore_errors=True)
    return failures

if __name__ == '__main__':
    import argparse
    if '__pypy__' not in sys.builtin_module_names:
        print('Call with a pypy interpreter', file=sys.stderr)
        sys.exit(1)

    tool_dir = os.path.dirname(os.path.abspath(sys.argv[0]))
    lib_pypy_dir = os.path.dirname(os.path.dirname(tool_dir))
    sys.path.insert(0, lib_pypy_dir)

    class Options(object):
        pass

    parser = argparse.ArgumentParser(description='Build all cffi backends in lib_pypy')
    parser.add_argument('--exefile', dest='exefile', default=sys.executable,
                        help='instead of executing sys.executable' \
                             ' you can specify an alternative pypy vm here')
    parser.add_argument('--rebuild', dest='rebuild', action='store_true',
        help='Rebuild the module even if it already appears to have been built.')
    parser.add_argument('--only', dest='only', default=None,
                        help='Only build the modules delimited by a comma e.g. _ssl,sqlite')
    parser.add_argument('--embed-dependencies', dest='embed_dependencies', action='store_true',
        help='embed dependencies for distribution')
    args = parser.parse_args()

    exename = join(os.getcwd(), args.exefile)
    basedir = exename

    while not os.path.exists(join(basedir,'lib_pypy')):
        _basedir = os.path.dirname(basedir)
        if _basedir == basedir:
            raise ValueError('interpreter %s not inside pypy repo', 
                                 str(exename))
        basedir = _basedir
    options = Options()
    if args.only is None:
        only = None
    else:
        only = set(args.only.split(','))
    olddir = os.getcwd()
    os.chdir(lib_pypy_dir)
    try:
        failures = create_cffi_import_libraries(exename, options, basedir,
                        only=only, embed_dependencies=args.embed_dependencies,
                        rebuild=args.rebuild)
    finally:
        os.chdir(olddir)
    if len(failures) > 0:
        print('*** failed to build the CFFI modules %r' % (
            [f[1] for f in failures],), file=sys.stderr)
        print('''
PyPy can still be used as long as you don't need the corresponding
modules.  If you do need them, please install the missing headers and
libraries (see error messages just above) and then re-run the command:

    %s %s
''' % (sys.executable, ' '.join(sys.argv)), file=sys.stderr)
        sys.exit(1)

    if len(sys.argv) > 1 and sys.argv[1] == '--test':
        # monkey patch a failure, just to test
        print('This line should be followed by a traceback', file=sys.stderr)
        for k in cffi_build_scripts:
            setattr(options, 'no_' + k, True)
        must_fail = '_missing_build_script.py'
        assert not os.path.exists(str(join(join(basedir,'lib_pypy'),must_fail)))
        cffi_build_scripts['should_fail'] = must_fail
        failures = create_cffi_import_libraries(exename, options, basedir, only=only)
        assert len(failures) == 1<|MERGE_RESOLUTION|>--- conflicted
+++ resolved
@@ -63,19 +63,8 @@
 # without an _ssl module, but the OpenSSL download site redirect HTTP
 # to HTTPS
 cffi_dependencies = {
-<<<<<<< HEAD
-    '_ssl1': ('http://artfiles.org/openssl.org/source/openssl-1.1.1n.tar.gz',
-             '40dceb51a4f6a5275bde0e6bf20ef4b91bfc32ed57c0552e2e8e15463372b17a',
-=======
-    'lzma': ('http://distfiles.macports.org/xz/xz-5.2.5.tar.bz2',
-             '5117f930900b341493827d63aa910ff5e011e0b994197c3b71c08a20228a42df',
-             [configure_args,
-              ['make', '-s', '-j', str(multiprocessing.cpu_count())],
-              ['make', 'install', 'DESTDIR={}/'.format(deps_destdir)],
-             ]),
     '_ssl1': ('http://artfiles.org/openssl.org/source/openssl-1.1.1o.tar.gz',
              '9384a2b0570dd80358841464677115df785edb941c71211f75076d72fe6b438f',
->>>>>>> d150aab3
              [
               ['./config', '--prefix=/usr', 'no-shared'],
               ['make', '-s', '-j', str(multiprocessing.cpu_count())],
