--- conflicted
+++ resolved
@@ -236,33 +236,19 @@
                 print(stderr.decode('utf-8'))
                 continue
 
-<<<<<<< HEAD
-            env['CPPFLAGS'] = \
-                '-I{}/usr/include {}'.format(deps_destdir, env.get('CPPFLAGS', ''))
-            env['LDFLAGS'] = \
-                '-L{}/usr/lib -L{}/usr/lib64 {}'.format(deps_destdir, deps_destdir,
-                                                        env.get('LDFLAGS', ''))
-=======
             env['CPPFLAGS'] = '-I{}/usr/include {}'.format(
                             deps_destdir, env.get('CPPFLAGS', ''))
             env['LDFLAGS'] = '-L{}/usr/lib64 -L{}/usr/lib {}'.format(
                             deps_destdir, deps_destdir, env.get('LDFLAGS', ''))
->>>>>>> bd59a0db
 
         try:
             status, bld_stdout, bld_stderr = run_subprocess(str(pypy_c), args,
                                                     cwd=cwd, env=env)
             if status != 0:
                 print("stdout:")
-<<<<<<< HEAD
                 print(stdout.decode('utf-8'), file=sys.stderr)
                 print("stderr:")
-                print(stderr.decode('utf-8'), file=sys.stderr)
-=======
-                print(bld_stdout, file=sys.stderr)
-                print("stderr:")
-                print(bld_stderr, file=sys.stderr)
->>>>>>> bd59a0db
+                print(bld_stderr.decode('utf-8'), file=sys.stderr)
                 raise RuntimeError('building {} failed'.format(key))
         except:
             import traceback;traceback.print_exc()
@@ -274,21 +260,14 @@
                          env=env)
             if status != 0:
                 failures.append((key, module))
-<<<<<<< HEAD
-                print("stdout:")
-                print(stdout.decode('utf-8'), file=sys.stderr)
-                print("stderr:")
-                print(stderr.decode('utf-8'), file=sys.stderr)
-=======
                 print("build stdout:")
-                print(bld_stdout, file=sys.stderr)
+                print(bld_stdout.decode('utf-8'), file=sys.stderr)
                 print("build stderr:")
                 print(bld_stderr, file=sys.stderr)
                 print("test stdout:")
-                print(stdout, file=sys.stderr)
+                print(stdout.decode('utf-8'), file=sys.stderr)
                 print("test stderr:")
-                print(stderr, file=sys.stderr)
->>>>>>> bd59a0db
+                print(stderr.decode('utf-8'), file=sys.stderr)
         if os.path.exists(deps_destdir):
             shutil.rmtree(deps_destdir, ignore_errors=True)
     return failures
