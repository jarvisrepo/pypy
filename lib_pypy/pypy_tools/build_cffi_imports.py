from __future__ import print_function
import collections
import hashlib
import os
import platform
import shutil
import sys
import sysconfig
import tempfile
from os.path import join

try:
    import _multiprocessing
except ImportError:
    # The only function we need from multiprocessing is cpu_count(), which is
    # written in the pure Python part of multiprocessing. We can make it work
    # in environments that don't have _multiprocessing by adding an empty
    # module in place of _multiprocessing.
    import types
    sys.modules['_multiprocessing'] = types.ModuleType('fake _multiprocessing')
import multiprocessing

# do not use the long-running runsubprocess._run here, since building some of
# the extensions enable importing them later
os.environ['PYPY_DONT_RUN_SUBPROCESS'] = '1'

class MissingDependenciesError(Exception):
    pass


cffi_build_scripts = collections.OrderedDict([
    ("_ctypes._ctypes_cffi",
     "_ctypes/_ctypes_build.py" if sys.platform == 'darwin' else None),
    ("_blake2", "_blake2/_blake2_build.py"),
    ("_ssl", "_ssl_build.py"),
    ("sqlite3", "_sqlite3_build.py"),
    ("audioop", "_audioop_build.py"),
    ("_tkinter", "_tkinter/tklib_build.py"),
    ("curses", "_curses_build.py" if sys.platform != "win32" else None),
    ("syslog", "_syslog_build.py" if sys.platform != "win32" else None),
    ("_gdbm", "_gdbm_build.py"  if sys.platform != "win32" else None),
    ("grp", "_pwdgrp_build.py" if sys.platform != "win32" else None),
    ("resource", "_resource_build.py" if sys.platform != "win32" else None),
    ("lzma", "_lzma_build.py"),
<<<<<<< HEAD
    # ("_decimal", "_decimal_build.py"),
=======
    # ("_decimal", "_decimal_build.py"),  # issue 3024
>>>>>>> 9a44f9ff
    ("_sha3", "_sha3/_sha3_build.py"),
    ("xx", None),    # for testing: 'None' should be completely ignored
    ])

# for distribution, we may want to fetch dependencies not provided by
# the OS, such as a recent openssl/libressl.
curdir = os.path.abspath(os.path.dirname(__file__))
deps_destdir = os.path.join(curdir, 'dest')
configure_args = ['./configure',
            '--prefix=/usr',
            '--disable-shared',
            '--enable-silent-rules',
            '--disable-dependency-tracking',
        ]
# please note the deliberate use of a mirror site: we can't use HTTPS
# without an _ssl module, but the OpenSSL download site redirect HTTP
# to HTTPS
cffi_dependencies = {
    '_ssl': ('http://distfiles.macports.org/openssl/openssl-1.1.1k.tar.gz',
             '892a0875b9872acd04a9fde79b1f943075d5ea162415de3047c327df33fbaee5',
             [['./config', '--prefix=/usr', 'no-shared'],
              ['make', '-s', '-j', str(multiprocessing.cpu_count())],
              ['make', 'install', 'DESTDIR={}/'.format(deps_destdir)],
             ]),
}
if sys.platform == 'darwin' or platform.machine() == 'aarch64':
    # TODO: use these on x86 after upgrading Docker images to manylinux2014
    cffi_dependencies['_gdbm'] = (
              # this does not compile on the x86 buildbot, linker is missing '_history_list'
              'http://distfiles.macports.org/gdbm/gdbm-1.18.1.tar.gz',
              '86e613527e5dba544e73208f42b78b7c022d4fa5a6d5498bf18c8d6f745b91dc',
              [configure_args + ['--without-readline'],
              ['make', '-s', '-j', str(multiprocessing.cpu_count())],
              ['make', 'install', 'DESTDIR={}/'.format(deps_destdir)],
             ])
    cffi_dependencies['lzma'] = (
              # this does not compile on the linux64 buildbot, needs -fPIC
             'http://distfiles.macports.org/xz/xz-5.2.5.tar.bz2',
             '5117f930900b341493827d63aa910ff5e011e0b994197c3b71c08a20228a42df',
             [configure_args,
              ['make', '-s', '-j', str(multiprocessing.cpu_count())],
              ['make', 'install', 'DESTDIR={}/'.format(deps_destdir)],
             ])

def _unpack_tarfile(filename, extract_dir):
    """Unpack tar/tar.gz/tar.bz2/tar.xz `filename` to `extract_dir`
    """
    import tarfile  # late import for breaking circular dependency
    try:
        tarobj = tarfile.open(filename)
    except tarfile.TarError:
        raise ReadError(
            "%s is not a compressed or uncompressed tar file" % filename)
    try:
        tarobj.extractall(extract_dir)
    finally:
        tarobj.close()

def _sha256(filename):
    dgst = hashlib.sha256()

    with open(filename, 'rb') as fp:
        dgst.update(fp.read())
    return dgst.hexdigest()


def _build_dependency(name, patches=[]):
    import shutil
    from rpython.tool.runsubprocess import run_subprocess

    try:
        from urllib.request import urlretrieve
    except ImportError:
        from urllib import urlretrieve

    try:
        url, dgst, build_cmds = cffi_dependencies[name]
    except KeyError:
        return 0, None, None

    archive_dir = os.path.join(tempfile.gettempdir(), 'pypy-archives')

    if not os.path.isdir(archive_dir):
        os.makedirs(archive_dir)

    archive = os.path.join(archive_dir, url.rsplit('/', 1)[-1])

    # next, fetch the archive to disk, if needed
    if not os.path.exists(archive) or _sha256(archive) != dgst:
        print('fetching archive', url, file=sys.stderr)
        urlretrieve(url, archive)

    # make sure the hash matches
    if _sha256(archive) != dgst:
        return 1, '{} archive {} hash mismatch'.format(name, archive), ''

    shutil.rmtree(deps_destdir, ignore_errors=True)
    os.makedirs(deps_destdir)

    # extract the into our destination directory
    print('unpacking archive', archive, file=sys.stderr)
    _unpack_tarfile(archive, deps_destdir)

    sources = os.path.join(
        deps_destdir,
        os.path.basename(archive).rsplit('.', 2)[0],
    )

    # apply any patches
    if patches:
        for patch in patches:
            print('applying patch', patch, file=sys.stderr)
            status, stdout, stderr = run_subprocess(
                '/usr/bin/patch', ['-p1', '-i', patch], cwd=sources,
            )

            if status != 0:
                return status, stdout, stderr
    env = os.environ
    if sys.platform == 'darwin':
        target = sysconfig.get_config_var('MACOSX_DEPLOYMENT_TARGET')
        if target:
            # override the value for building support libraries
            env = os.environ.copy()
            env['MACOSX_DEPLOYMENT_TARGET'] = target
            print('setting MACOSX_DEPLOYMENT_TARGET to "{}"'.format(target))
        
    for args in build_cmds:
        print('running', ' '.join(args), 'in', sources, file=sys.stderr)
        status, stdout, stderr = run_subprocess(args[0], args[1:],
                                                cwd=sources, env=env)
        if status != 0:
            break
    return status, stdout, stderr

def create_cffi_import_libraries(pypy_c, options, basedir, only=None,
                                 embed_dependencies=False, rebuild=False):
    from rpython.tool.runsubprocess import run_subprocess
    print('calling create_cffi_import_libraries with "embed_dependencies"', embed_dependencies)

    shutil.rmtree(str(join(basedir,'lib_pypy','__pycache__')),
                  ignore_errors=True)
    env = os.environ
    if sys.platform == 'win32':
        # requires the repo pypy/externals to be located under pypy
        externals_path = os.path.abspath(os.path.join(os.path.dirname(__file__),
                                        '..', '..', 'externals'))
        assert os.path.exists(externals_path), externals_path
        env = os.environ.copy()
        env['INCLUDE'] = externals_path + r'\include;' + env.get('INCLUDE', '')
        env['LIB'] = externals_path + r'\lib;' + env.get('LIB', '')
        env['PATH'] = externals_path + r'\bin;' + env.get('PATH', '')
<<<<<<< HEAD
=======
    else:
        env['CFLAGS'] = '-fPIC ' + env.get('CFLAGS', '')
>>>>>>> 9a44f9ff
    status, stdout, stderr = run_subprocess(str(pypy_c), ['-c', 'import setuptools'])
    if status  != 0:
        status, stdout, stderr = run_subprocess(str(pypy_c), ['-m', 'ensurepip'])
    failures = []

    for key, module in cffi_build_scripts.items():
        if only and key not in only:
            print("* SKIPPING", key, '(not specified in --only)')
            continue
        if module is None or getattr(options, 'no_' + key, False):
            continue
        if not rebuild:
            # the key is the module name, has it already been built?
            status, stdout, stderr = run_subprocess(str(pypy_c),
                                         ['-c', 'import %s' % key], env=env)
            if status  == 0:
                print('*', ' %s already built' % key, file=sys.stderr)
                continue

        if module.endswith('.py'):
            args = [module]
            cwd = str(join(basedir,'lib_pypy'))
        else:
            args = ['-c', 'import ' + module]
            cwd = None

        print('*', ' '.join(args), file=sys.stderr)
        if embed_dependencies and key in cffi_dependencies:
            status, stdout, stderr = _build_dependency(key)
            if status != 0:
                failures.append((key, module))
                print("stdout:")
                print(stdout.decode('utf-8'))
                print("stderr:")
                print(stderr.decode('utf-8'))
                continue

            env['CPPFLAGS'] = \
                '-I{}/usr/include {}'.format(deps_destdir, env.get('CPPFLAGS', ''))
            env['LDFLAGS'] = \
                '-L{}/usr/lib {}'.format(deps_destdir, env.get('LDFLAGS', ''))

        try:
            status, stdout, stderr = run_subprocess(str(pypy_c), args,
                                                    cwd=cwd, env=env)
            if status != 0:
                print("stdout:")
                print(stdout.decode('utf-8'), file=sys.stderr)
                print("stderr:")
                print(stderr.decode('utf-8'), file=sys.stderr)
                raise RuntimeError('building {} failed'.format(key))
        except:
            import traceback;traceback.print_exc()
            failures.append((key, module))
        else:
            # Make sure it worked
            status, stdout, stderr = run_subprocess(str(pypy_c),
                         ['-c', "print('testing {0}'); import {0}".format(key)],
                         env=env)
            if status != 0:
                failures.append((key, module))
                print("stdout:")
                print(stdout.decode('utf-8'), file=sys.stderr)
                print("stderr:")
                print(stderr.decode('utf-8'), file=sys.stderr)
        if os.path.exists(deps_destdir):
            shutil.rmtree(deps_destdir, ignore_errors=True)
    return failures

if __name__ == '__main__':
    import argparse
    if '__pypy__' not in sys.builtin_module_names:
        print('Call with a pypy interpreter', file=sys.stderr)
        sys.exit(1)

    tool_dir = os.path.dirname(os.path.abspath(sys.argv[0]))
    base_dir = os.path.dirname(os.path.dirname(tool_dir))
    sys.path.insert(0, base_dir)

    class Options(object):
        pass

    parser = argparse.ArgumentParser(description='Build all cffi backends in lib_pypy')
    parser.add_argument('--exefile', dest='exefile', default=sys.executable,
                        help='instead of executing sys.executable' \
                             ' you can specify an alternative pypy vm here')
    parser.add_argument('--rebuild', dest='rebuild', action='store_true',
        help='Rebuild the module even if it already appears to have been built.')
    parser.add_argument('--only', dest='only', default=None,
                        help='Only build the modules delimited by a colon. E.g. _ssl,sqlite')
    parser.add_argument('--embed-dependencies', dest='embed_dependencies', action='store_true',
        help='embed dependencies for distribution')
    args = parser.parse_args()

    exename = join(os.getcwd(), args.exefile)
    basedir = exename

    while not os.path.exists(join(basedir,'include')):
        _basedir = os.path.dirname(basedir)
        if _basedir == basedir:
            raise ValueError('interpreter %s not inside pypy repo', 
                                 str(exename))
        basedir = _basedir
    options = Options()
    if args.only is None:
        only = None
    else:
        only = set(args.only.split(','))
    failures = create_cffi_import_libraries(exename, options, basedir, only=only,
                                            embed_dependencies=args.embed_dependencies,
                                            rebuild=args.rebuild)
    if len(failures) > 0:
        print('*** failed to build the CFFI modules %r' % (
            [f[1] for f in failures],), file=sys.stderr)
        print('''
PyPy can still be used as long as you don't need the corresponding
modules.  If you do need them, please install the missing headers and
libraries (see error messages just above) and then re-run the command:

    %s %s
''' % (sys.executable, ' '.join(sys.argv)), file=sys.stderr)
        sys.exit(1)

    if len(sys.argv) > 1 and sys.argv[1] == '--test':
        # monkey patch a failure, just to test
        print('This line should be followed by a traceback', file=sys.stderr)
        for k in cffi_build_scripts:
            setattr(options, 'no_' + k, True)
        must_fail = '_missing_build_script.py'
        assert not os.path.exists(str(join(join(basedir,'lib_pypy'),must_fail)))
        cffi_build_scripts['should_fail'] = must_fail
        failures = create_cffi_import_libraries(exename, options, basedir, only=only)
        assert len(failures) == 1<|MERGE_RESOLUTION|>--- conflicted
+++ resolved
@@ -42,11 +42,7 @@
     ("grp", "_pwdgrp_build.py" if sys.platform != "win32" else None),
     ("resource", "_resource_build.py" if sys.platform != "win32" else None),
     ("lzma", "_lzma_build.py"),
-<<<<<<< HEAD
-    # ("_decimal", "_decimal_build.py"),
-=======
     # ("_decimal", "_decimal_build.py"),  # issue 3024
->>>>>>> 9a44f9ff
     ("_sha3", "_sha3/_sha3_build.py"),
     ("xx", None),    # for testing: 'None' should be completely ignored
     ])
@@ -199,11 +195,8 @@
         env['INCLUDE'] = externals_path + r'\include;' + env.get('INCLUDE', '')
         env['LIB'] = externals_path + r'\lib;' + env.get('LIB', '')
         env['PATH'] = externals_path + r'\bin;' + env.get('PATH', '')
-<<<<<<< HEAD
-=======
     else:
         env['CFLAGS'] = '-fPIC ' + env.get('CFLAGS', '')
->>>>>>> 9a44f9ff
     status, stdout, stderr = run_subprocess(str(pypy_c), ['-c', 'import setuptools'])
     if status  != 0:
         status, stdout, stderr = run_subprocess(str(pypy_c), ['-m', 'ensurepip'])
