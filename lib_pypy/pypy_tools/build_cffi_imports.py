from __future__ import print_function
import collections
import hashlib
import os
import platform
import shutil
import sys
import sysconfig
import tempfile
from os.path import join

try:
    import _multiprocessing
except ImportError:
    # The only function we need from multiprocessing is cpu_count(), which is
    # written in the pure Python part of multiprocessing. We can make it work
    # in environments that don't have _multiprocessing by adding an empty
    # module in place of _multiprocessing.
    import types
    sys.modules['_multiprocessing'] = types.ModuleType('fake _multiprocessing')
import multiprocessing

# do not use the long-running runsubprocess._run here, since building some of
# the extensions enable importing them later
os.environ['PYPY_DONT_RUN_SUBPROCESS'] = '1'

class MissingDependenciesError(Exception):
    pass


cffi_build_scripts = collections.OrderedDict([
    ("_ctypes._ctypes_cffi",
     "_ctypes/_ctypes_build.py" if sys.platform == 'darwin' else None),
    ("_pypy_util_cffi_inner", "_pypy_util_build.py"), # this needs to come before ssl
    ("_blake2", "_blake2/_blake2_build.py"),
    ("_ssl", "_ssl_build.py"),
    ("sqlite3", "_sqlite3_build.py"),
    ("audioop", "_audioop_build.py"),
    ("_tkinter", "_tkinter/tklib_build.py"),
    ("curses", "_curses_build.py" if sys.platform != "win32" else None),
    ("syslog", "_syslog_build.py" if sys.platform != "win32" else None),
    ("_gdbm", "_gdbm_build.py"  if sys.platform != "win32" else None),
    ("grp", "_pwdgrp_build.py" if sys.platform != "win32" else None),
    ("resource", "_resource_build.py" if sys.platform != "win32" else None),
    ("lzma", "_lzma_build.py"),
    # ("_decimal", "_decimal_build.py"),  # issue 3024
    ("_sha3", "_sha3/_sha3_build.py"),
    ("xx", None),    # for testing: 'None' should be completely ignored
    ("_posixshmem", "_posixshmem_build.py" if sys.platform != "win32" else None),
    ])

# for distribution, we may want to fetch dependencies not provided by
# the OS, such as a recent openssl/libressl.
curdir = os.path.abspath(os.path.dirname(__file__))
deps_destdir = os.path.join(curdir, 'dest')
configure_args = ['./configure',
            '--prefix=/usr',
            '--disable-shared',
            '--enable-silent-rules',
            '--disable-dependency-tracking',
        ]
# please note the deliberate use of a mirror site: we can't use HTTPS
# without an _ssl module, but the OpenSSL download site redirect HTTP
# to HTTPS
cffi_dependencies = {
    '_ssl1': ('http://artfiles.org/openssl.org/source/openssl-1.1.1t.tar.gz',
             '8dee9b24bdb1dcbf0c3d1e9b02fb8f6bf22165e807f45adeb7c9677536859d3b',
             [
              ['./config', '--prefix=/usr', 'no-shared'],
              ['make', '-s', '-j', str(multiprocessing.cpu_count())],
              ['make', 'install', 'DESTDIR={}/'.format(deps_destdir)],
             ]),
    '_ssl3': ('http://artfiles.org/openssl.org/source/openssl-3.0.8.tar.gz',
              '6c13d2bf38fdf31eac3ce2a347073673f5d63263398f1f69d0df4a41253e4b3e',
              [
               ['./config', '--prefix=/usr', 'no-shared', 'enable-fips'],
               ['make', '-s', '-j', str(multiprocessing.cpu_count())],
               ['make', 'install', 'DESTDIR={}/'.format(deps_destdir)],
              ]),
}

cffi_dependencies['_ssl'] = cffi_dependencies['_ssl1']

if sys.platform == 'darwin' or platform.machine() == 'aarch64':
    # TODO: use these on x86 after upgrading Docker images to manylinux2014
    cffi_dependencies['_gdbm'] = (
              # this does not compile on the x86 buildbot, linker is missing '_history_list'
              'http://distfiles.macports.org/gdbm/gdbm-1.19.tar.gz',
              '37ed12214122b972e18a0d94995039e57748191939ef74115b1d41d8811364bc',
    # this does not compile on the linux buildbot, linker is missing '_history_list'
              [configure_args + ['--without-readline'],
              ['make', '-s', '-j', str(multiprocessing.cpu_count())],
              ['make', 'install', 'DESTDIR={}/'.format(deps_destdir)],
             ])
    cffi_dependencies['lzma'] = (
              # this does not compile on the linux64 buildbot, needs -fPIC
             'http://distfiles.macports.org/xz/xz-5.2.5.tar.bz2',
             '5117f930900b341493827d63aa910ff5e011e0b994197c3b71c08a20228a42df',
             [configure_args,
              ['make', '-s', '-j', str(multiprocessing.cpu_count())],
              ['make', 'install', 'DESTDIR={}/'.format(deps_destdir)],
             ])

def _unpack_tarfile(filename, extract_dir):
    """Unpack tar/tar.gz/tar.bz2/tar.xz `filename` to `extract_dir`
    """
    import tarfile  # late import for breaking circular dependency
    try:
        tarobj = tarfile.open(filename)
    except tarfile.TarError:
        raise ReadError(
            "%s is not a compressed or uncompressed tar file" % filename)
    try:
        tarobj.extractall(extract_dir)
    finally:
        tarobj.close()

def _sha256(filename):
    dgst = hashlib.sha256()

    with open(filename, 'rb') as fp:
        dgst.update(fp.read())
    return dgst.hexdigest()


def _build_dependency(name, patches=[]):
    import shutil
    from rpython.tool.runsubprocess import run_subprocess

    try:
        from urllib.request import urlretrieve
    except ImportError:
        from urllib import urlretrieve

    try:
        url, dgst, build_cmds = cffi_dependencies[name]
    except KeyError:
        return 0, None, None

    archive_dir = os.path.join(tempfile.gettempdir(), 'pypy-archives')

    if not os.path.isdir(archive_dir):
        os.makedirs(archive_dir)

    archive = os.path.join(archive_dir, url.rsplit('/', 1)[-1])

    # next, fetch the archive to disk, if needed
    if not os.path.exists(archive) or _sha256(archive) != dgst:
        print('fetching archive', url, file=sys.stderr)
        urlretrieve(url, archive)

    # make sure the hash matches
    if _sha256(archive) != dgst:
        return (
            1,
            '{} archive {} hash mismatch'.format(name, archive).encode('utf8'),
            b'')

    shutil.rmtree(deps_destdir, ignore_errors=True)
    os.makedirs(deps_destdir)

    # extract the into our destination directory
    print('unpacking archive', archive, file=sys.stderr)
    _unpack_tarfile(archive, deps_destdir)

    sources = os.path.join(
        deps_destdir,
        os.path.basename(archive).rsplit('.', 2)[0],
    )

    # apply any patches
    if patches:
        for patch in patches:
            print('applying patch', patch, file=sys.stderr)
            status, stdout, stderr = run_subprocess(
                '/usr/bin/patch', ['-p1', '-i', patch], cwd=sources,
            )

            if status != 0:
                return status, stdout, stderr
    env = os.environ
    if sys.platform == 'darwin':
        target = sysconfig.get_config_var('MACOSX_DEPLOYMENT_TARGET')
        if target:
            # override the value for building support libraries
            env = os.environ.copy()
            env['MACOSX_DEPLOYMENT_TARGET'] = target
            print('setting MACOSX_DEPLOYMENT_TARGET to "{}"'.format(target))
        
    for args in build_cmds:
        print('running', ' '.join(args), 'in', sources, file=sys.stderr)
        status, stdout, stderr = run_subprocess(args[0], args[1:],
                                                cwd=sources, env=env)
        if status != 0:
            break
    return status, stdout, stderr

def create_cffi_import_libraries(pypy_c, options, basedir, only=None,
                                 embed_dependencies=False, rebuild=False):
    """
    Entry point for building the cffi c-extension modules. 
    pypy_c is a pypy3 interpreter
    options is the parsed options
    basedir is the pypy-source base directory
    embed_dependencies will download and build the external libraries in
        cffi_dependencies and link to them statically
    rebuild will force rebuilding a module
    only will only build the modules in that list rather than all in cffi_build_scripts
    """
    from rpython.tool.runsubprocess import run_subprocess
    print('calling create_cffi_import_libraries with "embed_dependencies"', embed_dependencies)

    shutil.rmtree(str(join(basedir,'lib_pypy','__pycache__')),
                  ignore_errors=True)
    pypy3 = str(pypy_c)
    env = os.environ
    if sys.platform == 'win32':
        externals_path = os.path.abspath(os.path.join(basedir, 'externals'))
        # Needed for buildbot builds. On conda this is not needed. 
        if os.path.exists(externals_path):
            env = os.environ.copy()
            env['INCLUDE'] = externals_path + r'\include;' + env.get('INCLUDE', '')
            env['LIB'] = externals_path + r'\lib;' + env.get('LIB', '')
            env['PATH'] = externals_path + r'\bin;' + env.get('PATH', '')
    else:
        # normally, this would be correctly added by setuptools/distutils, but
        # we moved this for python3.8, and the ensurepip setuptools has not
        # caught up yet. It needs at least setuptools-58.2 in ensurepip
        status, stdout, stderr = run_subprocess(str(pypy_c), ['-c', 'from sysconfig import get_config_var as gcv; print(gcv("INCLUDEPY"))'])
        stdout = stdout.decode('utf-8')
        if status != 0:
            print("stdout:")
            print(stdout)
            print("stderr:")
            print(stderr.decode('utf-8'))
            return list(cffi_build_scripts.items())
        include_path = stdout.strip()
        env['CFLAGS'] = ' '.join(('-fPIC', '-I' + include_path, env.get('CFLAGS', '')))
    status, stdout, stderr = run_subprocess(pypy3, ['-c', 'import setuptools'])
    if status  != 0:
        status, stdout, stderr = run_subprocess(pypy3, ['-m', 'ensurepip'])
    failures = []

    for key, module in cffi_build_scripts.items():
        if only and key not in only:
            print("* SKIPPING", key, '(not specified in --only)')
            continue
        if module is None or getattr(options, 'no_' + key, False):
            continue
        if not rebuild:
            # the key is the module name, has it already been built?
            status, stdout, stderr = run_subprocess(pypy3,
                                         ['-c', 'import %s' % key], env=env)
            if status  == 0:
                print('*', ' %s already built' % key, file=sys.stderr)
                continue

        if module.endswith('.py'):
            args = [module]
            cwd = str(join(basedir,'lib_pypy'))
        else:
            args = ['-c', 'import ' + module]
            cwd = None

        print('*', ' '.join(args), file=sys.stderr)
        if embed_dependencies and key in cffi_dependencies:
            status, stdout, stderr = _build_dependency(key)
            if status != 0:
                failures.append((key, module))
                print("stdout:")
                print(stdout.decode('utf-8'))
                print("stderr:")
                print(stderr.decode('utf-8'))
                continue

            env['CPPFLAGS'] = '-I{}/usr/include {}'.format(
                            deps_destdir, env.get('CPPFLAGS', ''))
            env['LDFLAGS'] = '-L{}/usr/lib64 -L{}/usr/lib {}'.format(
                            deps_destdir, deps_destdir, env.get('LDFLAGS', ''))

        try:
            status, bld_stdout, bld_stderr = run_subprocess(str(pypy_c), args,
                                                    cwd=cwd, env=env)
            try:
                bld_stdout = bld_stdout.decode('utf-8')
            except Exception:
                pass
            try:
<<<<<<< HEAD
=======
                _bld_stderr = bld_stderr
>>>>>>> a648d678
                bld_stderr = bld_stderr.decode('utf-8')
            except Exception:
                pass
            if status != 0 or key in ("_ssl"):
                print("stdout:")
                print(bld_stdout)
                print("stderr:")
<<<<<<< HEAD
                print(bld_stderr)
=======
                try:
                    print(bld_stderr)
                except Exception:
                    # the linux64 buildbot chokes on printing non-ascii unicode?
                    print(_bld_stderr)
>>>>>>> a648d678
                if status != 0:
                    raise RuntimeError('building {} failed'.format(key))
        except:
            import traceback;traceback.print_exc()
            failures.append((key, module))
        else:
            # Make sure it worked
            test_script = "print('testing {0}'); import {0}".format(key)
            if sys.platform == 'win32': 
                externals_path = os.path.abspath(os.path.join(basedir, 'externals'))
                test_script = ("import os; os.add_dll_directory(r'" +
                               externals_path + r'\bin'  + "');" + test_script)
            status, stdout, stderr = run_subprocess(pypy3, ['-c', test_script],
                                                    env=env)
            if status != 0:
                try:
                    stdout = stdout.decode('utf-8')
                except Exception:
                    pass
                try:
                    stderr = stderr.decode('utf-8')
                except Exception:
                    pass
                failures.append((key, module))
                print("build stdout:")
                print(bld_stdout)
                print("build stderr:")
                print(bld_stderr)
                print("test stdout:")
                print(stdout)
                print("test stderr:")
                print(stderr)
        if os.path.exists(deps_destdir):
            shutil.rmtree(deps_destdir, ignore_errors=True)
    return failures

if __name__ == '__main__':
    import argparse
    if '__pypy__' not in sys.builtin_module_names:
        print('Call with a pypy interpreter', file=sys.stderr)
        sys.exit(1)

    tool_dir = os.path.dirname(os.path.abspath(sys.argv[0]))
    lib_pypy_dir = os.path.dirname(os.path.dirname(tool_dir))
    sys.path.insert(0, lib_pypy_dir)

    class Options(object):
        pass

    parser = argparse.ArgumentParser(description='Build all cffi backends in lib_pypy')
    parser.add_argument('--exefile', dest='exefile', default=sys.executable,
                        help='instead of executing sys.executable' \
                             ' you can specify an alternative pypy vm here')
    parser.add_argument('--rebuild', dest='rebuild', action='store_true',
        help='Rebuild the module even if it already appears to have been built.')
    parser.add_argument('--only', dest='only', default=None,
                        help='Only build the modules delimited by a comma e.g. _ssl,sqlite')
    parser.add_argument('--embed-dependencies', dest='embed_dependencies', action='store_true',
        help='embed dependencies for distribution')
    args = parser.parse_args()

    exename = join(os.getcwd(), args.exefile)
    basedir = exename

    while not os.path.exists(join(basedir,'lib_pypy')):
        _basedir = os.path.dirname(basedir)
        if _basedir == basedir:
            raise ValueError('interpreter %s not inside pypy repo', 
                                 str(exename))
        basedir = _basedir
    options = Options()
    if args.only is None:
        only = None
    else:
        only = set(args.only.split(','))
    olddir = os.getcwd()
    os.chdir(lib_pypy_dir)
    try:
        failures = create_cffi_import_libraries(exename, options, basedir,
                        only=only, embed_dependencies=args.embed_dependencies,
                        rebuild=args.rebuild)
    finally:
        os.chdir(olddir)
    if len(failures) > 0:
        print('*** failed to build the CFFI modules %r' % (
            [f[1] for f in failures],), file=sys.stderr)
        print('''
PyPy can still be used as long as you don't need the corresponding
modules.  If you do need them, please install the missing headers and
libraries (see error messages just above) and then re-run the command:

    %s %s
''' % (sys.executable, ' '.join(sys.argv)), file=sys.stderr)
        sys.exit(1)

    if len(sys.argv) > 1 and sys.argv[1] == '--test':
        # monkey patch a failure, just to test
        print('This line should be followed by a traceback', file=sys.stderr)
        for k in cffi_build_scripts:
            setattr(options, 'no_' + k, True)
        must_fail = '_missing_build_script.py'
        assert not os.path.exists(str(join(join(basedir,'lib_pypy'),must_fail)))
        cffi_build_scripts['should_fail'] = must_fail
        failures = create_cffi_import_libraries(exename, options, basedir, only=only)
        assert len(failures) == 1<|MERGE_RESOLUTION|>--- conflicted
+++ resolved
@@ -286,10 +286,7 @@
             except Exception:
                 pass
             try:
-<<<<<<< HEAD
-=======
                 _bld_stderr = bld_stderr
->>>>>>> a648d678
                 bld_stderr = bld_stderr.decode('utf-8')
             except Exception:
                 pass
@@ -297,15 +294,11 @@
                 print("stdout:")
                 print(bld_stdout)
                 print("stderr:")
-<<<<<<< HEAD
-                print(bld_stderr)
-=======
                 try:
                     print(bld_stderr)
                 except Exception:
                     # the linux64 buildbot chokes on printing non-ascii unicode?
                     print(_bld_stderr)
->>>>>>> a648d678
                 if status != 0:
                     raise RuntimeError('building {} failed'.format(key))
         except:
