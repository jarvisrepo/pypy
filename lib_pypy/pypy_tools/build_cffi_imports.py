--- conflicted
+++ resolved
@@ -77,15 +77,6 @@
                ['make', '-s', '-j', str(multiprocessing.cpu_count())],
                ['make', 'install', 'DESTDIR={}/'.format(deps_destdir)],
               ]),
-<<<<<<< HEAD
-=======
-    'lzma': ('http://distfiles.macports.org/xz/xz-5.2.10.tar.bz2',
-             '01b71df61521d9da698ce3c33148bff06a131628ff037398c09482f3a26e5408',
-             [configure_args,
-              ['make', '-s', '-j', str(multiprocessing.cpu_count())],
-              ['make', 'install', 'DESTDIR={}/'.format(deps_destdir)],
-             ]),
->>>>>>> 023c57b5
 }
 
 cffi_dependencies['_ssl'] = cffi_dependencies['_ssl1']
@@ -94,8 +85,8 @@
     # TODO: use these on x86 after upgrading Docker images to manylinux2014
     cffi_dependencies['_gdbm'] = (
               # this does not compile on the x86 buildbot, linker is missing '_history_list'
-              'http://distfiles.macports.org/gdbm/gdbm-1.19.tar.gz',
-              '37ed12214122b972e18a0d94995039e57748191939ef74115b1d41d8811364bc',
+              'http://distfiles.macports.org/gdbm/gdbm-1.23.tar.gz',
+              '74b1081d21fff13ae4bd7c16e5d6e504a4c26f7cde1dca0d963a484174bbcacd',
     # this does not compile on the linux buildbot, linker is missing '_history_list'
               [configure_args + ['--without-readline'],
               ['make', '-s', '-j', str(multiprocessing.cpu_count())],
@@ -103,8 +94,8 @@
              ])
     cffi_dependencies['lzma'] = (
               # this does not compile on the linux64 buildbot, needs -fPIC
-             'http://distfiles.macports.org/xz/xz-5.2.5.tar.bz2',
-             '5117f930900b341493827d63aa910ff5e011e0b994197c3b71c08a20228a42df',
+             'http://distfiles.macports.org/xz/xz-5.2.10.tar.bz2',
+             'e2f8d84b523eecd06c7be7626830370300fbcc15386bf5142d72758f6963ebc6',
              [configure_args,
               ['make', '-s', '-j', str(multiprocessing.cpu_count())],
               ['make', 'install', 'DESTDIR={}/'.format(deps_destdir)],
