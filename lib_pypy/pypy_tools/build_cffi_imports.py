from __future__ import print_function
import sys, shutil, os, tempfile, hashlib, collections
import sysconfig
from os.path import join

try:
    import _multiprocessing
except ImportError:
    # The only function we need from multiprocessing is cpu_count(), which is
    # written in the pure Python part of multiprocessing. We can make it work
    # in environments that don't have _multiprocessing by adding an empty
    # module in place of _multiprocessing.
    import types
    sys.modules['_multiprocessing'] = types.ModuleType('fake _multiprocessing')
import multiprocessing

# do not use the long-running runsubprocess._run here, since building some of
# the extensions enable importing them later
os.environ['PYPY_DONT_RUN_SUBPROCESS'] = '1'

class MissingDependenciesError(Exception):
    pass


cffi_build_scripts = collections.OrderedDict([
    ("_ctypes._ctypes_cffi",
     "_ctypes/_ctypes_build.py" if sys.platform == 'darwin' else None),
    ("_blake2", "_blake2/_blake2_build.py"),
    ("_ssl", "_ssl_build.py"),
    ("sqlite3", "_sqlite3_build.py"),
    ("audioop", "_audioop_build.py"),
    ("_tkinter", "_tkinter/tklib_build.py"),
    ("curses", "_curses_build.py" if sys.platform != "win32" else None),
    ("syslog", "_syslog_build.py" if sys.platform != "win32" else None),
    ("_gdbm", "_gdbm_build.py"  if sys.platform != "win32" else None),
    ("grp", "_pwdgrp_build.py" if sys.platform != "win32" else None),
    ("resource", "_resource_build.py" if sys.platform != "win32" else None),
<<<<<<< HEAD
    ("lzma", "_lzma_build.py"),
    # ("_decimal", "_decimal_build.py"),
    ("_sha3", "_sha3/_sha3_build.py"),
=======
    # ("_decimal", "_decimal_build.py"),  # issue 3024
>>>>>>> 84116b0a
    ("xx", None),    # for testing: 'None' should be completely ignored
    ])

# for distribution, we may want to fetch dependencies not provided by
# the OS, such as a recent openssl/libressl.
curdir = os.path.abspath(os.path.dirname(__file__))
deps_destdir = os.path.join(curdir, 'dest')
configure_args = ['./configure',
            '--prefix=/usr',
            '--disable-shared',
            '--enable-silent-rules',
            '--disable-dependency-tracking',
        ]
# please note the deliberate use of a mirror site: we can't use HTTPS
# without an _ssl module, but the OpenSSL download site redirect HTTP
# to HTTPS
cffi_dependencies = {
    'lzma': ('http://distfiles.macports.org/xz/xz-5.2.5.tar.bz2',
             '5117f930900b341493827d63aa910ff5e011e0b994197c3b71c08a20228a42df',
             [configure_args,
              ['make', '-s', '-j', str(multiprocessing.cpu_count())],
              ['make', 'install', 'DESTDIR={}/'.format(deps_destdir)],
             ]),
    '_ssl': ('http://distfiles.macports.org/openssl/openssl-1.1.1f.tar.gz',
             '186c6bfe6ecfba7a5b48c47f8a1673d0f3b0e5ba2e25602dd23b629975da3f35',
             [['./config', '--prefix=/usr', 'no-shared'],
              ['make', '-s', '-j', str(multiprocessing.cpu_count())],
              ['make', 'install', 'DESTDIR={}/'.format(deps_destdir)],
             ]),
    # this does not compile on the buildbot, linker is missing '_history_list'
    'gdbm': ('http://distfiles.macports.org/gdbm/gdbm-1.18.1.tar.gz',
              '86e613527e5dba544e73208f42b78b7c022d4fa5a6d5498bf18c8d6f745b91dc',
              [configure_args + ['--without-readline'],
              ['make', '-s', '-j', str(multiprocessing.cpu_count())],
              ['make', 'install', 'DESTDIR={}/'.format(deps_destdir)],
             ]),
}


def _unpack_tarfile(filename, extract_dir):
    """Unpack tar/tar.gz/tar.bz2/tar.xz `filename` to `extract_dir`
    """
    import tarfile  # late import for breaking circular dependency
    try:
        tarobj = tarfile.open(filename)
    except tarfile.TarError:
        raise ReadError(
            "%s is not a compressed or uncompressed tar file" % filename)
    try:
        tarobj.extractall(extract_dir)
    finally:
        tarobj.close()

def _sha256(filename):
    dgst = hashlib.sha256()

    with open(filename, 'rb') as fp:
        dgst.update(fp.read())
    return dgst.hexdigest()


def _build_dependency(name, patches=[]):
    import shutil
    from rpython.tool.runsubprocess import run_subprocess

    try:
        from urllib.request import urlretrieve
    except ImportError:
        from urllib import urlretrieve

    try:
        url, dgst, build_cmds = cffi_dependencies[name]
    except KeyError:
        return 0, None, None

    archive_dir = os.path.join(tempfile.gettempdir(), 'pypy-archives')

    if not os.path.isdir(archive_dir):
        os.makedirs(archive_dir)

    archive = os.path.join(archive_dir, url.rsplit('/', 1)[-1])

    # next, fetch the archive to disk, if needed
    if not os.path.exists(archive) or _sha256(archive) != dgst:
        print('fetching archive', url, file=sys.stderr)
        urlretrieve(url, archive)

    # make sure the hash matches
    if _sha256(archive) != dgst:
        return 1, '{} archive {} hash mismatch'.format(name, archive), ''

    shutil.rmtree(deps_destdir, ignore_errors=True)
    os.makedirs(deps_destdir)

    # extract the into our destination directory
    print('unpacking archive', archive, file=sys.stderr)
    _unpack_tarfile(archive, deps_destdir)

    sources = os.path.join(
        deps_destdir,
        os.path.basename(archive).rsplit('.', 2)[0],
    )

    # apply any patches
    if patches:
        for patch in patches:
            print('applying patch', patch, file=sys.stderr)
            status, stdout, stderr = run_subprocess(
                '/usr/bin/patch', ['-p1', '-i', patch], cwd=sources,
            )

            if status != 0:
                return status, stdout, stderr
    env = os.environ
    if sys.platform == 'darwin':
        target = sysconfig.get_config_var('MACOSX_DEPLOYMENT_TARGET')
        if target:
            # override the value for building support libraries
            env = os.environ.copy()
            env['MACOSX_DEPLOYMENT_TARGET'] = target
            print('setting MACOSX_DEPLOYMENT_TARGET to "{}"'.format(target))
        
    for args in build_cmds:
        print('running', ' '.join(args), 'in', sources, file=sys.stderr)
        status, stdout, stderr = run_subprocess(args[0], args[1:],
                                                cwd=sources, env=env)
        if status != 0:
            break
    return status, stdout, stderr

def create_cffi_import_libraries(pypy_c, options, basedir, only=None,
                                 embed_dependencies=False, rebuild=False):
    from rpython.tool.runsubprocess import run_subprocess

    shutil.rmtree(str(join(basedir,'lib_pypy','__pycache__')),
                  ignore_errors=True)
    env = os.environ
    if sys.platform == 'win32':
        # requires the repo pypy/externals to be located under pypy
        externals_path = os.path.abspath(os.path.join(os.path.dirname(__file__),
                                        '..', '..', 'externals'))
        assert os.path.exists(externals_path), externals_path
        env = os.environ.copy()
        env['INCLUDE'] = externals_path + r'\include;' + env.get('INCLUDE', '')
        env['LIB'] = externals_path + r'\lib;' + env.get('LIB', '')
        env['PATH'] = externals_path + r'\bin;' + env.get('PATH', '')
    status, stdout, stderr = run_subprocess(str(pypy_c), ['-c', 'import setuptools'])
    if status  != 0:
        status, stdout, stderr = run_subprocess(str(pypy_c), ['-m', 'ensurepip'])
    failures = []

    for key, module in cffi_build_scripts.items():
        if only and key not in only:
            print("* SKIPPING", key, '(not specified in --only)')
            continue
        if module is None or getattr(options, 'no_' + key, False):
            continue
        if not rebuild:
            # the key is the module name, has it already been built?
            status, stdout, stderr = run_subprocess(str(pypy_c),
                                         ['-c', 'import %s' % key], env=env)
            if status  == 0:
                print('*', ' %s already built' % key, file=sys.stderr)
                continue

        if module.endswith('.py'):
            args = [module]
            cwd = str(join(basedir,'lib_pypy'))
        else:
            args = ['-c', 'import ' + module]
            cwd = None

        print('*', ' '.join(args), file=sys.stderr)
        if embed_dependencies and key in cffi_dependencies:
            status, stdout, stderr = _build_dependency(key)
            if status != 0:
                failures.append((key, module))
                print("stdout:")
                print(stdout.decode('utf-8'))
                print("stderr:")
                print(stderr.decode('utf-8'))
                continue

            env['CPPFLAGS'] = \
                '-I{}/usr/include {}'.format(deps_destdir, env.get('CPPFLAGS', ''))
            env['LDFLAGS'] = \
                '-L{}/usr/lib {}'.format(deps_destdir, env.get('LDFLAGS', ''))

        try:
            status, stdout, stderr = run_subprocess(str(pypy_c), args,
                                                    cwd=cwd, env=env)
            if status != 0:
                print("stdout:")
                print(stdout.decode('utf-8'), file=sys.stderr)
                print("stderr:")
                print(stderr.decode('utf-8'), file=sys.stderr)
                raise RuntimeError('building {} failed'.format(key))
        except:
            import traceback;traceback.print_exc()
            failures.append((key, module))
        else:
            # Make sure it worked
            status, stdout, stderr = run_subprocess(str(pypy_c),
                         ['-c', "print('testing {0}'); import {0}".format(key)],
                         env=env)
            if status != 0:
                failures.append((key, module))
                print("stdout:")
                print(stdout.decode('utf-8'), file=sys.stderr)
                print("stderr:")
                print(stderr.decode('utf-8'), file=sys.stderr)
        if os.path.exists(deps_destdir):
            shutil.rmtree(deps_destdir, ignore_errors=True)
    return failures

if __name__ == '__main__':
    import argparse
    if '__pypy__' not in sys.builtin_module_names:
        print('Call with a pypy interpreter', file=sys.stderr)
        sys.exit(1)

    tool_dir = os.path.dirname(os.path.abspath(sys.argv[0]))
    base_dir = os.path.dirname(os.path.dirname(tool_dir))
    sys.path.insert(0, base_dir)

    class Options(object):
        pass

    parser = argparse.ArgumentParser(description='Build all cffi backends in lib_pypy')
    parser.add_argument('--exefile', dest='exefile', default=sys.executable,
                        help='instead of executing sys.executable' \
                             ' you can specify an alternative pypy vm here')
    parser.add_argument('--rebuild', dest='rebuild', action='store_true',
        help='Rebuild the module even if it already appears to have been built.')
    parser.add_argument('--only', dest='only', default=None,
                        help='Only build the modules delimited by a colon. E.g. _ssl,sqlite')
    parser.add_argument('--embed-dependencies', dest='embed_dependencies', action='store_true',
        help='embed dependencies for distribution')
    args = parser.parse_args()

    exename = join(os.getcwd(), args.exefile)
    basedir = exename

    while not os.path.exists(join(basedir,'include')):
        _basedir = os.path.dirname(basedir)
        if _basedir == basedir:
            raise ValueError('interpreter %s not inside pypy repo', 
                                 str(exename))
        basedir = _basedir
    options = Options()
    if args.only is None:
        only = None
    else:
        only = set(args.only.split(','))
    failures = create_cffi_import_libraries(exename, options, basedir, only=only,
                                            embed_dependencies=args.embed_dependencies,
                                            rebuild=args.rebuild)
    if len(failures) > 0:
        print('*** failed to build the CFFI modules %r' % (
            [f[1] for f in failures],), file=sys.stderr)
        print('''
PyPy can still be used as long as you don't need the corresponding
modules.  If you do need them, please install the missing headers and
libraries (see error messages just above) and then re-run the command:

    %s %s
''' % (sys.executable, ' '.join(sys.argv)), file=sys.stderr)
        sys.exit(1)

    if len(sys.argv) > 1 and sys.argv[1] == '--test':
        # monkey patch a failure, just to test
        print('This line should be followed by a traceback', file=sys.stderr)
        for k in cffi_build_scripts:
            setattr(options, 'no_' + k, True)
        must_fail = '_missing_build_script.py'
        assert not os.path.exists(str(join(join(basedir,'lib_pypy'),must_fail)))
        cffi_build_scripts['should_fail'] = must_fail
        failures = create_cffi_import_libraries(exename, options, basedir, only=only)
        assert len(failures) == 1<|MERGE_RESOLUTION|>--- conflicted
+++ resolved
@@ -35,13 +35,9 @@
     ("_gdbm", "_gdbm_build.py"  if sys.platform != "win32" else None),
     ("grp", "_pwdgrp_build.py" if sys.platform != "win32" else None),
     ("resource", "_resource_build.py" if sys.platform != "win32" else None),
-<<<<<<< HEAD
     ("lzma", "_lzma_build.py"),
-    # ("_decimal", "_decimal_build.py"),
+    # ("_decimal", "_decimal_build.py"),  # issue 3024
     ("_sha3", "_sha3/_sha3_build.py"),
-=======
-    # ("_decimal", "_decimal_build.py"),  # issue 3024
->>>>>>> 84116b0a
     ("xx", None),    # for testing: 'None' should be completely ignored
     ])
 
