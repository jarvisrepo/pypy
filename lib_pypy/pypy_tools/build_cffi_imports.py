--- conflicted
+++ resolved
@@ -60,22 +60,11 @@
         ]
 # please note the deliberate use of a mirror site: we can't use HTTPS
 # without an _ssl module, but the OpenSSL download site redirect HTTP
-# to HTTPS. Use a mirror from https://www.openssl.org/source/mirror.html
+# to HTTPS
 cffi_dependencies = {
-<<<<<<< HEAD
-    '_ssl': ('http://artfiles.org/openssl.org/source/openssl-1.1.1m.tar.gz',
-=======
-    'lzma': ('http://distfiles.macports.org/xz/xz-5.2.5.tar.bz2',
-             '5117f930900b341493827d63aa910ff5e011e0b994197c3b71c08a20228a42df',
-             [configure_args,
-              ['make', '-s', '-j', str(multiprocessing.cpu_count())],
-              ['make', 'install', 'DESTDIR={}/'.format(deps_destdir)],
-             ]),
     '_ssl1': ('http://artfiles.org/openssl.org/source/openssl-1.1.1m.tar.gz',
->>>>>>> 9de80d4d
              'f89199be8b23ca45fc7cb9f1d8d3ee67312318286ad030f5316aca6462db6c96',
              [
-              # ['./config', '--prefix=/usr', 'no-shared', 'enable-fips'],  #for openssl3
               ['./config', '--prefix=/usr', 'no-shared'],
               ['make', '-s', '-j', str(multiprocessing.cpu_count())],
               ['make', 'install', 'DESTDIR={}/'.format(deps_destdir)],
@@ -88,23 +77,13 @@
                ['make', 'install', 'DESTDIR={}/'.format(deps_destdir)],
               ]),
 }
-<<<<<<< HEAD
-
-if sys.platform == 'darwin' or platform.machine() == 'aarch64':
+cffi_dependencies['_ssl'] = cffi_dependencies['_ssl1']
+
     # TODO: use these on x86 after upgrading Docker images to manylinux2014
     cffi_dependencies['_gdbm'] = (
               # this does not compile on the x86 buildbot, linker is missing '_history_list'
               'http://distfiles.macports.org/gdbm/gdbm-1.19.tar.gz',
               '37ed12214122b972e18a0d94995039e57748191939ef74115b1d41d8811364bc',
-=======
-cffi_dependencies['_ssl'] = cffi_dependencies['_ssl1']
-
-if sys.platform == 'darwin':
-    # this does not compile on the buildbot, linker is missing '_history_list'
-    cffi_dependencies['gdbm'] = (
-              'http://distfiles.macports.org/gdbm/gdbm-1.18.1.tar.gz',
-              '86e613527e5dba544e73208f42b78b7c022d4fa5a6d5498bf18c8d6f745b91dc',
->>>>>>> 9de80d4d
               [configure_args + ['--without-readline'],
               ['make', '-s', '-j', str(multiprocessing.cpu_count())],
               ['make', 'install', 'DESTDIR={}/'.format(deps_destdir)],
