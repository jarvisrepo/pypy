from __future__ import print_function
import collections
import hashlib
import os
import platform
import shutil
import sys
import sysconfig
import tempfile
from os.path import join

try:
    import _multiprocessing
except ImportError:
    # The only function we need from multiprocessing is cpu_count(), which is
    # written in the pure Python part of multiprocessing. We can make it work
    # in environments that don't have _multiprocessing by adding an empty
    # module in place of _multiprocessing.
    import types
    sys.modules['_multiprocessing'] = types.ModuleType('fake _multiprocessing')
import multiprocessing

# do not use the long-running runsubprocess._run here, since building some of
# the extensions enable importing them later
os.environ['PYPY_DONT_RUN_SUBPROCESS'] = '1'

class MissingDependenciesError(Exception):
    pass


cffi_build_scripts = collections.OrderedDict([
    ("_ctypes._ctypes_cffi",
     "_ctypes/_ctypes_build.py" if sys.platform == 'darwin' else None),
    ("_pypy_util_cffi_inner", "_pypy_util_build.py"), # this needs to come before ssl
    ("_blake2", "_blake2/_blake2_build.py"),
    ("_ssl", "_ssl_build.py"),
    ("sqlite3", "_sqlite3_build.py"),
    ("audioop", "_audioop_build.py"),
    ("_tkinter", "_tkinter/tklib_build.py"),
    ("curses", "_curses_build.py" if sys.platform != "win32" else None),
    ("syslog", "_syslog_build.py" if sys.platform != "win32" else None),
    ("_gdbm", "_gdbm_build.py"  if sys.platform != "win32" else None),
    ("grp", "_pwdgrp_build.py" if sys.platform != "win32" else None),
    ("resource", "_resource_build.py" if sys.platform != "win32" else None),
    ("lzma", "_lzma_build.py"),
    # ("_decimal", "_decimal_build.py"),  # issue 3024
    ("_sha3", "_sha3/_sha3_build.py"),
    ("xx", None),    # for testing: 'None' should be completely ignored
    ("_posixshmem", "_posixshmem_build.py" if sys.platform != "win32" else None),
    ])

# for distribution, we may want to fetch dependencies not provided by
# the OS, such as a recent openssl/libressl.
curdir = os.path.abspath(os.path.dirname(__file__))
deps_destdir = os.path.join(curdir, 'dest')
configure_args = ['./configure',
            '--prefix=/usr',
            '--disable-shared',
            '--enable-silent-rules',
            '--disable-dependency-tracking',
        ]
# please note the deliberate use of a mirror site: we can't use HTTPS
# without an _ssl module, but the OpenSSL download site redirect HTTP
# to HTTPS
cffi_dependencies = {
<<<<<<< HEAD
    '_ssl1': ('http://artfiles.org/openssl.org/source/openssl-1.1.1p.tar.gz',
             'bf61b62aaa66c7c7639942a94de4c9ae8280c08f17d4eac2e44644d9fc8ace6f',
=======
    'lzma': ('http://distfiles.macports.org/xz/xz-5.2.5.tar.bz2',
             '5117f930900b341493827d63aa910ff5e011e0b994197c3b71c08a20228a42df',
             [configure_args,
              ['make', '-s', '-j', str(multiprocessing.cpu_count())],
              ['make', 'install', 'DESTDIR={}/'.format(deps_destdir)],
             ]),
    '_ssl1': ('http://artfiles.org/openssl.org/source/openssl-1.1.1q.tar.gz',
             'd7939ce614029cdff0b6c20f0e2e5703158a489a72b2507b8bd51bf8c8fd10ca',
>>>>>>> 93819acf
             [
              ['./config', '--prefix=/usr', 'no-shared'],
              ['make', '-s', '-j', str(multiprocessing.cpu_count())],
              ['make', 'install', 'DESTDIR={}/'.format(deps_destdir)],
             ]),
    '_ssl3': ('http://artfiles.org/openssl.org/source/openssl-3.0.5.tar.gz',
              'aa7d8d9bef71ad6525c55ba11e5f4397889ce49c2c9349dcea6d3e4f0b024a7a',
              [
               ['./config', '--prefix=/usr', 'no-shared', 'enable-fips'],
               ['make', '-s', '-j', str(multiprocessing.cpu_count())],
               ['make', 'install', 'DESTDIR={}/'.format(deps_destdir)],
              ]),
}

cffi_dependencies['_ssl'] = cffi_dependencies['_ssl1']

<<<<<<< HEAD
if sys.platform == 'darwin' or platform.machine() == 'aarch64':
    # TODO: use these on x86 after upgrading Docker images to manylinux2014
    cffi_dependencies['_gdbm'] = (
              # this does not compile on the x86 buildbot, linker is missing '_history_list'
              'http://distfiles.macports.org/gdbm/gdbm-1.19.tar.gz',
              '37ed12214122b972e18a0d94995039e57748191939ef74115b1d41d8811364bc',
=======
if sys.platform == "darwin":
    # needed for https://github.com/openssl/openssl/issues/18720
    # BSD sed needs a specific command sequence to insert
    # remove after 1.1.1q
    cffi_dependencies["_ssl"][2].insert(0,
        ['sed', '-i', "''", "-e 11i\\\n#include <string.h>", "test/v3ext.c"])

    # this does not compile on the linux buildbot, linker is missing '_history_list'
    cffi_dependencies['gdbm'] = (
              'http://distfiles.macports.org/gdbm/gdbm-1.18.1.tar.gz',
              '86e613527e5dba544e73208f42b78b7c022d4fa5a6d5498bf18c8d6f745b91dc',
>>>>>>> 93819acf
              [configure_args + ['--without-readline'],
              ['make', '-s', '-j', str(multiprocessing.cpu_count())],
              ['make', 'install', 'DESTDIR={}/'.format(deps_destdir)],
             ])
    cffi_dependencies['lzma'] = (
              # this does not compile on the linux64 buildbot, needs -fPIC
             'http://distfiles.macports.org/xz/xz-5.2.5.tar.bz2',
             '5117f930900b341493827d63aa910ff5e011e0b994197c3b71c08a20228a42df',
             [configure_args,
              ['make', '-s', '-j', str(multiprocessing.cpu_count())],
              ['make', 'install', 'DESTDIR={}/'.format(deps_destdir)],
             ])

def _unpack_tarfile(filename, extract_dir):
    """Unpack tar/tar.gz/tar.bz2/tar.xz `filename` to `extract_dir`
    """
    import tarfile  # late import for breaking circular dependency
    try:
        tarobj = tarfile.open(filename)
    except tarfile.TarError:
        raise ReadError(
            "%s is not a compressed or uncompressed tar file" % filename)
    try:
        tarobj.extractall(extract_dir)
    finally:
        tarobj.close()

def _sha256(filename):
    dgst = hashlib.sha256()

    with open(filename, 'rb') as fp:
        dgst.update(fp.read())
    return dgst.hexdigest()


def _build_dependency(name, patches=[]):
    import shutil
    from rpython.tool.runsubprocess import run_subprocess

    try:
        from urllib.request import urlretrieve
    except ImportError:
        from urllib import urlretrieve

    try:
        url, dgst, build_cmds = cffi_dependencies[name]
    except KeyError:
        return 0, None, None

    archive_dir = os.path.join(tempfile.gettempdir(), 'pypy-archives')

    if not os.path.isdir(archive_dir):
        os.makedirs(archive_dir)

    archive = os.path.join(archive_dir, url.rsplit('/', 1)[-1])

    # next, fetch the archive to disk, if needed
    if not os.path.exists(archive) or _sha256(archive) != dgst:
        print('fetching archive', url, file=sys.stderr)
        urlretrieve(url, archive)

    # make sure the hash matches
    if _sha256(archive) != dgst:
        return 1, '{} archive {} hash mismatch'.format(name, archive), ''

    shutil.rmtree(deps_destdir, ignore_errors=True)
    os.makedirs(deps_destdir)

    # extract the into our destination directory
    print('unpacking archive', archive, file=sys.stderr)
    _unpack_tarfile(archive, deps_destdir)

    sources = os.path.join(
        deps_destdir,
        os.path.basename(archive).rsplit('.', 2)[0],
    )

    # apply any patches
    if patches:
        for patch in patches:
            print('applying patch', patch, file=sys.stderr)
            status, stdout, stderr = run_subprocess(
                '/usr/bin/patch', ['-p1', '-i', patch], cwd=sources,
            )

            if status != 0:
                return status, stdout, stderr
    env = os.environ
    if sys.platform == 'darwin':
        target = sysconfig.get_config_var('MACOSX_DEPLOYMENT_TARGET')
        if target:
            # override the value for building support libraries
            env = os.environ.copy()
            env['MACOSX_DEPLOYMENT_TARGET'] = target
            print('setting MACOSX_DEPLOYMENT_TARGET to "{}"'.format(target))
        
    for args in build_cmds:
        print('running', ' '.join(args), 'in', sources, file=sys.stderr)
        status, stdout, stderr = run_subprocess(args[0], args[1:],
                                                cwd=sources, env=env)
        if status != 0:
            break
    return status, stdout, stderr

def create_cffi_import_libraries(pypy_c, options, basedir, only=None,
                                 embed_dependencies=False, rebuild=False):
    """
    Entry point for building the cffi c-extension modules. 
    pypy_c is a pypy3 interpreter
    options is the parsed options
    basedir is the pypy-source base directory
    embed_dependencies will download and build the external libraries in
        cffi_dependencies and link to them statically
    rebuild will force rebuilding a module
    only will only build the modules in that list rather than all in cffi_build_scripts
    """
    from rpython.tool.runsubprocess import run_subprocess
    print('calling create_cffi_import_libraries with "embed_dependencies"', embed_dependencies)

    shutil.rmtree(str(join(basedir,'lib_pypy','__pycache__')),
                  ignore_errors=True)
    pypy3 = str(pypy_c)
    env = os.environ
    if sys.platform == 'win32':
        externals_path = os.path.abspath(os.path.join(basedir, 'externals'))
        # Needed for buildbot builds. On conda this is not needed. 
        if os.path.exists(externals_path):
            env = os.environ.copy()
            env['INCLUDE'] = externals_path + r'\include;' + env.get('INCLUDE', '')
            env['LIB'] = externals_path + r'\lib;' + env.get('LIB', '')
            env['PATH'] = externals_path + r'\bin;' + env.get('PATH', '')
    else:
        # normally, this would be correctly added by setuptools/distutils, but
        # we moved this for python3.8, and the ensurepip setuptools has not
        # caught up yet. It needs at least setuptools-58.2 in ensurepip
        status, stdout, stderr = run_subprocess(str(pypy_c), ['-c', 'from sysconfig import get_config_var as gcv; print(gcv("INCLUDEPY"))'])
        stdout = stdout.decode('utf-8')
        if status != 0:
            print("stdout:")
            print(stdout)
            print("stderr:")
            print(stderr.decode('utf-8'))
            return list(cffi_build_scripts.items())
        include_path = stdout.strip()
        env['CFLAGS'] = ' '.join(('-fPIC', '-I' + include_path, env.get('CFLAGS', '')))
    status, stdout, stderr = run_subprocess(pypy3, ['-c', 'import setuptools'])
    if status  != 0:
        status, stdout, stderr = run_subprocess(pypy3, ['-m', 'ensurepip'])
    failures = []

    for key, module in cffi_build_scripts.items():
        if only and key not in only:
            print("* SKIPPING", key, '(not specified in --only)')
            continue
        if module is None or getattr(options, 'no_' + key, False):
            continue
        if not rebuild:
            # the key is the module name, has it already been built?
            status, stdout, stderr = run_subprocess(pypy3,
                                         ['-c', 'import %s' % key], env=env)
            if status  == 0:
                print('*', ' %s already built' % key, file=sys.stderr)
                continue

        if module.endswith('.py'):
            args = [module]
            cwd = str(join(basedir,'lib_pypy'))
        else:
            args = ['-c', 'import ' + module]
            cwd = None

        print('*', ' '.join(args), file=sys.stderr)
        if embed_dependencies and key in cffi_dependencies:
            status, stdout, stderr = _build_dependency(key)
            if status != 0:
                failures.append((key, module))
                print("stdout:")
                print(stdout.decode('utf-8'))
                print("stderr:")
                print(stderr.decode('utf-8'))
                continue

            env['CPPFLAGS'] = '-I{}/usr/include {}'.format(
                            deps_destdir, env.get('CPPFLAGS', ''))
            env['LDFLAGS'] = '-L{}/usr/lib64 -L{}/usr/lib {}'.format(
                            deps_destdir, deps_destdir, env.get('LDFLAGS', ''))

        try:
            status, bld_stdout, bld_stderr = run_subprocess(str(pypy_c), args,
                                                    cwd=cwd, env=env)
            if status != 0:
                print("stdout:")
                print(stdout.decode('utf-8'), file=sys.stderr)
                print("stderr:")
                print(bld_stderr.decode('utf-8'), file=sys.stderr)
                raise RuntimeError('building {} failed'.format(key))
        except:
            import traceback;traceback.print_exc()
            failures.append((key, module))
        else:
            # Make sure it worked
            test_script = "print('testing {0}'); import {0}".format(key)
            if sys.platform == 'win32': 
                externals_path = os.path.abspath(os.path.join(basedir, 'externals'))
                test_script = ("import os; os.add_dll_directory(r'" +
                               externals_path + r'\bin'  + "');" + test_script)
            status, stdout, stderr = run_subprocess(pypy3, ['-c', test_script],
                                                    env=env)
            if status != 0:
                failures.append((key, module))
                print("build stdout:")
                print(bld_stdout.decode('utf-8'), file=sys.stderr)
                print("build stderr:")
                print(bld_stderr, file=sys.stderr)
                print("test stdout:")
                print(stdout.decode('utf-8'), file=sys.stderr)
                print("test stderr:")
                print(stderr.decode('utf-8'), file=sys.stderr)
        if os.path.exists(deps_destdir):
            shutil.rmtree(deps_destdir, ignore_errors=True)
    return failures

if __name__ == '__main__':
    import argparse
    if '__pypy__' not in sys.builtin_module_names:
        print('Call with a pypy interpreter', file=sys.stderr)
        sys.exit(1)

    tool_dir = os.path.dirname(os.path.abspath(sys.argv[0]))
    lib_pypy_dir = os.path.dirname(os.path.dirname(tool_dir))
    sys.path.insert(0, lib_pypy_dir)

    class Options(object):
        pass

    parser = argparse.ArgumentParser(description='Build all cffi backends in lib_pypy')
    parser.add_argument('--exefile', dest='exefile', default=sys.executable,
                        help='instead of executing sys.executable' \
                             ' you can specify an alternative pypy vm here')
    parser.add_argument('--rebuild', dest='rebuild', action='store_true',
        help='Rebuild the module even if it already appears to have been built.')
    parser.add_argument('--only', dest='only', default=None,
                        help='Only build the modules delimited by a comma e.g. _ssl,sqlite')
    parser.add_argument('--embed-dependencies', dest='embed_dependencies', action='store_true',
        help='embed dependencies for distribution')
    args = parser.parse_args()

    exename = join(os.getcwd(), args.exefile)
    basedir = exename

    while not os.path.exists(join(basedir,'lib_pypy')):
        _basedir = os.path.dirname(basedir)
        if _basedir == basedir:
            raise ValueError('interpreter %s not inside pypy repo', 
                                 str(exename))
        basedir = _basedir
    options = Options()
    if args.only is None:
        only = None
    else:
        only = set(args.only.split(','))
    olddir = os.getcwd()
    os.chdir(lib_pypy_dir)
    try:
        failures = create_cffi_import_libraries(exename, options, basedir,
                        only=only, embed_dependencies=args.embed_dependencies,
                        rebuild=args.rebuild)
    finally:
        os.chdir(olddir)
    if len(failures) > 0:
        print('*** failed to build the CFFI modules %r' % (
            [f[1] for f in failures],), file=sys.stderr)
        print('''
PyPy can still be used as long as you don't need the corresponding
modules.  If you do need them, please install the missing headers and
libraries (see error messages just above) and then re-run the command:

    %s %s
''' % (sys.executable, ' '.join(sys.argv)), file=sys.stderr)
        sys.exit(1)

    if len(sys.argv) > 1 and sys.argv[1] == '--test':
        # monkey patch a failure, just to test
        print('This line should be followed by a traceback', file=sys.stderr)
        for k in cffi_build_scripts:
            setattr(options, 'no_' + k, True)
        must_fail = '_missing_build_script.py'
        assert not os.path.exists(str(join(join(basedir,'lib_pypy'),must_fail)))
        cffi_build_scripts['should_fail'] = must_fail
        failures = create_cffi_import_libraries(exename, options, basedir, only=only)
        assert len(failures) == 1<|MERGE_RESOLUTION|>--- conflicted
+++ resolved
@@ -63,19 +63,8 @@
 # without an _ssl module, but the OpenSSL download site redirect HTTP
 # to HTTPS
 cffi_dependencies = {
-<<<<<<< HEAD
-    '_ssl1': ('http://artfiles.org/openssl.org/source/openssl-1.1.1p.tar.gz',
-             'bf61b62aaa66c7c7639942a94de4c9ae8280c08f17d4eac2e44644d9fc8ace6f',
-=======
-    'lzma': ('http://distfiles.macports.org/xz/xz-5.2.5.tar.bz2',
-             '5117f930900b341493827d63aa910ff5e011e0b994197c3b71c08a20228a42df',
-             [configure_args,
-              ['make', '-s', '-j', str(multiprocessing.cpu_count())],
-              ['make', 'install', 'DESTDIR={}/'.format(deps_destdir)],
-             ]),
     '_ssl1': ('http://artfiles.org/openssl.org/source/openssl-1.1.1q.tar.gz',
              'd7939ce614029cdff0b6c20f0e2e5703158a489a72b2507b8bd51bf8c8fd10ca',
->>>>>>> 93819acf
              [
               ['./config', '--prefix=/usr', 'no-shared'],
               ['make', '-s', '-j', str(multiprocessing.cpu_count())],
@@ -92,26 +81,20 @@
 
 cffi_dependencies['_ssl'] = cffi_dependencies['_ssl1']
 
-<<<<<<< HEAD
+if sys.platform == "darwin":
+    # needed for https://github.com/openssl/openssl/issues/18720
+    # BSD sed needs a specific command sequence to insert
+    # remove after 1.1.1q
+    cffi_dependencies["_ssl"][2].insert(0,
+        ['sed', '-i', "''", "-e 11i\\\n#include <string.h>", "test/v3ext.c"])
 if sys.platform == 'darwin' or platform.machine() == 'aarch64':
     # TODO: use these on x86 after upgrading Docker images to manylinux2014
     cffi_dependencies['_gdbm'] = (
               # this does not compile on the x86 buildbot, linker is missing '_history_list'
               'http://distfiles.macports.org/gdbm/gdbm-1.19.tar.gz',
               '37ed12214122b972e18a0d94995039e57748191939ef74115b1d41d8811364bc',
-=======
-if sys.platform == "darwin":
-    # needed for https://github.com/openssl/openssl/issues/18720
-    # BSD sed needs a specific command sequence to insert
-    # remove after 1.1.1q
-    cffi_dependencies["_ssl"][2].insert(0,
-        ['sed', '-i', "''", "-e 11i\\\n#include <string.h>", "test/v3ext.c"])
 
     # this does not compile on the linux buildbot, linker is missing '_history_list'
-    cffi_dependencies['gdbm'] = (
-              'http://distfiles.macports.org/gdbm/gdbm-1.18.1.tar.gz',
-              '86e613527e5dba544e73208f42b78b7c022d4fa5a6d5498bf18c8d6f745b91dc',
->>>>>>> 93819acf
               [configure_args + ['--without-readline'],
               ['make', '-s', '-j', str(multiprocessing.cpu_count())],
               ['make', 'install', 'DESTDIR={}/'.format(deps_destdir)],
