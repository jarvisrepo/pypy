import _imp
import os
import platform
import sys
import struct
from shutil import which

so_ext = _imp.extension_suffixes()[0]

pydot = '%d.%d' % sys.version_info[:2]

build_time_vars = {
    'ABIFLAGS': '',
    # SOABI is PEP 3149 compliant, but CPython3 has so_ext.split('.')[1]
    # ("ABI tag"-"platform tag") where this is ABI tag only. Wheel 0.34.2
    # depends on this value, so don't make it CPython compliant without
    # checking wheel: it uses pep425tags.get_abi_tag with special handling
    # for CPython
    "SOABI": '-'.join(so_ext.split('.')[1].split('-')[:2]),
    "SO": so_ext,  # deprecated in Python 3, for backward compatibility
    'MULTIARCH': sys.implementation._multiarch,
    'CC': "cc -pthread",
    'CXX': "c++ -pthread",
    'OPT': "-DNDEBUG -O2",
    'CFLAGS': "-DNDEBUG -O2",
    'CCSHARED': "-fPIC",
    'LDFLAGS': "-Wl,-Bsymbolic-functions",
    'LDSHARED': "cc -pthread -shared -Wl,-Bsymbolic-functions",
    'EXT_SUFFIX': so_ext,
    'SHLIB_SUFFIX': ".so",
    'AR': "ar",
    'ARFLAGS': "rc",
    'EXE': "",
    'VERSION': pydot,
    'LDVERSION': pydot,
    'Py_DEBUG': 0,  # cpyext never uses this
    'Py_ENABLE_SHARED': 0,  # if 1, will add python so to link like -lpython3.7
    'SIZEOF_VOID_P': struct.calcsize("P"),
}

# LIBDIR should point to where the libpypy3.9-c.so file lives, on CPython
# it points to "mybase/lib". But that would require rethinking the PyPy
# packaging process which copies pypy3 and libpypy3.9-c.so to the
# "mybase/bin" directory. Only when making a portable build (the default
# for the linux buildbots) is there even a "mybase/lib" created, even so
# the mybase/bin layout is left untouched.
mybase = sys.base_prefix
if sys.platform == 'win32':
    build_time_vars['LDLIBRARY'] = 'libpypy3.9-c.dll'
    build_time_vars['INCLUDEPY'] = os.path.join(mybase, 'include')
    build_time_vars['LIBDIR'] = mybase
else:
    build_time_vars['LDLIBRARY'] = 'libpypy3.9-c.so'
    build_time_vars['INCLUDEPY'] = os.path.join(mybase, 'include', 'pypy' + pydot)
    build_time_vars['LIBDIR'] = os.path.join(mybase, 'bin')
<<<<<<< HEAD
    # try paths relative to sys.base_prefix first
    tzpaths = [
        os.path.join(mybase, 'share', 'zoneinfo'),
        os.path.join(mybase, 'lib', 'zoneinfo'),
        os.path.join(mybase, 'share', 'lib', 'zoneinfo'),
        os.path.join(mybase, '..', 'etc', 'zoneinfo'),
    ]
    # add absolute system paths if sys.base_prefix != "/usr"
    # (then we'd be adding duplicates)
    if mybase != '/usr':
        tzpaths.extend([
            '/usr/share/zoneinfo',
            '/usr/lib/zoneinfo',
            '/usr/share/lib/zoneinfo',
            '/etc/zoneinfo',
        ])
    build_time_vars['TZPATH'] = ':'.join(tzpaths)
=======
    build_time_vars['CONFINCLUDEPY'] = build_time_vars['INCLUDEPY']
>>>>>>> 80aa4392

if which("gcc"):
    build_time_vars.update({
        "CC": "gcc -pthread",
        "GNULD": "yes",
        "LDSHARED": "gcc -pthread -shared" + " " + build_time_vars["LDFLAGS"] ,
    })
    if which("g++"):
        build_time_vars["CXX"] = "g++ -pthread"

if sys.platform[:6] == "darwin":
    arch = platform.machine()
    build_time_vars['CC'] += ' -arch %s' % (arch,)
    build_time_vars["LDFLAGS"] = "-undefined dynamic_lookup"
    build_time_vars["LDSHARED"] = build_time_vars['CC'] + " -shared " + build_time_vars["LDFLAGS"]
    build_time_vars['LDLIBRARY'] = 'libpypy3.9-c.dylib'
    # scikit-build checks this, it is left over from the NextStep rld linker
    build_time_vars['WITH_DYLD'] = 1
    if "CXX" in build_time_vars:
        build_time_vars['CXX'] += ' -arch %s' % (arch,)
    # This was added to solve problems that may have been
    # solved elsewhere. Can we remove it? See cibuildwheel PR 185 and
    # pypa/wheel. Need to check: interaction with build_cffi_imports.py
    #
    # In any case, keep this in sync with DARWIN_VERSION_MIN in
    # rpython/translator/platform/darwin.py and Lib/_osx_support.py
    build_time_vars['MACOSX_DEPLOYMENT_TARGET'] = '10.9'
<|MERGE_RESOLUTION|>--- conflicted
+++ resolved
@@ -53,7 +53,7 @@
     build_time_vars['LDLIBRARY'] = 'libpypy3.9-c.so'
     build_time_vars['INCLUDEPY'] = os.path.join(mybase, 'include', 'pypy' + pydot)
     build_time_vars['LIBDIR'] = os.path.join(mybase, 'bin')
-<<<<<<< HEAD
+    build_time_vars['CONFINCLUDEPY'] = build_time_vars['INCLUDEPY']
     # try paths relative to sys.base_prefix first
     tzpaths = [
         os.path.join(mybase, 'share', 'zoneinfo'),
@@ -71,9 +71,6 @@
             '/etc/zoneinfo',
         ])
     build_time_vars['TZPATH'] = ':'.join(tzpaths)
-=======
-    build_time_vars['CONFINCLUDEPY'] = build_time_vars['INCLUDEPY']
->>>>>>> 80aa4392
 
 if which("gcc"):
     build_time_vars.update({
