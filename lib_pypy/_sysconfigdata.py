import _imp
import os
import sys
import struct
from distutils.spawn import find_executable

so_ext = _imp.extension_suffixes()[0]

mybase = os.path.dirname(os.path.dirname(__file__))

# FIXME: The compiler-specific values should be exported from the build,
# perhaps via a special __pypy__._sysconfigdata module?

pydot = '%d.%d' % sys.version_info[:2]

build_time_vars = {
    'ABIFLAGS': '',
    # SOABI is PEP 3149 compliant, but CPython3 has so_ext.split('.')[1]
    # ("ABI tag"-"platform tag") where this is ABI tag only. Wheel 0.34.2
    # depends on this value, so don't make it CPython compliant without
    # checking wheel: it uses pep425tags.get_abi_tag with special handling
    # for CPython
    "SOABI": '-'.join(so_ext.split('.')[1].split('-')[:2]),
    "SO": so_ext,  # deprecated in Python 3, for backward compatibility
    'CC': "cc -pthread",
    'CXX': "c++ -pthread",
    'OPT': "-DNDEBUG -O2",
    'CFLAGS': "-DNDEBUG -O2",
    'CCSHARED': "-fPIC",
    'LDFLAGS': "-pthread -shared",
    'LDSHARED': "cc -pthread -shared",
    'EXT_SUFFIX': so_ext,
    'SHLIB_SUFFIX': ".so",
    'AR': "ar",
    'ARFLAGS': "rc",
    'EXE': "",
    # This should point to where the libpypy3-c.so file lives, on CPython
    # it points to "mybase/lib". But that would require rethinking the PyPy
    # packaging process which copies pypy3 and libpypy3-c.so to the
    # "mybase/bin" directory. Only when making a portable build (the default
    # for the linux buildbots) is there even a "mybase/lib" created, even so
    # the mybase/bin layout is left untouched.
    'LIBDIR': os.path.join(mybase, 'bin'),
    'LDLIBRARY': 'libpypy3-c.so',
    'VERSION': pydot,
    'LDVERSION': pydot,
    'Py_DEBUG': 0,  # cpyext never uses this
    'Py_ENABLE_SHARED': 0,  # if 1, will add python so to link like -lpython3.7
    'SIZEOF_VOID_P': struct.calcsize("P"),
}
if sys.platform == 'win32':
    build_time_vars['INCLUDEPY'] = os.path.join(mybase, 'include')
else:
    build_time_vars['INCLUDEPY'] = os.path.join(mybase, 'include', 'pypy' + pydot)

if find_executable("gcc"):
    build_time_vars.update({
        "CC": "gcc -pthread",
        "GNULD": "yes",
        "LDSHARED": "gcc -pthread -shared",
    })
    if find_executable("g++"):
        build_time_vars["CXX"] = "g++ -pthread"

if sys.platform[:6] == "darwin":
    # Fix this if we ever get M1 support
    arch = 'x86_64'
    build_time_vars['CC'] += ' -arch %s' % (arch,)
<<<<<<< HEAD
    build_time_vars['LDFLAGS'] = ' -shared -undefined dynamic_lookup'
    build_time_vars['LDSHARED'] = build_time_vars['CC'] + build_time_vars['LDFLAGS']
=======
    build_time_vars['LDSHARED'] = build_time_vars['CC'] + ' -shared -undefined dynamic_lookup'
    build_time_vars['LDLIBRARY'] = 'libpypy3-c.dylib'
>>>>>>> 9110f845
    if "CXX" in build_time_vars:
        build_time_vars['CXX'] += ' -arch %s' % (arch,)
    build_time_vars['MACOSX_DEPLOYMENT_TARGET'] = '10.7'
<|MERGE_RESOLUTION|>--- conflicted
+++ resolved
@@ -66,13 +66,9 @@
     # Fix this if we ever get M1 support
     arch = 'x86_64'
     build_time_vars['CC'] += ' -arch %s' % (arch,)
-<<<<<<< HEAD
     build_time_vars['LDFLAGS'] = ' -shared -undefined dynamic_lookup'
     build_time_vars['LDSHARED'] = build_time_vars['CC'] + build_time_vars['LDFLAGS']
-=======
-    build_time_vars['LDSHARED'] = build_time_vars['CC'] + ' -shared -undefined dynamic_lookup'
     build_time_vars['LDLIBRARY'] = 'libpypy3-c.dylib'
->>>>>>> 9110f845
     if "CXX" in build_time_vars:
         build_time_vars['CXX'] += ' -arch %s' % (arch,)
     build_time_vars['MACOSX_DEPLOYMENT_TARGET'] = '10.7'
