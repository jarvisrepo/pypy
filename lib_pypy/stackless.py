"""
The Stackless module allows you to do multitasking without using threads.
The essential objects are tasklets and channels.
Please refer to their documentation.
"""


import _continuation

class TaskletExit(Exception):
    pass

CoroutineExit = TaskletExit


def _coroutine_getcurrent():
    "Returns the current coroutine (i.e. the one which called this function)."
    try:
        return _tls.current_coroutine
    except AttributeError:
        # first call in this thread: current == main
        return _coroutine_getmain()

def _coroutine_getmain():
    try:
        return _tls.main_coroutine
    except AttributeError:
        # create the main coroutine for this thread
        continulet = _continuation.continulet
        main = coroutine()
        main._frame = continulet.__new__(continulet)
        main._is_started = -1
        _tls.current_coroutine = _tls.main_coroutine = main
        return _tls.main_coroutine


class coroutine(object):
    _is_started = 0      # 0=no, 1=yes, -1=main

    def __init__(self):
        self._frame = None

    def bind(self, func, *argl, **argd):
        """coro.bind(f, *argl, **argd) -> None.
           binds function f to coro. f will be called with
           arguments *argl, **argd
        """
        if self.is_alive:
            raise ValueError("cannot bind a bound coroutine")
        def run(c):
            _tls.current_coroutine = self
            self._is_started = 1
            return func(*argl, **argd)
        self._is_started = 0
        self._frame = _continuation.continulet(run)

    def switch(self):
        """coro.switch() -> returnvalue
           switches to coroutine coro. If the bound function
           f finishes, the returnvalue is that of f, otherwise
           None is returned
        """
        current = _coroutine_getcurrent()
        try:
            current._frame.switch(to=self._frame)
        finally:
            _tls.current_coroutine = current

    def kill(self):
        """coro.kill() : kill coroutine coro"""
        current = _coroutine_getcurrent()
        try:
            current._frame.throw(CoroutineExit, to=self._frame)
        finally:
            _tls.current_coroutine = current

    @property
    def is_alive(self):
        return self._is_started < 0 or (
            self._frame is not None and self._frame.is_pending())

    @property
    def is_zombie(self):
        return self._is_started > 0 and not self._frame.is_pending()

    getcurrent = staticmethod(_coroutine_getcurrent)

    def __reduce__(self):
        if self._is_started < 0:
            return _coroutine_getmain, ()
        else:
            return type(self), (), self.__dict__


try:
<<<<<<< HEAD
    from _thread import _local
=======
    from threading import local as _local
>>>>>>> c153cc51
except ImportError:
    class _local(object):    # assume no threads
        pass

_tls = _local()


# ____________________________________________________________


from collections import deque

import operator
__all__ = 'run getcurrent getmain schedule tasklet channel coroutine'.split()

_global_task_id = 0
_squeue = None
_main_tasklet = None
_main_coroutine = None
_last_task = None
_channel_callback = None
_schedule_callback = None

def _scheduler_remove(value):
    try:
        del _squeue[operator.indexOf(_squeue, value)]
    except ValueError:
        pass

def _scheduler_append(value, normal=True):
    if normal:
        _squeue.append(value)
    else:
        _squeue.rotate(-1)
        _squeue.appendleft(value)
        _squeue.rotate(1)

def _scheduler_contains(value):
    try:
        operator.indexOf(_squeue, value)
        return True
    except ValueError:
        return False

def _scheduler_switch(current, next):
    global _last_task
    prev = _last_task
    if (_schedule_callback is not None and
        prev is not next):
        _schedule_callback(prev, next)
    _last_task = next
    assert not next.blocked
    if next is not current:
        next.switch()
    return current

def set_schedule_callback(callback):
    global _schedule_callback
    _schedule_callback = callback

def set_channel_callback(callback):
    global _channel_callback
    _channel_callback = callback

def getruncount():
    return len(_squeue)

class bomb(object):
    def __init__(self, exp_type=None, exp_value=None, exp_traceback=None):
        self.type = exp_type
        self.value = exp_value
        self.traceback = exp_traceback

    def raise_(self):
        raise self.type(self.value).with_traceback(self.traceback)

#
#

class channel(object):
    """
    A channel object is used for communication between tasklets.
    By sending on a channel, a tasklet that is waiting to receive
    is resumed. If there is no waiting receiver, the sender is suspended.
    By receiving from a channel, a tasklet that is waiting to send
    is resumed. If there is no waiting sender, the receiver is suspended.

    Attributes:

    preference
    ----------
    -1: prefer receiver
     0: don't prefer anything
     1: prefer sender

    Pseudocode that shows in what situation a schedule happens:

    def send(arg):
        if !receiver:
            schedule()
        elif schedule_all:
            schedule()
        else:
            if (prefer receiver):
                schedule()
            else (don't prefer anything, prefer sender):
                pass

        NOW THE INTERESTING STUFF HAPPENS

    def receive():
        if !sender:
            schedule()
        elif schedule_all:
            schedule()
        else:
            if (prefer sender):
                schedule()
            else (don't prefer anything, prefer receiver):
                pass

        NOW THE INTERESTING STUFF HAPPENS

    schedule_all
    ------------
    True: overwrite preference. This means that the current tasklet always
          schedules before returning from send/receive (it always blocks).
          (see Stackless/module/channelobject.c)
    """

    def __init__(self, label=''):
        self.balance = 0
        self.closing = False
        self.queue = deque()
        self.label = label
        self.preference = -1
        self.schedule_all = False

    def __str__(self):
        return 'channel[%s](%s,%s)' % (self.label, self.balance, self.queue)

    def close(self):
        """
        channel.close() -- stops the channel from enlarging its queue.
        
        If the channel is not empty, the flag 'closing' becomes true.
        If the channel is empty, the flag 'closed' becomes true.
        """
        self.closing = True

    @property
    def closed(self):
        return self.closing and not self.queue

    def open(self):
        """
        channel.open() -- reopen a channel. See channel.close.
        """
        self.closing = False

    def _channel_action(self, arg, d):
        """
        d == -1 : receive
        d ==  1 : send

        the original CStackless has an argument 'stackl' which is not used
        here.

        'target' is the peer tasklet to the current one
        """
        do_schedule=False
        assert abs(d) == 1
        source = getcurrent()
        source.tempval = arg
        if d > 0:
            cando = self.balance < 0
            dir = d
        else:
            cando = self.balance > 0
            dir = 0

        if _channel_callback is not None:
            _channel_callback(self, source, dir, not cando)
        self.balance += d
        if cando:
            # communication 1): there is somebody waiting
            target = self.queue.popleft()
            source.tempval, target.tempval = target.tempval, source.tempval
            target.blocked = 0
            if self.schedule_all:
                # always schedule 
                _scheduler_append(target)
                do_schedule = True
            elif self.preference == -d:
                _scheduler_append(target, False)
                do_schedule = True
            else:
                _scheduler_append(target)
        else:
            # communication 2): there is nobody waiting
#            if source.block_trap:
#                raise RuntimeError("this tasklet does not like to be blocked")
#            if self.closing:
#                raise StopIteration()
            source.blocked = d
            self.queue.append(source)
            _scheduler_remove(getcurrent())
            do_schedule = True

        if do_schedule:
            schedule()

        retval = source.tempval
        if isinstance(retval, bomb):
            retval.raise_()
        return retval

    def receive(self):
        """
        channel.receive() -- receive a value over the channel.
        If no other tasklet is already sending on the channel,
        the receiver will be blocked. Otherwise, the receiver will
        continue immediately, and the sender is put at the end of
        the runnables list.
        The above policy can be changed by setting channel flags.
        """
        return self._channel_action(None, -1)

    def send_exception(self, exp_type, msg):
        self.send(bomb(exp_type, exp_type(msg)))

    def send_sequence(self, iterable):
        for item in iterable:
            self.send(item)

    def send(self, msg):
        """
        channel.send(value) -- send a value over the channel.
        If no other tasklet is already receiving on the channel,
        the sender will be blocked. Otherwise, the receiver will
        be activated immediately, and the sender is put at the end of
        the runnables list.
        """
        return self._channel_action(msg, 1)


class tasklet(coroutine):
    """
    A tasklet object represents a tiny task in a Python thread.
    At program start, there is always one running main tasklet.
    New tasklets can be created with methods from the stackless
    module.
    """
    tempval = None
    def __new__(cls, func=None, label=''):
        res = coroutine.__new__(cls)
        res.label = label
        res._task_id = None
        return res

    def __init__(self, func=None, label=''):
        coroutine.__init__(self)
        self._init(func, label)

    def _init(self, func=None, label=''):
        global _global_task_id
        self.func = func
        self.alive = False
        self.blocked = False
        self._task_id = _global_task_id
        self.label = label
        _global_task_id += 1

    def __str__(self):
        return '<tasklet[%s, %s]>' % (self.label,self._task_id)

    __repr__ = __str__

    def __call__(self, *argl, **argd):
        return self.setup(*argl, **argd)

    def bind(self, func):
        """
        Binding a tasklet to a callable object.
        The callable is usually passed in to the constructor.
        In some cases, it makes sense to be able to re-bind a tasklet,
        after it has been run, in order to keep its identity.
        Note that a tasklet can only be bound when it doesn't have a frame.
        """
        if not callable(func):
            raise TypeError('tasklet function must be a callable')
        self.func = func

    def kill(self):
        """
        tasklet.kill -- raise a TaskletExit exception for the tasklet.
        Note that this is a regular exception that can be caught.
        The tasklet is immediately activated.
        If the exception passes the toplevel frame of the tasklet,
        the tasklet will silently die.
        """
        if not self.is_zombie:
            # Killing the tasklet by throwing TaskletExit exception.
            coroutine.kill(self)
            _scheduler_remove(self)
            self.alive = False

    def setup(self, *argl, **argd):
        """
        supply the parameters for the callable
        """
        if self.func is None:
            raise TypeError('cframe function must be callable')
        func = self.func
        def _func():
            try:
                try:
                    coroutine.switch(back)
                    func(*argl, **argd)
                except TaskletExit:
                    pass
            finally:
                _scheduler_remove(self)
                self.alive = False

        self.func = None
        coroutine.bind(self, _func)
        back = _coroutine_getcurrent()
        coroutine.switch(self)
        self.alive = True
        _scheduler_append(self)
        return self

    def run(self):
        self.insert()
        _scheduler_switch(getcurrent(), self)

    def insert(self):
        if self.blocked:
            raise RuntimeError("You cannot run a blocked tasklet")
        if not self.alive:
            raise RuntimeError("You cannot run an unbound(dead) tasklet")
        _scheduler_append(self)

    def remove(self):
        if self.blocked:
            raise RuntimeError("You cannot remove a blocked tasklet.")
        if self is getcurrent():
            raise RuntimeError("The current tasklet cannot be removed.")
            # not sure if I will revive this  " Use t=tasklet().capture()"
        _scheduler_remove(self)

def getmain():
    """
    getmain() -- return the main tasklet.
    """
    return _main_tasklet

def getcurrent():
    """
    getcurrent() -- return the currently executing tasklet.
    """

    curr = coroutine.getcurrent()
    if curr is _main_coroutine:
        return _main_tasklet
    else:
        return curr

_run_calls = []
def run():
    """
    run_watchdog(timeout) -- run tasklets until they are all
    done, or timeout instructions have passed. Tasklets must
    provide cooperative schedule() calls.
    If the timeout is met, the function returns.
    The calling tasklet is put aside while the tasklets are running.
    It is inserted back after the function stops, right before the
    tasklet that caused a timeout, if any.
    If an exception occours, it will be passed to the main tasklet.

    Please note that the 'timeout' feature is not yet implemented
    """
    curr = getcurrent()
    _run_calls.append(curr)
    _scheduler_remove(curr)
    try:
        schedule()
        assert not _squeue
    finally:
        _scheduler_append(curr)
    
def schedule_remove(retval=None):
    """
    schedule(retval=stackless.current) -- switch to the next runnable tasklet.
    The return value for this call is retval, with the current
    tasklet as default.
    schedule_remove(retval=stackless.current) -- ditto, and remove self.
    """
    _scheduler_remove(getcurrent())
    r = schedule(retval)
    return r


def schedule(retval=None):
    """
    schedule(retval=stackless.current) -- switch to the next runnable tasklet.
    The return value for this call is retval, with the current
    tasklet as default.
    schedule_remove(retval=stackless.current) -- ditto, and remove self.
    """
    mtask = getmain()
    curr = getcurrent()
    if retval is None:
        retval = curr
    while True:
        if _squeue:
            if _squeue[0] is curr:
                # If the current is at the head, skip it.
                _squeue.rotate(-1)
                
            task = _squeue[0]
            #_squeue.rotate(-1)
        elif _run_calls:
            task = _run_calls.pop()
        else:
            raise RuntimeError('No runnable tasklets left.')
        _scheduler_switch(curr, task)
        if curr is _last_task:
            # We are in the tasklet we want to resume at this point.
            return retval

def _init():
    global _main_tasklet
    global _global_task_id
    global _squeue
    global _last_task
    _global_task_id = 0
    _main_tasklet = coroutine.getcurrent()
    _main_tasklet.__class__ = tasklet         # XXX HAAAAAAAAAAAAAAAAAAAAACK
    _last_task = _main_tasklet
    tasklet._init.__func__(_main_tasklet, label='main')
    _squeue = deque()
    _scheduler_append(_main_tasklet)

_init()<|MERGE_RESOLUTION|>--- conflicted
+++ resolved
@@ -93,11 +93,7 @@
 
 
 try:
-<<<<<<< HEAD
-    from _thread import _local
-=======
     from threading import local as _local
->>>>>>> c153cc51
 except ImportError:
     class _local(object):    # assume no threads
         pass
