--- conflicted
+++ resolved
@@ -1193,18 +1193,7 @@
             self._in_use_token = None
 
     def __set_param(self, idx, param):
-<<<<<<< HEAD
-        cvt = converters.get(type(param))
-        if cvt is not None:
-            param = cvt(param)
-
         param = adapt(param)
-=======
-        try:
-            param = adapt(param)
-        except Exception:
-            pass  # And use previous value
->>>>>>> 963d4d06
 
         if param is None:
             rc = _lib.sqlite3_bind_null(self._statement, idx)
