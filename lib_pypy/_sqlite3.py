#-*- coding: utf-8 -*-
# pysqlite2/dbapi.py: pysqlite DB-API module
#
# Copyright (C) 2007-2008 Gerhard Häring <gh@ghaering.de>
#
# This file is part of pysqlite.
#
# This software is provided 'as-is', without any express or implied
# warranty.  In no event will the authors be held liable for any damages
# arising from the use of this software.
#
# Permission is granted to anyone to use this software for any purpose,
# including commercial applications, and to alter it and redistribute it
# freely, subject to the following restrictions:
#
# 1. The origin of this software must not be misrepresented; you must not
#    claim that you wrote the original software. If you use this software
#    in a product, an acknowledgment in the product documentation would be
#    appreciated but is not required.
# 2. Altered source versions must be plainly marked as such, and must not be
#    misrepresented as being the original software.
# 3. This notice may not be removed or altered from any source distribution.
#
# Note: This software has been modified for use in PyPy.

from ctypes import c_void_p, c_int, c_double, c_int64, c_char_p, c_char, cdll
from ctypes import POINTER, byref, string_at, CFUNCTYPE, cast
from ctypes import sizeof, c_ssize_t
from collections import OrderedDict
from functools import wraps
import datetime
import sys
import weakref
from threading import _get_ident as _thread_get_ident

names = "sqlite3.dll libsqlite3.so.0 libsqlite3.so libsqlite3.dylib".split()
for name in names:
    try:
        sqlite = cdll.LoadLibrary(name)
        break
    except OSError:
        continue
else:
    raise ImportError("Could not load C-library, tried: %s" % (names,))

# pysqlite version information
version = "2.6.0"

# pysqlite constants
PARSE_COLNAMES = 1
PARSE_DECLTYPES = 2

##########################################
# BEGIN Wrapped SQLite C API and constants
##########################################

SQLITE_OK = 0
SQLITE_ERROR = 1
SQLITE_INTERNAL = 2
SQLITE_PERM = 3
SQLITE_ABORT = 4
SQLITE_BUSY = 5
SQLITE_LOCKED = 6
SQLITE_NOMEM = 7
SQLITE_READONLY = 8
SQLITE_INTERRUPT = 9
SQLITE_IOERR = 10
SQLITE_CORRUPT = 11
SQLITE_NOTFOUND = 12
SQLITE_FULL = 13
SQLITE_CANTOPEN = 14
SQLITE_PROTOCOL = 15
SQLITE_EMPTY = 16
SQLITE_SCHEMA = 17
SQLITE_TOOBIG = 18
SQLITE_CONSTRAINT = 19
SQLITE_MISMATCH = 20
SQLITE_MISUSE = 21
SQLITE_NOLFS = 22
SQLITE_AUTH = 23
SQLITE_FORMAT = 24
SQLITE_RANGE = 25
SQLITE_NOTADB = 26
SQLITE_ROW = 100
SQLITE_DONE = 101
SQLITE_INTEGER = 1
SQLITE_FLOAT = 2
SQLITE_BLOB = 4
SQLITE_NULL = 5
SQLITE_TEXT = 3
SQLITE3_TEXT = 3

SQLITE_TRANSIENT = cast(-1, c_void_p)
SQLITE_UTF8 = 1

SQLITE_DENY     = 1
SQLITE_IGNORE   = 2

SQLITE_CREATE_INDEX             = 1
SQLITE_CREATE_TABLE             = 2
SQLITE_CREATE_TEMP_INDEX        = 3
SQLITE_CREATE_TEMP_TABLE        = 4
SQLITE_CREATE_TEMP_TRIGGER      = 5
SQLITE_CREATE_TEMP_VIEW         = 6
SQLITE_CREATE_TRIGGER           = 7
SQLITE_CREATE_VIEW              = 8
SQLITE_DELETE                   = 9
SQLITE_DROP_INDEX               = 10
SQLITE_DROP_TABLE               = 11
SQLITE_DROP_TEMP_INDEX          = 12
SQLITE_DROP_TEMP_TABLE          = 13
SQLITE_DROP_TEMP_TRIGGER        = 14
SQLITE_DROP_TEMP_VIEW           = 15
SQLITE_DROP_TRIGGER             = 16
SQLITE_DROP_VIEW                = 17
SQLITE_INSERT                   = 18
SQLITE_PRAGMA                   = 19
SQLITE_READ                     = 20
SQLITE_SELECT                   = 21
SQLITE_TRANSACTION              = 22
SQLITE_UPDATE                   = 23
SQLITE_ATTACH                   = 24
SQLITE_DETACH                   = 25
SQLITE_ALTER_TABLE              = 26
SQLITE_REINDEX                  = 27
SQLITE_ANALYZE                  = 28
SQLITE_CREATE_VTABLE            = 29
SQLITE_DROP_VTABLE              = 30
SQLITE_FUNCTION                 = 31

# SQLite C API

class TEXT:
    @classmethod
    def from_param(cls, value):
        if isinstance(value, bytes):
            return value
        return value.encode('utf-8')

sqlite.sqlite3_value_int.argtypes = [c_void_p]
sqlite.sqlite3_value_int.restype = c_int

sqlite.sqlite3_value_int64.argtypes = [c_void_p]
sqlite.sqlite3_value_int64.restype = c_int64

sqlite.sqlite3_value_blob.argtypes = [c_void_p]
sqlite.sqlite3_value_blob.restype = c_void_p

sqlite.sqlite3_value_bytes.argtypes = [c_void_p]
sqlite.sqlite3_value_bytes.restype = c_int

sqlite.sqlite3_value_double.argtypes = [c_void_p]
sqlite.sqlite3_value_double.restype = c_double

sqlite.sqlite3_value_text.argtypes = [c_void_p]
sqlite.sqlite3_value_text.restype = c_char_p

sqlite.sqlite3_value_type.argtypes = [c_void_p]
sqlite.sqlite3_value_type.restype = c_int

sqlite.sqlite3_bind_blob.argtypes = [c_void_p, c_int, c_void_p, c_int, c_void_p]
sqlite.sqlite3_bind_blob.restype = c_int
sqlite.sqlite3_bind_double.argtypes = [c_void_p, c_int, c_double]
sqlite.sqlite3_bind_double.restype = c_int
sqlite.sqlite3_bind_int.argtypes = [c_void_p, c_int, c_int]
sqlite.sqlite3_bind_int.restype = c_int
sqlite.sqlite3_bind_int64.argtypes = [c_void_p, c_int, c_int64]
sqlite.sqlite3_bind_int64.restype = c_int
sqlite.sqlite3_bind_null.argtypes = [c_void_p, c_int]
sqlite.sqlite3_bind_null.restype = c_int
sqlite.sqlite3_bind_parameter_count.argtypes = [c_void_p]
sqlite.sqlite3_bind_parameter_count.restype = c_int
sqlite.sqlite3_bind_parameter_index.argtypes = [c_void_p, c_char_p]
sqlite.sqlite3_bind_parameter_index.restype = c_int
sqlite.sqlite3_bind_parameter_name.argtypes = [c_void_p, c_int]
sqlite.sqlite3_bind_parameter_name.restype = c_char_p
sqlite.sqlite3_bind_text.argtypes = [c_void_p, c_int, TEXT, c_int, c_void_p]
sqlite.sqlite3_bind_text.restype = c_int
sqlite.sqlite3_busy_timeout.argtypes = [c_void_p, c_int]
sqlite.sqlite3_busy_timeout.restype = c_int
sqlite.sqlite3_changes.argtypes = [c_void_p]
sqlite.sqlite3_changes.restype = c_int
sqlite.sqlite3_close.argtypes = [c_void_p]
sqlite.sqlite3_close.restype = c_int
sqlite.sqlite3_column_blob.argtypes = [c_void_p, c_int]
sqlite.sqlite3_column_blob.restype = c_void_p
sqlite.sqlite3_column_bytes.argtypes = [c_void_p, c_int]
sqlite.sqlite3_column_bytes.restype = c_int
sqlite.sqlite3_column_count.argtypes = [c_void_p]
sqlite.sqlite3_column_count.restype = c_int
sqlite.sqlite3_column_decltype.argtypes = [c_void_p, c_int]
sqlite.sqlite3_column_decltype.restype = c_char_p
sqlite.sqlite3_column_double.argtypes = [c_void_p, c_int]
sqlite.sqlite3_column_double.restype = c_double
sqlite.sqlite3_column_int64.argtypes = [c_void_p, c_int]
sqlite.sqlite3_column_int64.restype = c_int64
sqlite.sqlite3_column_name.argtypes = [c_void_p, c_int]
sqlite.sqlite3_column_name.restype = c_char_p
sqlite.sqlite3_column_text.argtypes = [c_void_p, c_int]
sqlite.sqlite3_column_text.restype = POINTER(c_char)
sqlite.sqlite3_column_type.argtypes = [c_void_p, c_int]
sqlite.sqlite3_column_type.restype = c_int
sqlite.sqlite3_complete.argtypes = [c_char_p]
sqlite.sqlite3_complete.restype = c_int
sqlite.sqlite3_errcode.restype = c_int
sqlite.sqlite3_errmsg.argtypes = [c_void_p]
sqlite.sqlite3_errmsg.restype = c_char_p
sqlite.sqlite3_finalize.argtypes = [c_void_p]
sqlite.sqlite3_finalize.restype = c_int
sqlite.sqlite3_get_autocommit.argtypes = [c_void_p]
sqlite.sqlite3_get_autocommit.restype = c_int
sqlite.sqlite3_last_insert_rowid.argtypes = [c_void_p]
sqlite.sqlite3_last_insert_rowid.restype = c_int64
sqlite.sqlite3_libversion.argtypes = []
sqlite.sqlite3_libversion.restype = c_char_p
sqlite.sqlite3_open.argtypes = [TEXT, c_void_p]
sqlite.sqlite3_open.restype = c_int
sqlite.sqlite3_prepare.argtypes = [c_void_p, c_char_p, c_int, c_void_p, POINTER(c_char_p)]
sqlite.sqlite3_prepare.restype = c_int
sqlite.sqlite3_prepare_v2.argtypes = [c_void_p, TEXT, c_int, c_void_p, POINTER(c_char_p)]
sqlite.sqlite3_prepare_v2.restype = c_int
sqlite.sqlite3_step.argtypes = [c_void_p]
sqlite.sqlite3_step.restype = c_int
sqlite.sqlite3_reset.argtypes = [c_void_p]
sqlite.sqlite3_reset.restype = c_int
sqlite.sqlite3_total_changes.argtypes = [c_void_p]
sqlite.sqlite3_total_changes.restype = c_int

sqlite.sqlite3_result_blob.argtypes = [c_void_p, c_char_p, c_int, c_void_p]
sqlite.sqlite3_result_blob.restype = None
sqlite.sqlite3_result_int64.argtypes = [c_void_p, c_int64]
sqlite.sqlite3_result_int64.restype = None
sqlite.sqlite3_result_null.argtypes = [c_void_p]
sqlite.sqlite3_result_null.restype = None
sqlite.sqlite3_result_double.argtypes = [c_void_p, c_double]
sqlite.sqlite3_result_double.restype = None
sqlite.sqlite3_result_error.argtypes = [c_void_p, TEXT, c_int]
sqlite.sqlite3_result_error.restype = None
sqlite.sqlite3_result_text.argtypes = [c_void_p, TEXT, c_int, c_void_p]
sqlite.sqlite3_result_text.restype = None

_HAS_LOAD_EXTENSION = hasattr(sqlite, "sqlite3_enable_load_extension")
if _HAS_LOAD_EXTENSION:
    sqlite.sqlite3_enable_load_extension.argtypes = [c_void_p, c_int]
    sqlite.sqlite3_enable_load_extension.restype = c_int

##########################################
# END Wrapped SQLite C API and constants
##########################################

# SQLite version information
sqlite_version = sqlite.sqlite3_libversion().decode('utf-8')

class Error(Exception):
    pass

class Warning(Exception):
    pass

class InterfaceError(Error):
    pass

class DatabaseError(Error):
    pass

class InternalError(DatabaseError):
    pass

class OperationalError(DatabaseError):
    pass

class ProgrammingError(DatabaseError):
    pass

class IntegrityError(DatabaseError):
    pass

class DataError(DatabaseError):
    pass

class NotSupportedError(DatabaseError):
    pass

def connect(database, **kwargs):
    factory = kwargs.get("factory", Connection)
    return factory(database, **kwargs)

def unicode_text_factory(x):
    return str(x, 'utf-8')


class _StatementCache(object):
    def __init__(self, connection, maxcount):
        self.connection = connection
        self.maxcount = maxcount
        self.cache = OrderedDict()

    def get(self, sql, row_factory):
        try:
            stat = self.cache[sql]
        except KeyError:
            stat = Statement(self.connection, sql)
            self.cache[sql] = stat
            if len(self.cache) > self.maxcount:
                self.cache.popitem(0)

        if stat._in_use:
            stat = Statement(self.connection, sql)
        stat._row_factory = row_factory
        return stat


class Connection(object):
    __initialized = False
    _db = None

    def __init__(self, database, timeout=5.0, detect_types=0, isolation_level="",
                 check_same_thread=True, factory=None, cached_statements=100):
        self.__initialized = True
        self._db = c_void_p()

        if sqlite.sqlite3_open(database, byref(self._db)) != SQLITE_OK:
            raise OperationalError("Could not open database")
        if timeout is not None:
            timeout = int(timeout * 1000)  # pysqlite2 uses timeout in seconds
            sqlite.sqlite3_busy_timeout(self._db, timeout)

        self.row_factory = None
        self.text_factory = unicode_text_factory

        self._detect_types = detect_types
        self._in_transaction = False
        self.isolation_level = isolation_level

        self._cursors = []
        self.__statements = []
        self.__statement_counter = 0
        self._statement_cache = _StatementCache(self, cached_statements)

        self.__func_cache = {}
        self.__aggregates = {}
        self.__aggregate_instances = {}
        self.__collations = {}
        if check_same_thread:
            self.__thread_ident = _thread_get_ident()

        self.Error = Error
        self.Warning = Warning
        self.InterfaceError = InterfaceError
        self.DatabaseError = DatabaseError
        self.InternalError = InternalError
        self.OperationalError = OperationalError
        self.ProgrammingError = ProgrammingError
        self.IntegrityError = IntegrityError
        self.DataError = DataError
        self.NotSupportedError = NotSupportedError

    def __del__(self):
        if self._db:
            sqlite.sqlite3_close(self._db)

    def close(self):
        self._check_thread()

        for statement in self.__statements:
            obj = statement()
            if obj is not None:
                obj._finalize()

        if self._db:
            ret = sqlite.sqlite3_close(self._db)
            if ret != SQLITE_OK:
                raise self._get_exception(ret)
            self._db = None

    def _check_closed(self):
        if not self.__initialized:
            raise ProgrammingError("Base Connection.__init__ not called.")
        if not self._db:
            raise ProgrammingError("Cannot operate on a closed database.")

    def _check_closed_wrap(func):
        @wraps(func)
        def wrapper(self, *args, **kwargs):
            self._check_closed()
            return func(self, *args, **kwargs)
        return wrapper

    def _check_thread(self):
        try:
            if self.__thread_ident == _thread_get_ident():
                return
        except AttributeError:
            pass
        else:
            raise ProgrammingError(
                "SQLite objects created in a thread can only be used in that same thread."
                "The object was created in thread id %d and this is thread id %d",
                self.__thread_ident, _thread_get_ident())

    def _check_thread_wrap(func):
        @wraps(func)
        def wrapper(self, *args, **kwargs):
            self._check_thread()
            return func(self, *args, **kwargs)
        return wrapper

    def _get_exception(self, error_code=None):
        if error_code is None:
            error_code = sqlite.sqlite3_errcode(self._db)
        error_message = sqlite.sqlite3_errmsg(self._db)
        error_message = error_message.decode('utf-8')

        if error_code == SQLITE_OK:
            raise ValueError("error signalled but got SQLITE_OK")
        elif error_code in (SQLITE_INTERNAL, SQLITE_NOTFOUND):
            exc = InternalError
        elif error_code == SQLITE_NOMEM:
            exc = MemoryError
        elif error_code in (SQLITE_ERROR, SQLITE_PERM, SQLITE_ABORT, SQLITE_BUSY, SQLITE_LOCKED,
                SQLITE_READONLY, SQLITE_INTERRUPT, SQLITE_IOERR, SQLITE_FULL, SQLITE_CANTOPEN,
                SQLITE_PROTOCOL, SQLITE_EMPTY, SQLITE_SCHEMA):
            exc = OperationalError
        elif error_code == SQLITE_CORRUPT:
            exc = DatabaseError
        elif error_code == SQLITE_TOOBIG:
            exc = DataError
        elif error_code in (SQLITE_CONSTRAINT, SQLITE_MISMATCH):
            exc = IntegrityError
        elif error_code == SQLITE_MISUSE:
            exc = ProgrammingError
        else:
            exc = DatabaseError
        exc = exc(error_message)
        exc.error_code = error_code
        return exc

    def _remember_statement(self, statement):
        self.__statements.append(weakref.ref(statement))
        self.__statement_counter += 1

        if self.__statement_counter % 100 == 0:
            self.__statements = [ref for ref in self.__statements if ref() is not None]

    @_check_thread_wrap
    @_check_closed_wrap
    def __call__(self, sql):
        if not isinstance(sql, str):
            raise Warning("SQL is of wrong type. Must be string or unicode.")
        return self._statement_cache.get(sql, self.row_factory)

    def cursor(self, factory=None):
        self._check_thread()
        self._check_closed()
        if factory is None:
            factory = Cursor
        cur = factory(self)
        if self.row_factory is not None:
            cur.row_factory = self.row_factory
        return cur

    def execute(self, *args):
        cur = self.cursor()
        return cur.execute(*args)

    def executemany(self, *args):
        cur = self.cursor()
        return cur.executemany(*args)

    def executescript(self, *args):
        cur = self.cursor()
        return cur.executescript(*args)

    def iterdump(self):
        from sqlite3.dump import _iterdump
        return _iterdump(self)

    def _begin(self):
        statement = c_void_p()
        next_char = c_char_p()
        ret = sqlite.sqlite3_prepare_v2(self._db, self.__begin_statement, -1,
                                        byref(statement), next_char)
        try:
            if ret != SQLITE_OK:
                raise self._get_exception(ret)
            ret = sqlite.sqlite3_step(statement)
            if ret != SQLITE_DONE:
                raise self._get_exception(ret)
            self._in_transaction = True
        finally:
            sqlite.sqlite3_finalize(statement)

    def commit(self):
        self._check_thread()
        self._check_closed()
        if not self._in_transaction:
            return

        for statement in self.__statements:
            obj = statement()
            if obj is not None:
                obj._reset()

        statement = c_void_p()
        next_char = c_char_p()
        ret = sqlite.sqlite3_prepare_v2(self._db, "COMMIT", -1,
                                        byref(statement), next_char)
        try:
            if ret != SQLITE_OK:
                raise self._get_exception(ret)
            ret = sqlite.sqlite3_step(statement)
            if ret != SQLITE_DONE:
                raise self._get_exception(ret)
            self._in_transaction = False
        finally:
            sqlite.sqlite3_finalize(statement)

    def rollback(self):
        self._check_thread()
        self._check_closed()
        if not self._in_transaction:
            return

        for statement in self.__statements:
            obj = statement()
            if obj is not None:
                obj._reset()

        for cursor_ref in self._cursors:
            cursor = cursor_ref()
            if cursor:
                cursor._reset = True

        statement = c_void_p()
        next_char = c_char_p()
        ret = sqlite.sqlite3_prepare_v2(self._db, "ROLLBACK", -1,
                                        byref(statement), next_char)
        try:
            if ret != SQLITE_OK:
                raise self._get_exception(ret)
            ret = sqlite.sqlite3_step(statement)
            if ret != SQLITE_DONE:
                raise self._get_exception(ret)
            self._in_transaction = False
        finally:
            sqlite.sqlite3_finalize(statement)

    def __enter__(self):
        return self

    def __exit__(self, exc_type, exc_value, exc_tb):
        if exc_type is None and exc_value is None and exc_tb is None:
            self.commit()
        else:
            self.rollback()

    @_check_thread_wrap
    @_check_closed_wrap
    def create_function(self, name, num_args, callback):
        try:
            c_closure, _ = self.__func_cache[callback]
        except KeyError:
            def closure(context, nargs, c_params):
                function_callback(callback, context, nargs, c_params)
            c_closure = _FUNC(closure)
            self.__func_cache[callback] = c_closure, closure
        ret = sqlite.sqlite3_create_function(self._db, name, num_args,
                                             SQLITE_UTF8, None,
                                             c_closure,
                                             cast(None, _STEP),
                                             cast(None, _FINAL))
        if ret != SQLITE_OK:
            raise self.OperationalError("Error creating function")

    @_check_thread_wrap
    @_check_closed_wrap
    def create_aggregate(self, name, num_args, cls):
        try:
            c_step_callback, c_final_callback, _, _ = self.__aggregates[cls]
        except KeyError:
            def step_callback(context, argc, c_params):

                aggregate_ptr = cast(
                    sqlite.sqlite3_aggregate_context(
                        context, sizeof(c_ssize_t)),
                    POINTER(c_ssize_t))

                if not aggregate_ptr[0]:
                    try:
                        aggregate = cls()
                    except Exception:
                        msg = ("user-defined aggregate's '__init__' "
                               "method raised error")
                        sqlite.sqlite3_result_error(context, msg, len(msg))
                        return
                    aggregate_id = id(aggregate)
                    self.__aggregate_instances[aggregate_id] = aggregate
                    aggregate_ptr[0] = aggregate_id
                else:
                    aggregate = self.__aggregate_instances[aggregate_ptr[0]]

                params = _convert_params(context, argc, c_params)
                try:
                    aggregate.step(*params)
                except Exception:
                    msg = ("user-defined aggregate's 'step' "
                           "method raised error")
                    sqlite.sqlite3_result_error(context, msg, len(msg))

            def final_callback(context):

                aggregate_ptr = cast(
                    sqlite.sqlite3_aggregate_context(
                        context, sizeof(c_ssize_t)),
                    POINTER(c_ssize_t))

                if aggregate_ptr[0]:
                    aggregate = self.__aggregate_instances[aggregate_ptr[0]]
                    try:
                        val = aggregate.finalize()
                    except Exception:
                        msg = ("user-defined aggregate's 'finalize' "
                               "method raised error")
                        sqlite.sqlite3_result_error(context, msg, len(msg))
                    else:
                        _convert_result(context, val)
                    finally:
                        del self.__aggregate_instances[aggregate_ptr[0]]

            c_step_callback = _STEP(step_callback)
            c_final_callback = _FINAL(final_callback)

            self.__aggregates[cls] = (c_step_callback, c_final_callback,
                                     step_callback, final_callback)

        ret = sqlite.sqlite3_create_function(self._db, name, num_args,
                                             SQLITE_UTF8, None,
                                             cast(None, _FUNC),
                                             c_step_callback,
                                             c_final_callback)
        if ret != SQLITE_OK:
            raise self._get_exception(ret)

    @_check_thread_wrap
    @_check_closed_wrap
    def create_collation(self, name, callback):
        name = name.upper()
        if not name.replace('_', '').isalnum():
            raise ProgrammingError("invalid character in collation name")

        if callback is None:
            del self.__collations[name]
            c_collation_callback = cast(None, _COLLATION)
        else:
            if not callable(callback):
                raise TypeError("parameter must be callable")

            def collation_callback(context, len1, str1, len2, str2):
                text1 = string_at(str1, len1)
                text2 = string_at(str2, len2)

                return callback(text1, text2)

            c_collation_callback = _COLLATION(collation_callback)
            self.__collations[name] = c_collation_callback

        ret = sqlite.sqlite3_create_collation(self._db, name,
                                              SQLITE_UTF8,
                                              None,
                                              c_collation_callback)
        if ret != SQLITE_OK:
            raise self._get_exception(ret)

    @_check_thread_wrap
    @_check_closed_wrap
    def set_authorizer(self, callback):
        try:
            c_authorizer, _ = self.__func_cache[callback]
        except KeyError:
            def authorizer(userdata, action, arg1, arg2, dbname, source):
                try:
                    return int(callback(action, arg1, arg2, dbname, source))
                except Exception:
                    return SQLITE_DENY
            c_authorizer = _AUTHORIZER(authorizer)

            self.__func_cache[callback] = c_authorizer, authorizer

        ret = sqlite.sqlite3_set_authorizer(self._db,
                                            c_authorizer,
                                            None)
        if ret != SQLITE_OK:
            raise self._get_exception(ret)

    @_check_thread_wrap
    @_check_closed_wrap
    def set_progress_handler(self, callable, nsteps):
        if callable is None:
            c_progress_handler = cast(None, _PROGRESS)
        else:
            try:
                c_progress_handler, _ = self.__func_cache[callable]
            except KeyError:
                def progress_handler(userdata):
                    try:
                        ret = callable()
                        return bool(ret)
                    except Exception:
                        # abort query if error occurred
                        return 1
                c_progress_handler = _PROGRESS(progress_handler)

                self.__func_cache[callable] = c_progress_handler, progress_handler
        ret = sqlite.sqlite3_progress_handler(self._db, nsteps,
                                              c_progress_handler,
                                              None)
        if ret != SQLITE_OK:
            raise self._get_exception(ret)

    def __get_in_transaction(self):
        return self._in_transaction
    in_transaction = property(__get_in_transaction)

    def __get_total_changes(self):
        self._check_closed()
        return sqlite.sqlite3_total_changes(self._db)
    total_changes = property(__get_total_changes)

    def __get_isolation_level(self):
        return self._isolation_level

    def __set_isolation_level(self, val):
        if val is None:
            self.commit()
        else:
            self.__begin_statement = 'BEGIN ' + val
        self._isolation_level = val
    isolation_level = property(__get_isolation_level, __set_isolation_level)

    if _HAS_LOAD_EXTENSION:
        @_check_thread_wrap
        @_check_closed_wrap
        def enable_load_extension(self, enabled):
            rc = sqlite.sqlite3_enable_load_extension(self._db, int(enabled))
            if rc != SQLITE_OK:
                raise OperationalError("Error enabling load extension")


class Cursor(object):
    __initialized = False
    __connection = None
    __statement = None

    def __init__(self, con):
        self.__initialized = True
        self.__connection = con

        if not isinstance(con, Connection):
            raise TypeError
        con._check_thread()
        con._check_closed()
        con._cursors.append(weakref.ref(self))

        self.arraysize = 1
        self.row_factory = None
        self._reset = False
        self.__locked = False
        self.__closed = False
        self.__description = None
        self.__rowcount = -1

    def __del__(self):
        if self.__connection:
            try:
                self.__connection._cursors.remove(weakref.ref(self))
            except ValueError:
                pass
        if self.__statement:
            self.__statement._reset()

    def close(self):
        self.__connection._check_thread()
        self.__connection._check_closed()
        if self.__statement:
            self.__statement._reset()
            self.__statement = None
        self.__closed = True

    def __check_cursor(self):
        if not self.__initialized:
            raise ProgrammingError("Base Cursor.__init__ not called.")
        if self.__closed:
            raise ProgrammingError("Cannot operate on a closed cursor.")
        if self.__locked:
            raise ProgrammingError("Recursive use of cursors not allowed.")
        self.__connection._check_thread()
        self.__connection._check_closed()

    def __check_cursor_wrap(func):
        @wraps(func)
        def wrapper(self, *args, **kwargs):
            self.__check_cursor()
            return func(self, *args, **kwargs)
        return wrapper

    @__check_cursor_wrap
    def execute(self, sql, params=[]):
        self.__locked = True
        try:
            self.__description = None
            self._reset = False
            self.__statement = self.__connection._statement_cache.get(
                sql, self.row_factory)

            if self.__connection._isolation_level is not None:
                if self.__statement._kind == Statement._DDL:
                    if self.__connection._in_transaction:
                        self.__connection.commit()
                elif self.__statement._kind == Statement._DML:
                    if not self.__connection._in_transaction:
                        self.__connection._begin()

            self.__statement._set_params(params)

            # Actually execute the SQL statement
            ret = sqlite.sqlite3_step(self.__statement._statement)
            if ret not in (SQLITE_DONE, SQLITE_ROW):
                self.__statement._reset()
                self.__connection._in_transaction = \
                        not sqlite.sqlite3_get_autocommit(self.__connection._db)
                raise self.__connection._get_exception(ret)

            if self.__statement._kind == Statement._DML:
                self.__statement._reset()

            if self.__statement._kind == Statement._DQL and ret == SQLITE_ROW:
                self.__statement._build_row_cast_map()
                self.__statement._readahead(self)
            else:
                self.__statement._item = None
                self.__statement._exhausted = True

            self.__rowcount = -1
            if self.__statement._kind == Statement._DML:
                self.__rowcount = sqlite.sqlite3_changes(self.__connection._db)
        finally:
            self.__locked = False

        return self

    @__check_cursor_wrap
    def executemany(self, sql, many_params):
        self.__locked = True
        try:
            self.__description = None
            self._reset = False
            self.__statement = self.__connection._statement_cache.get(
                sql, self.row_factory)

            if self.__statement._kind == Statement._DML:
                if self.__connection._isolation_level is not None:
                    if not self.__connection._in_transaction:
                        self.__connection._begin()
            else:
                raise ProgrammingError("executemany is only for DML statements")

            self.__rowcount = 0
            for params in many_params:
                self.__statement._set_params(params)
                ret = sqlite.sqlite3_step(self.__statement._statement)
                if ret != SQLITE_DONE:
                    self.__statement._reset()
                    self.__connection._in_transaction = \
                            not sqlite.sqlite3_get_autocommit(self.__connection._db)
                    raise self.__connection._get_exception(ret)
                self.__rowcount += sqlite.sqlite3_changes(self.__connection._db)
            self.__statement._reset()
        finally:
            self.__locked = False

        return self

    def executescript(self, sql):
        self.__description = None
        self._reset = False
        if type(sql) is str:
            sql = sql.encode("utf-8")
        self.__check_cursor()
        statement = c_void_p()
        c_sql = c_char_p(sql)

        self.__connection.commit()
        while True:
            rc = sqlite.sqlite3_prepare(self.__connection._db, c_sql, -1, byref(statement), byref(c_sql))
            if rc != SQLITE_OK:
                raise self.__connection._get_exception(rc)

            rc = SQLITE_ROW
            while rc == SQLITE_ROW:
                if not statement:
                    rc = SQLITE_OK
                else:
                    rc = sqlite.sqlite3_step(statement)

            if rc != SQLITE_DONE:
                sqlite.sqlite3_finalize(statement)
                if rc == SQLITE_OK:
                    return self
                else:
                    raise self.__connection._get_exception(rc)
            rc = sqlite.sqlite3_finalize(statement)
            if rc != SQLITE_OK:
                raise self.__connection._get_exception(rc)

            if not c_sql.value:
                break
        return self

    def __check_reset(self):
        if self._reset:
            raise self.__connection.InterfaceError(
                    "Cursor needed to be reset because of commit/rollback "
                    "and can no longer be fetched from.")

    # do all statements
    def fetchone(self):
        self.__check_cursor()
        self.__check_reset()

        if self.__statement is None:
            return None

        try:
            return self.__statement._next(self)
        except StopIteration:
            return None

    def fetchmany(self, size=None):
        self.__check_cursor()
        self.__check_reset()
        if self.__statement is None:
            return []
        if size is None:
            size = self.arraysize
        lst = []
        for row in self:
            lst.append(row)
            if len(lst) == size:
                break
        return lst

    def fetchall(self):
        self.__check_cursor()
        self.__check_reset()
        if self.__statement is None:
            return []
        return list(self)

    def __iter__(self):
        return iter(self.fetchone, None)

    def __get_connection(self):
        return self.__connection
    connection = property(__get_connection)

    def __get_rowcount(self):
        return self.__rowcount
    rowcount = property(__get_rowcount)

    def __get_description(self):
        if self.__description is None:
            self.__description = self.__statement._get_description()
        return self.__description
    description = property(__get_description)

    def __get_lastrowid(self):
        return sqlite.sqlite3_last_insert_rowid(self.__connection._db)
    lastrowid = property(__get_lastrowid)

    def setinputsizes(self, *args):
        pass

    def setoutputsize(self, *args):
        pass


class Statement(object):
    _DML, _DQL, _DDL = range(3)

    _statement = None

    def __init__(self, connection, sql):
        self.__con = connection

        if not isinstance(sql, str):
            raise ValueError("sql must be a string")
        first_word = self._statement_kind = sql.lstrip().split(" ")[0].upper()
        if first_word in ("INSERT", "UPDATE", "DELETE", "REPLACE"):
            self._kind = Statement._DML
        elif first_word in ("SELECT", "PRAGMA"):
            self._kind = Statement._DQL
        else:
            self._kind = Statement._DDL

        self._in_use = False
        self._exhausted = False
        self._row_factory = None

        self._statement = c_void_p()
        next_char = c_char_p()
        sql_char = sql
        ret = sqlite.sqlite3_prepare_v2(self.__con._db, sql_char, -1, byref(self._statement), byref(next_char))
        if ret == SQLITE_OK and self._statement.value is None:
            # an empty statement, we work around that, as it's the least trouble
            ret = sqlite.sqlite3_prepare_v2(self.__con._db, "select 42", -1, byref(self._statement), byref(next_char))
            self._kind = Statement._DQL

        if ret != SQLITE_OK:
            raise self.__con._get_exception(ret)
        self.__con._remember_statement(self)
        next_char = next_char.value.decode('utf-8')
        if _check_remaining_sql(next_char):
            raise Warning("One and only one statement required: %r" %
                          (next_char,))

    def __del__(self):
        if self._statement:
            sqlite.sqlite3_finalize(self._statement)

    def _finalize(self):
        sqlite.sqlite3_finalize(self._statement)
        self._statement = None
        self._in_use = False

    def _reset(self):
        ret = sqlite.sqlite3_reset(self._statement)
        self._in_use = False
        self._exhausted = False
        return ret

    def _build_row_cast_map(self):
        self.__row_cast_map = []
        for i in range(sqlite.sqlite3_column_count(self._statement)):
            converter = None

            if self.__con._detect_types & PARSE_COLNAMES:
                colname = sqlite.sqlite3_column_name(self._statement, i)
                if colname is not None:
                    colname = colname.decode('utf-8')
                    type_start = -1
                    key = None
                    for pos in range(len(colname)):
                        if colname[pos] == '[':
                            type_start = pos + 1
                        elif colname[pos] == ']' and type_start != -1:
                            key = colname[type_start:pos]
                            converter = converters[key.upper()]

            if converter is None and self.__con._detect_types & PARSE_DECLTYPES:
                decltype = sqlite.sqlite3_column_decltype(self._statement, i)
                if decltype is not None:
                    decltype = decltype.split()[0]      # if multiple words, use first, eg. "INTEGER NOT NULL" => "INTEGER"
                    decltype = decltype.decode('utf-8')
                    if '(' in decltype:
                        decltype = decltype[:decltype.index('(')]
                    converter = converters.get(decltype.upper(), None)

            self.__row_cast_map.append(converter)

    def __set_param(self, idx, param):
        cvt = converters.get(type(param))
        if cvt is not None:
            cvt = param = cvt(param)

        param = adapt(param)

        if param is None:
            sqlite.sqlite3_bind_null(self._statement, idx)
        elif type(param) in (bool, int):
            if -2147483648 <= param <= 2147483647:
                sqlite.sqlite3_bind_int(self._statement, idx, param)
            else:
                sqlite.sqlite3_bind_int64(self._statement, idx, param)
        elif type(param) is float:
            sqlite.sqlite3_bind_double(self._statement, idx, param)
        elif isinstance(param, str):
            param = param.encode('utf-8')
            sqlite.sqlite3_bind_text(self._statement, idx, param, len(param), SQLITE_TRANSIENT)
        elif type(param) in (bytes, memoryview):
            param = bytes(param)
            sqlite.sqlite3_bind_blob(self._statement, idx, param, len(param), SQLITE_TRANSIENT)
        else:
            raise InterfaceError("parameter type %s is not supported" %
                                 type(param))

    def _set_params(self, params):
        ret = sqlite.sqlite3_reset(self._statement)
        if ret != SQLITE_OK:
            raise self.__con._get_exception(ret)
        self._in_use = True

        num_params_needed = sqlite.sqlite3_bind_parameter_count(self._statement)
        if not isinstance(params, dict):
            num_params = len(params)
            if num_params != num_params_needed:
                raise ProgrammingError("Incorrect number of bindings supplied. "
                                       "The current statement uses %d, and "
                                       "there are %d supplied." %
                                       (num_params_needed, num_params))
            for i in range(num_params):
                self.__set_param(i + 1, params[i])
        else:
            for i in range(1, num_params_needed + 1):
                param_name = sqlite.sqlite3_bind_parameter_name(self._statement, i)
                if param_name is None:
<<<<<<< HEAD
                    raise ProgrammingError("need named parameters")
                param_name = param_name[1:].decode('utf-8')
                try:
                    param = params[param_name]
                except KeyError:
                    raise ProgrammingError("missing parameter %r" % param_name)
                self.__set_param(idx, param)
=======
                    raise ProgrammingError("Binding %d has no name, but you "
                                           "supplied a dictionary (which has "
                                           "only names)." % i)
                param_name = param_name[1:]
                try:
                    param = params[param_name]
                except KeyError:
                    raise ProgrammingError("You did not supply a value for "
                                           "binding %d." % i)
                self.__set_param(i, param)
>>>>>>> dc81c670

    def _next(self, cursor):
        self.__con._check_closed()
        self.__con._check_thread()
        if self._exhausted:
            raise StopIteration
        item = self._item

        ret = sqlite.sqlite3_step(self._statement)
        if ret == SQLITE_DONE:
            self._exhausted = True
            self._item = None
        elif ret != SQLITE_ROW:
            exc = self.__con._get_exception(ret)
            sqlite.sqlite3_reset(self._statement)
            raise exc

        self._readahead(cursor)
        return item

    def _readahead(self, cursor):
        self.column_count = sqlite.sqlite3_column_count(self._statement)
        row = []
        for i in range(self.column_count):
            typ = sqlite.sqlite3_column_type(self._statement, i)

            converter = self.__row_cast_map[i]
            if converter is None:
                if typ == SQLITE_INTEGER:
                    val = sqlite.sqlite3_column_int64(self._statement, i)
                    if -sys.maxsize-1 <= val <= sys.maxsize:
                        val = int(val)
                elif typ == SQLITE_FLOAT:
                    val = sqlite.sqlite3_column_double(self._statement, i)
                elif typ == SQLITE_BLOB:
                    blob_len = sqlite.sqlite3_column_bytes(self._statement, i)
                    blob = sqlite.sqlite3_column_blob(self._statement, i)
                    val = bytes(string_at(blob, blob_len))
                elif typ == SQLITE_NULL:
                    val = None
                elif typ == SQLITE_TEXT:
                    text_len = sqlite.sqlite3_column_bytes(self._statement, i)
                    text = sqlite.sqlite3_column_text(self._statement, i)
                    val = string_at(text, text_len)
                    val = self.__con.text_factory(val)
            else:
                blob = sqlite.sqlite3_column_blob(self._statement, i)
                if not blob:
                    val = None
                else:
                    blob_len = sqlite.sqlite3_column_bytes(self._statement, i)
                    val = string_at(blob, blob_len)
                    val = converter(val)
            row.append(val)

        row = tuple(row)
        if self._row_factory is not None:
            row = self._row_factory(cursor, row)
        self._item = row

    def _get_description(self):
        if self._kind == Statement._DML:
            return None
        desc = []
        for i in range(sqlite.sqlite3_column_count(self._statement)):
            col_name = sqlite.sqlite3_column_name(self._statement, i)
            name = col_name.decode('utf-8').split("[")[0].strip()
            desc.append((name, None, None, None, None, None, None))
        return desc


class Row(object):
    def __init__(self, cursor, values):
        self.description = cursor.description
        self.values = values

    def __getitem__(self, item):
        if type(item) is int:
            return self.values[item]
        else:
            item = item.lower()
            for idx, desc in enumerate(self.description):
                if desc[0].lower() == item:
                    return self.values[idx]
            raise KeyError

    def keys(self):
        return [desc[0] for desc in self.description]

    def __eq__(self, other):
        if not isinstance(other, Row):
            return NotImplemented
        if self.description != other.description:
            return False
        if self.values != other.values:
            return False
        return True

    def __ne__(self, other):
        return not self == other

    def __hash__(self):
        return hash(tuple(self.description)) ^ hash(tuple(self.values))


def _check_remaining_sql(s):
    state = "NORMAL"
    for char in s:
        if char == chr(0):
            return 0
        elif char == '-':
            if state == "NORMAL":
                state = "LINECOMMENT_1"
            elif state == "LINECOMMENT_1":
                state = "IN_LINECOMMENT"
        elif char in (' ', '\t'):
            pass
        elif char == '\n':
            if state == "IN_LINECOMMENT":
                state = "NORMAL"
        elif char == '/':
            if state == "NORMAL":
                state = "COMMENTSTART_1"
            elif state == "COMMENTEND_1":
                state = "NORMAL"
            elif state == "COMMENTSTART_1":
                return 1
        elif char == '*':
            if state == "NORMAL":
                return 1
            elif state == "LINECOMMENT_1":
                return 1
            elif state == "COMMENTSTART_1":
                state = "IN_COMMENT"
            elif state == "IN_COMMENT":
                state = "COMMENTEND_1"
        else:
            if state == "COMMENTEND_1":
                state = "IN_COMMENT"
            elif state == "IN_LINECOMMENT":
                pass
            elif state == "IN_COMMENT":
                pass
            else:
                return 1
    return 0


def _convert_params(con, nargs, params):
    _params = []
    for i in range(nargs):
        typ = sqlite.sqlite3_value_type(params[i])
        if typ == SQLITE_INTEGER:
            val = sqlite.sqlite3_value_int64(params[i])
            if -sys.maxsize-1 <= val <= sys.maxsize:
                val = int(val)
        elif typ == SQLITE_FLOAT:
            val = sqlite.sqlite3_value_double(params[i])
        elif typ == SQLITE_BLOB:
            blob_len = sqlite.sqlite3_value_bytes(params[i])
            blob = sqlite.sqlite3_value_blob(params[i])
            val = bytes(string_at(blob, blob_len))
        elif typ == SQLITE_NULL:
            val = None
        elif typ == SQLITE_TEXT:
            val = sqlite.sqlite3_value_text(params[i])
            # XXX changed from con.text_factory
            val = str(val, 'utf-8')
        else:
            raise NotImplementedError
        _params.append(val)
    return _params


def _convert_result(con, val):
    if val is None:
        sqlite.sqlite3_result_null(con)
    elif isinstance(val, (bool, int)):
        sqlite.sqlite3_result_int64(con, int(val))
    elif isinstance(val, str):
        sqlite.sqlite3_result_text(con, val, len(val), SQLITE_TRANSIENT)
    elif isinstance(val, bytes):
        sqlite.sqlite3_result_text(con, val, len(val), SQLITE_TRANSIENT)
    elif isinstance(val, float):
        sqlite.sqlite3_result_double(con, val)
    elif isinstance(val, buffer):
        sqlite.sqlite3_result_blob(con, str(val), len(val), SQLITE_TRANSIENT)
    else:
        raise NotImplementedError


def function_callback(real_cb, context, nargs, c_params):
    params = _convert_params(context, nargs, c_params)
    try:
        val = real_cb(*params)
    except Exception:
        msg = "user-defined function raised exception"
        sqlite.sqlite3_result_error(context, msg, len(msg))
    else:
        _convert_result(context, val)

_FUNC = CFUNCTYPE(None, c_void_p, c_int, POINTER(c_void_p))
_STEP = CFUNCTYPE(None, c_void_p, c_int, POINTER(c_void_p))
_FINAL = CFUNCTYPE(None, c_void_p)
sqlite.sqlite3_create_function.argtypes = [c_void_p, TEXT, c_int, c_int, c_void_p, _FUNC, _STEP, _FINAL]
sqlite.sqlite3_create_function.restype = c_int

sqlite.sqlite3_aggregate_context.argtypes = [c_void_p, c_int]
sqlite.sqlite3_aggregate_context.restype = c_void_p

_COLLATION = CFUNCTYPE(c_int, c_void_p, c_int, c_void_p, c_int, c_void_p)
sqlite.sqlite3_create_collation.argtypes = [c_void_p, TEXT, c_int, c_void_p, _COLLATION]
sqlite.sqlite3_create_collation.restype = c_int

_PROGRESS = CFUNCTYPE(c_int, c_void_p)
sqlite.sqlite3_progress_handler.argtypes = [c_void_p, c_int, _PROGRESS, c_void_p]
sqlite.sqlite3_progress_handler.restype = c_int

_AUTHORIZER = CFUNCTYPE(c_int, c_void_p, c_int, c_char_p, c_char_p, c_char_p, c_char_p)
sqlite.sqlite3_set_authorizer.argtypes = [c_void_p, _AUTHORIZER, c_void_p]
sqlite.sqlite3_set_authorizer.restype = c_int

converters = {}
adapters = {}


class PrepareProtocol(object):
    pass


def register_adapter(typ, callable):
    adapters[typ, PrepareProtocol] = callable


def register_converter(name, callable):
    converters[name.upper()] = callable


def register_adapters_and_converters():
    def adapt_date(val):
        return val.isoformat()

    def adapt_datetime(val):
        return val.isoformat(" ")

    def convert_date(val):
        return datetime.date(*map(int, val.split("-")))

    def convert_timestamp(val):
        datepart, timepart = val.split(" ")
        year, month, day = map(int, datepart.split("-"))
        timepart_full = timepart.split(".")
        hours, minutes, seconds = map(int, timepart_full[0].split(":"))
        if len(timepart_full) == 2:
            microseconds = int(timepart_full[1])
        else:
            microseconds = 0
        return datetime.datetime(year, month, day,
                                 hours, minutes, seconds, microseconds)

    register_adapter(datetime.date, adapt_date)
    register_adapter(datetime.datetime, adapt_datetime)
    register_converter("date", convert_date)
    register_converter("timestamp", convert_timestamp)


def adapt(val, proto=PrepareProtocol):
    # look for an adapter in the registry
    adapter = adapters.get((type(val), proto), None)
    if adapter is not None:
        return adapter(val)

    # try to have the protocol adapt this object
    if hasattr(proto, '__adapt__'):
        try:
            adapted = proto.__adapt__(val)
        except TypeError:
            pass
        else:
            if adapted is not None:
                return adapted

    # and finally try to have the object adapt itself
    if hasattr(val, '__conform__'):
        try:
            adapted = val.__conform__(proto)
        except TypeError:
            pass
        else:
            if adapted is not None:
                return adapted

    return val

register_adapters_and_converters()


def OptimizedUnicode(s):
    try:
        val = str(s, "ascii").encode("ascii")
    except UnicodeDecodeError:
        val = str(s, "utf-8")
    return val<|MERGE_RESOLUTION|>--- conflicted
+++ resolved
@@ -1113,26 +1113,16 @@
             for i in range(1, num_params_needed + 1):
                 param_name = sqlite.sqlite3_bind_parameter_name(self._statement, i)
                 if param_name is None:
-<<<<<<< HEAD
-                    raise ProgrammingError("need named parameters")
-                param_name = param_name[1:].decode('utf-8')
-                try:
-                    param = params[param_name]
-                except KeyError:
-                    raise ProgrammingError("missing parameter %r" % param_name)
-                self.__set_param(idx, param)
-=======
                     raise ProgrammingError("Binding %d has no name, but you "
                                            "supplied a dictionary (which has "
                                            "only names)." % i)
-                param_name = param_name[1:]
+                param_name = param_name[1:].decode('utf-8')
                 try:
                     param = params[param_name]
                 except KeyError:
                     raise ProgrammingError("You did not supply a value for "
                                            "binding %d." % i)
                 self.__set_param(i, param)
->>>>>>> dc81c670
 
     def _next(self, cursor):
         self.__con._check_closed()
