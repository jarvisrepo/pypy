--- conflicted
+++ resolved
@@ -155,16 +155,10 @@
     factory = Connection if not factory else factory
     # an sqlite3 db seems to be around 100 KiB at least (doesn't matter if
     # backed by :memory: or a file)
-<<<<<<< HEAD
-    add_memory_pressure(100 * 1024)
-    return factory(database, timeout, detect_types, isolation_level,
+    res = factory(database, timeout, detect_types, isolation_level,
                     check_same_thread, factory, cached_statements, uri)
-=======
-    res = factory(database, timeout, detect_types, isolation_level,
-                    check_same_thread, factory, cached_statements)
     add_memory_pressure(100 * 1024)
     return res
->>>>>>> 4f74d513
 
 
 def _unicode_text_factory(x):
