--- conflicted
+++ resolved
@@ -105,22 +105,11 @@
 # SQLite version information
 sqlite_version = str(_ffi.string(_lib.sqlite3_libversion()).decode('ascii'))
 
-<<<<<<< HEAD
-_STMT_TYPE_UPDATE = 0
-_STMT_TYPE_DELETE = 1
-_STMT_TYPE_INSERT = 2
-_STMT_TYPE_REPLACE = 3
-_STMT_TYPE_OTHER = 4
-_STMT_TYPE_SELECT = 5
-_STMT_TYPE_INVALID = 6
-
 # flag that signals if base types need adaption
 BASE_TYPE_ADAPTED = False
 
 # set of base types that are supported by SQLite3
 BASE_TYPES = {bytearray, bytes, float, int, str, NoneType}
-=======
->>>>>>> 66006845
 
 class Error(StandardError):
     pass
