#-*- coding: utf-8 -*-
# pysqlite2/dbapi.py: pysqlite DB-API module
#
# Copyright (C) 2007-2008 Gerhard Häring <gh@ghaering.de>
#
# This file is part of pysqlite.
#
# This software is provided 'as-is', without any express or implied
# warranty.  In no event will the authors be held liable for any damages
# arising from the use of this software.
#
# Permission is granted to anyone to use this software for any purpose,
# including commercial applications, and to alter it and redistribute it
# freely, subject to the following restrictions:
#
# 1. The origin of this software must not be misrepresented; you must not
#    claim that you wrote the original software. If you use this software
#    in a product, an acknowledgment in the product documentation would be
#    appreciated but is not required.
# 2. Altered source versions must be plainly marked as such, and must not be
#    misrepresented as being the original software.
# 3. This notice may not be removed or altered from any source distribution.
#
# Note: This software has been modified for use in PyPy.

from collections import OrderedDict
from functools import wraps
import datetime
import string
import sys
import weakref
import threading
import os

try:
    from __pypy__ import newlist_hint, add_memory_pressure
except ImportError:
    assert '__pypy__' not in sys.builtin_module_names
    newlist_hint = lambda sizehint: []
    add_memory_pressure = lambda size: None

if sys.version_info[0] >= 3:
    StandardError = Exception
    cmp = lambda x, y: (x > y) - (x < y)
    long = int
    xrange = range
    basestring = unicode = str
    buffer = memoryview
    _BLOB_TYPE = bytes
else:
    _BLOB_TYPE = buffer

from _sqlite3_cffi import ffi as _ffi, lib as _lib

_UNSUPPORTED_TYPE = object()

exported_sqlite_symbols = [
    'SQLITE_ALTER_TABLE',
    'SQLITE_ANALYZE',
    'SQLITE_ATTACH',
    'SQLITE_CREATE_INDEX',
    'SQLITE_CREATE_TABLE',
    'SQLITE_CREATE_TEMP_INDEX',
    'SQLITE_CREATE_TEMP_TABLE',
    'SQLITE_CREATE_TEMP_TRIGGER',
    'SQLITE_CREATE_TEMP_VIEW',
    'SQLITE_CREATE_TRIGGER',
    'SQLITE_CREATE_VIEW',
    'SQLITE_DELETE',
    'SQLITE_DENY',
    'SQLITE_DETACH',
    'SQLITE_DONE',
    'SQLITE_DROP_INDEX',
    'SQLITE_DROP_TABLE',
    'SQLITE_DROP_TEMP_INDEX',
    'SQLITE_DROP_TEMP_TABLE',
    'SQLITE_DROP_TEMP_TRIGGER',
    'SQLITE_DROP_TEMP_VIEW',
    'SQLITE_DROP_TRIGGER',
    'SQLITE_DROP_VIEW',
    'SQLITE_IGNORE',
    'SQLITE_INSERT',
    'SQLITE_OK',
    'SQLITE_PRAGMA',
    'SQLITE_READ',
    'SQLITE_REINDEX',
    'SQLITE_SELECT',
    'SQLITE_TRANSACTION',
    'SQLITE_UPDATE',
]

for symbol in exported_sqlite_symbols:
    globals()[symbol] = getattr(_lib, symbol)

_SQLITE_TRANSIENT = _lib.SQLITE_TRANSIENT

# pysqlite version information
version = "2.6.0"

# pysqlite constants
PARSE_COLNAMES = 1
PARSE_DECLTYPES = 2

# SQLite version information
sqlite_version = str(_ffi.string(_lib.sqlite3_libversion()).decode('ascii'))

_STMT_TYPE_UPDATE = 0
_STMT_TYPE_DELETE = 1
_STMT_TYPE_INSERT = 2
_STMT_TYPE_REPLACE = 3
_STMT_TYPE_OTHER = 4
_STMT_TYPE_SELECT = 5
_STMT_TYPE_INVALID = 6


class Error(StandardError):
    pass


class Warning(StandardError):
    pass


class InterfaceError(Error):
    pass


class DatabaseError(Error):
    pass


class InternalError(DatabaseError):
    pass


class OperationalError(DatabaseError):
    pass


class ProgrammingError(DatabaseError):
    pass


class IntegrityError(DatabaseError):
    pass


class DataError(DatabaseError):
    pass


class NotSupportedError(DatabaseError):
    pass


def connect(database, timeout=5.0, detect_types=0, isolation_level="",
                 check_same_thread=True, factory=None, cached_statements=100,
                 uri=0):
    factory = Connection if not factory else factory
    # an sqlite3 db seems to be around 100 KiB at least (doesn't matter if
    # backed by :memory: or a file)
    res = factory(database, timeout, detect_types, isolation_level,
                    check_same_thread, factory, cached_statements, uri)
    add_memory_pressure(100 * 1024)
    return res


def _unicode_text_factory(x):
    return unicode(x, 'utf-8')

if sys.version_info[0] < 3:
    def OptimizedUnicode(s):
        try:
            val = unicode(s, "ascii").encode("ascii")
        except UnicodeDecodeError:
            val = unicode(s, "utf-8")
        return val
else:
    OptimizedUnicode = _unicode_text_factory


class _StatementCache(object):
    def __init__(self, connection, maxcount):
        self.connection = connection
        self.maxcount = maxcount
        self.cache = OrderedDict()

    def get(self, sql):
        notincache = object()
        try:
            stat = self.cache[sql]
        except KeyError:
            stat = notincache
        if stat is notincache:
            stat = Statement(self.connection, sql)
            self.cache[sql] = stat
            if len(self.cache) > self.maxcount:
                self.cache.popitem(0)
        else:
            if stat._in_use_token:
                stat = Statement(self.connection, sql)
                self.cache[sql] = stat
        return stat

BEGIN_STATMENTS = (
    "BEGIN ",
    "BEGIN DEFERRED",
    "BEGIN IMMEDIATE",
    "BEGIN EXCLUSIVE",
)

class Connection(object):
    __initialized = False
    _db = None

    def __init__(self, database, timeout=5.0, detect_types=0, isolation_level="",
                 check_same_thread=True, factory=None, cached_statements=100, uri=0):
        self.__initialized = True
        db_star = _ffi.new('sqlite3 **')

        database = os.fsencode(database)
        if _lib.SQLITE_OPEN_URI != 0:
            if uri and _lib.SQLITE_OPEN_URI == 0:
                raise NotSupportedError("URIs not supported")
            flags = _lib.SQLITE_OPEN_READWRITE | _lib.SQLITE_OPEN_CREATE
            if uri:
                flags |= _lib.SQLITE_OPEN_URI
            if _lib.sqlite3_open_v2(database, db_star, flags, _ffi.NULL) != _lib.SQLITE_OK:
                raise OperationalError("Could not open database")
        else:
            if _lib.sqlite3_open(database, db_star) != _lib.SQLITE_OK:
                raise OperationalError("Could not open database")
        self._db = db_star[0]
        if timeout is not None:
            timeout = int(timeout * 1000)  # pysqlite2 uses timeout in seconds
            _lib.sqlite3_busy_timeout(self._db, timeout)

        self.row_factory = None
        self.text_factory = _unicode_text_factory

        self._detect_types = detect_types
        self.isolation_level = isolation_level

        self.__cursors = []
        self.__cursors_counter = 0
        self.__statements = []
        self.__statements_counter = 0
        self.__rawstatements = set()
        self._statement_cache = _StatementCache(self, cached_statements)
        self.__statements_already_committed = []

        self.__func_cache = {}
        self.__aggregates = {}
        self.__aggregate_instances = {}
        self.__collations = {}
        if check_same_thread:
            self.__thread_ident = threading.get_ident()
        if not check_same_thread and _lib.sqlite3_libversion_number() < 3003001:
            raise NotSupportedError("shared connections not available")

        self.Error = Error
        self.Warning = Warning
        self.InterfaceError = InterfaceError
        self.DatabaseError = DatabaseError
        self.InternalError = InternalError
        self.OperationalError = OperationalError
        self.ProgrammingError = ProgrammingError
        self.IntegrityError = IntegrityError
        self.DataError = DataError
        self.NotSupportedError = NotSupportedError

    def __del__(self):
        if self._db:
            _lib.sqlite3_close(self._db)

    def close(self):
        self._check_thread()

        self.__do_all_statements(Statement._finalize, True)

        # depending on when this close() is called, the statements' weakrefs
        # may be already dead, even though Statement.__del__() was not called
        # yet.  In this case, self.__rawstatements is not empty.
        if self.__rawstatements is not None:
            for stmt in list(self.__rawstatements):
                self._finalize_raw_statement(stmt)
            self.__rawstatements = None

        if self._db:
            ret = _lib.sqlite3_close(self._db)
            if ret != _lib.SQLITE_OK:
                raise self._get_exception(ret)
            self._db = None

    def _check_closed(self):
        if not self.__initialized:
            raise ProgrammingError("Base Connection.__init__ not called.")
        if not self._db:
            raise ProgrammingError("Cannot operate on a closed database.")

    def _check_closed_wrap(func):
        @wraps(func)
        def wrapper(self, *args, **kwargs):
            self._check_closed()
            return func(self, *args, **kwargs)
        return wrapper

    def _check_thread(self):
        try:
            if self.__thread_ident == threading.get_ident():
                return
        except AttributeError:
            pass
        else:
            raise ProgrammingError(
                "SQLite objects created in a thread can only be used in that "
                "same thread. The object was created in thread id %d and this "
                "is thread id %d" % (self.__thread_ident, threading.get_ident()))

    def _check_thread_wrap(func):
        @wraps(func)
        def wrapper(self, *args, **kwargs):
            self._check_thread()
            return func(self, *args, **kwargs)
        return wrapper

    def _get_exception(self, error_code=None):
        if error_code is None:
            error_code = _lib.sqlite3_errcode(self._db)
        error_message = _ffi.string(_lib.sqlite3_errmsg(self._db)).decode('utf-8')

        if error_code == _lib.SQLITE_OK:
            raise ValueError("error signalled but got SQLITE_OK")
        elif error_code in (_lib.SQLITE_INTERNAL, _lib.SQLITE_NOTFOUND):
            exc = InternalError
        elif error_code == _lib.SQLITE_NOMEM:
            exc = MemoryError
        elif error_code in (
                _lib.SQLITE_ERROR, _lib.SQLITE_PERM, _lib.SQLITE_ABORT,
                _lib.SQLITE_BUSY, _lib.SQLITE_LOCKED, _lib.SQLITE_READONLY,
                _lib.SQLITE_INTERRUPT, _lib.SQLITE_IOERR, _lib.SQLITE_FULL,
                _lib.SQLITE_CANTOPEN, _lib.SQLITE_PROTOCOL, _lib.SQLITE_EMPTY,
                _lib.SQLITE_SCHEMA):
            exc = OperationalError
        elif error_code == _lib.SQLITE_CORRUPT:
            exc = DatabaseError
        elif error_code == _lib.SQLITE_TOOBIG:
            exc = DataError
        elif error_code in (_lib.SQLITE_CONSTRAINT, _lib.SQLITE_MISMATCH):
            exc = IntegrityError
        elif error_code == _lib.SQLITE_MISUSE:
            exc = ProgrammingError
        else:
            exc = DatabaseError
        exc = exc(error_message)
        exc.error_code = error_code
        return exc

    def _remember_cursor(self, cursor):
        self.__cursors.append(weakref.ref(cursor))
        self.__cursors_counter += 1
        if self.__cursors_counter < 200:
            return
        self.__cursors_counter = 0
        self.__cursors = [r for r in self.__cursors if r() is not None]

    def _remember_statement(self, statement):
        self.__rawstatements.add(statement._statement)
        self.__statements.append(weakref.ref(statement))
        self.__statements_counter += 1
        if self.__statements_counter < 200:
            return
        self.__statements_counter = 0
        self.__statements = [r for r in self.__statements if r() is not None]

    def _finalize_raw_statement(self, _statement):
        if self.__rawstatements is not None:
            try:
                self.__rawstatements.remove(_statement)
            except KeyError:
                return    # rare case: already finalized, see issue #2097
            _lib.sqlite3_finalize(_statement)

    def __do_all_statements(self, action, reset_cursors):
        for weakref in self.__statements:
            statement = weakref()
            if statement is not None:
                action(statement)

        if reset_cursors:
            for weakref in self.__cursors:
                cursor = weakref()
                if cursor is not None:
                    cursor._reset = True

    def _reset_already_committed_statements(self):
        lst = self.__statements_already_committed
        self.__statements_already_committed = []
        for weakref in lst:
            statement = weakref()
            if statement is not None:
                statement._force_reset()

    @_check_thread_wrap
    @_check_closed_wrap
    def __call__(self, sql):
        return self._statement_cache.get(sql)

    def _default_cursor_factory(self):
        return Cursor(self)

    def cursor(self, factory=_default_cursor_factory):
        self._check_thread()
        self._check_closed()
        cur = factory(self)
        if not issubclass(type(cur), Cursor):
            raise TypeError("factory must return a cursor, not %s"
                            % (type(cur).__name__,))
        if self.row_factory is not None:
            cur.row_factory = self.row_factory
        return cur

    def execute(self, *args):
        cur = self.cursor()
        return cur.execute(*args)

    def executemany(self, *args):
        cur = self.cursor()
        return cur.executemany(*args)

    def executescript(self, *args):
        cur = self.cursor()
        return cur.executescript(*args)

    def iterdump(self):
        from sqlite3.dump import _iterdump
        return _iterdump(self)

    def _begin(self):
        statement_star = _ffi.new('sqlite3_stmt **')
        ret = _lib.sqlite3_prepare_v2(self._db, self._begin_statement, -1,
                                      statement_star, _ffi.NULL)
        try:
            if ret != _lib.SQLITE_OK:
                raise self._get_exception(ret)
            ret = _lib.sqlite3_step(statement_star[0])
            if ret != _lib.SQLITE_DONE:
                raise self._get_exception(ret)
        finally:
            _lib.sqlite3_finalize(statement_star[0])

    def commit(self):
        self._check_thread()
        self._check_closed()
        if not self.in_transaction:
            return

        # PyPy fix for non-refcounting semantics: since 2.7.13 (and in
        # <= 2.6.x), the statements are not automatically reset upon
        # commit.  However, if this is followed by some specific SQL
        # operations like "drop table", these open statements come in
        # the way and cause the "drop table" to fail.  On CPython the
        # problem is much less important because typically all the old
        # statements are freed already by reference counting.  So here,
        # we copy all the still-alive statements to another list which
        # is usually ignored, except if we get SQLITE_LOCKED
        # afterwards---at which point we reset all statements in this
        # list.
        self.__statements_already_committed = self.__statements[:]

        statement_star = _ffi.new('sqlite3_stmt **')
        ret = _lib.sqlite3_prepare_v2(self._db, b"COMMIT", -1,
                                      statement_star, _ffi.NULL)
        try:
            if ret != _lib.SQLITE_OK:
                raise self._get_exception(ret)
            ret = _lib.sqlite3_step(statement_star[0])
            if ret != _lib.SQLITE_DONE:
                raise self._get_exception(ret)
        finally:
            _lib.sqlite3_finalize(statement_star[0])

    def rollback(self):
        self._check_thread()
        self._check_closed()
        if not self.in_transaction:
            return

        self.__do_all_statements(Statement._force_reset, True)

        statement_star = _ffi.new('sqlite3_stmt **')
        ret = _lib.sqlite3_prepare_v2(self._db, b"ROLLBACK", -1,
                                      statement_star, _ffi.NULL)
        try:
            if ret != _lib.SQLITE_OK:
                raise self._get_exception(ret)
            ret = _lib.sqlite3_step(statement_star[0])
            if ret != _lib.SQLITE_DONE:
                raise self._get_exception(ret)
        finally:
            _lib.sqlite3_finalize(statement_star[0])

    def __enter__(self):
        return self

    def __exit__(self, exc_type, exc_value, exc_tb):
        if exc_type is None and exc_value is None and exc_tb is None:
            self.commit()
        else:
            self.rollback()

    @_check_thread_wrap
    @_check_closed_wrap
    def create_function(self, name, nargs, func, *, deterministic=False):
        try:
            closure = self.__func_cache[func]
        except KeyError:
            @_ffi.callback("void(sqlite3_context*, int, sqlite3_value**)")
            def closure(context, nargs, c_params):
                _function_callback(func, context, nargs, c_params)
            self.__func_cache[func] = closure

        if isinstance(name, unicode):
            name = name.encode('utf-8')
        flags = _lib.SQLITE_UTF8
        if deterministic:
            if not hasattr(_lib, 'SQLITE_DETERMINISTIC'):
                raise NotSupportedError(
                        "deterministic=True requires building _sqlite3 with "
                        "SQLite 3.8.3 or higher")
            
            if _lib.sqlite3_libversion_number() < 3008003:
                raise NotSupportedError(
                        "deterministic=True requires SQLite 3.8.3 or higher")
                flags |= _lib.SQLITE_DETERMINISTIC
        ret = _lib.sqlite3_create_function(self._db, name, nargs,
                                           flags, _ffi.NULL,
                                           closure, _ffi.NULL, _ffi.NULL)
        if ret != _lib.SQLITE_OK:
            raise self.OperationalError("Error creating function")

    @_check_thread_wrap
    @_check_closed_wrap
    def create_aggregate(self, name, num_args, cls):
        try:
            step_callback, final_callback = self.__aggregates[cls]
        except KeyError:
            @_ffi.callback("void(sqlite3_context*, int, sqlite3_value**)")
            def step_callback(context, argc, c_params):
                res = _lib.sqlite3_aggregate_context(context,
                                                     _ffi.sizeof("size_t"))
                aggregate_ptr = _ffi.cast("size_t[1]", res)

                if not aggregate_ptr[0]:
                    try:
                        aggregate = cls()
                    except Exception:
                        msg = (b"user-defined aggregate's '__init__' "
                               b"method raised error")
                        _lib.sqlite3_result_error(context, msg, len(msg))
                        return
                    aggregate_id = id(aggregate)
                    self.__aggregate_instances[aggregate_id] = aggregate
                    aggregate_ptr[0] = aggregate_id
                else:
                    aggregate = self.__aggregate_instances[aggregate_ptr[0]]

                params = _convert_params(context, argc, c_params)
                try:
                    aggregate.step(*params)
                except Exception:
                    msg = (b"user-defined aggregate's 'step' "
                           b"method raised error")
                    _lib.sqlite3_result_error(context, msg, len(msg))

            @_ffi.callback("void(sqlite3_context*)")
            def final_callback(context):
                res = _lib.sqlite3_aggregate_context(context,
                                                     _ffi.sizeof("size_t"))
                aggregate_ptr = _ffi.cast("size_t[1]", res)

                if aggregate_ptr[0]:
                    aggregate = self.__aggregate_instances[aggregate_ptr[0]]
                    try:
                        val = aggregate.finalize()
                    except Exception:
                        msg = (b"user-defined aggregate's 'finalize' "
                               b"method raised error")
                        _lib.sqlite3_result_error(context, msg, len(msg))
                    else:
                        _convert_result(context, val)
                    finally:
                        del self.__aggregate_instances[aggregate_ptr[0]]

            self.__aggregates[cls] = (step_callback, final_callback)

        if isinstance(name, unicode):
            name = name.encode('utf-8')
        ret = _lib.sqlite3_create_function(self._db, name, num_args,
                                           _lib.SQLITE_UTF8, _ffi.NULL,
                                           _ffi.NULL,
                                           step_callback,
                                           final_callback)
        if ret != _lib.SQLITE_OK:
            raise self._get_exception(ret)

    @_check_thread_wrap
    @_check_closed_wrap
    def create_collation(self, name, callback):
        name = str.upper(name)
        if not all(c in string.ascii_uppercase + string.digits + '_' for c in name):
            raise ProgrammingError("invalid character in collation name")

        if callback is None:
            del self.__collations[name]
            collation_callback = _ffi.NULL
        else:
            if not callable(callback):
                raise TypeError("parameter must be callable")

            @_ffi.callback("int(void*, int, const void*, int, const void*)")
            def collation_callback(context, len1, str1, len2, str2):
                text1 = _ffi.buffer(str1, len1)[:]
                text2 = _ffi.buffer(str2, len2)[:]
                try:
                    ret = callback(text1, text2)
                    assert isinstance(ret, (int, long))
                    return cmp(ret, 0)
                except Exception:
                    return 0

            self.__collations[name] = collation_callback

        if isinstance(name, unicode):
            name = name.encode('utf-8')
        ret = _lib.sqlite3_create_collation(self._db, name,
                                            _lib.SQLITE_UTF8,
                                            _ffi.NULL,
                                            collation_callback)
        if ret != _lib.SQLITE_OK:
            raise self._get_exception(ret)

    @_check_thread_wrap
    @_check_closed_wrap
    def set_authorizer(self, callback):
        try:
            authorizer = self.__func_cache[callback]
        except KeyError:
            @_ffi.callback("int(void*, int, const char*, const char*, "
                           "const char*, const char*)")
            def authorizer(userdata, action, arg1, arg2, dbname, source):
                try:
                    ret = callback(action, arg1, arg2, dbname, source)
                    assert isinstance(ret, int)
                    # try to detect cases in which cffi would swallow
                    # OverflowError when casting the return value
                    assert int(_ffi.cast('int', ret)) == ret
                    return ret
                except Exception:
                    return _lib.SQLITE_DENY
            self.__func_cache[callback] = authorizer

        ret = _lib.sqlite3_set_authorizer(self._db, authorizer, _ffi.NULL)
        if ret != _lib.SQLITE_OK:
            raise self._get_exception(ret)

    @_check_thread_wrap
    @_check_closed_wrap
    def set_progress_handler(self, callable, n):
        if callable is None:
            progress_handler = _ffi.NULL
        else:
            try:
                progress_handler = self.__func_cache[callable]
            except KeyError:
                @_ffi.callback("int(void*)")
                def progress_handler(userdata):
                    try:
                        return bool(callable())
                    except Exception:
                        # abort query if error occurred
                        return 1
                self.__func_cache[callable] = progress_handler
        _lib.sqlite3_progress_handler(self._db, n, progress_handler,
                                      _ffi.NULL)

    @_check_thread_wrap
    @_check_closed_wrap
    def set_trace_callback(self, callable):
        if callable is None:
            trace_callback = _ffi.NULL
        else:
            try:
                trace_callback = self.__func_cache[callable]
            except KeyError:
                @_ffi.callback("void(void*, const char*)")
                def trace_callback(userdata, statement):
                    stmt = _ffi.string(statement).decode('utf-8')
                    callable(stmt)
                self.__func_cache[callable] = trace_callback
        _lib.sqlite3_trace(self._db, trace_callback, _ffi.NULL)

    @property
    @_check_closed_wrap
    def in_transaction(self):
        return not _lib.sqlite3_get_autocommit(self._db)

    def __get_total_changes(self):
        self._check_closed()
        return _lib.sqlite3_total_changes(self._db)
    total_changes = property(__get_total_changes)

    def __get_isolation_level(self):
        return self._isolation_level

    def __set_isolation_level(self, val):
        if val is None:
            self.commit()
            self._begin_statement = None
        else:
            if not isinstance(val, str):
                raise TypeError("isolation level must be " \
                        "a string or None, not %s" % type(val).__name__)
            stmt = str("BEGIN " + val).upper()
            if stmt not in BEGIN_STATMENTS:
                raise ValueError("invalid value for isolation_level")
            self._begin_statement = stmt.encode('utf-8')
        self._isolation_level = val
    isolation_level = property(__get_isolation_level, __set_isolation_level)

    if hasattr(_lib, 'sqlite3_enable_load_extension'):
        @_check_thread_wrap
        @_check_closed_wrap
        def enable_load_extension(self, enabled):
            rc = _lib.sqlite3_enable_load_extension(self._db, int(enabled))
            if rc != _lib.SQLITE_OK:
                raise OperationalError("Error enabling load extension")

    if hasattr(_lib, 'sqlite3_backup_init'):
        def backup(self, target, *, pages=0, progress=None, name="main", sleep=0.250):
            """Makes a backup of the database. Non-standard."""
            if not isinstance(target, Connection):
                raise TypeError("target is not a Connection")
            if target == self:
                raise ValueError("target cannot be the same connection instance")
            if progress is not None and not callable(progress):
                raise TypeError("progress argument must be a callable")
            if pages == 0:
                pages = -1
            bck_conn = target._db
            if not bck_conn or not self._db:
                raise ProgrammingError("cannot operate on closed connection")
            bck_handle = _lib.sqlite3_backup_init(bck_conn, b"main", self._db, name.encode("utf-8"))
            if not bck_handle:
                raise target._get_exception()
            while 1:
                rc = _lib.sqlite3_backup_step(bck_handle, pages)
                if progress:
                    try:
                        progress(rc, _lib.sqlite3_backup_remaining(bck_handle), _lib.sqlite3_backup_pagecount(bck_handle))
                    except:
                        _lib.sqlite3_backup_finish(bck_handle)
                        raise
                if rc == _lib.SQLITE_BUSY or rc == _lib.SQLITE_LOCKED:
                    _lib.sqlite3_sleep(sleep * 1000)
                elif rc == _lib.SQLITE_OK:
                    pass
                else:
                    break
            rc = _lib.sqlite3_backup_finish(bck_handle);
            if rc == _lib.SQLITE_OK:
                return None
            error = _lib.sqlite3_errstr(rc).decode("utf-8")
            raise OperationalError(error)

        @_check_thread_wrap
        @_check_closed_wrap
        def load_extension(self, ext_name):
            errmsg = _ffi.new('char **')
            ext_name_b = ext_name.encode()
            null = _ffi.cast('char *', 0)
            rc = _lib.sqlite3_load_extension(self._db, ext_name_b, null, errmsg)
            if rc != 0:
                raise OperationalError(_ffi.string(errmsg[0]).decode())

class Cursor(object):
    __initialized = False
    __statement = None

    def __init__(self, con):
        if not isinstance(con, Connection):
            raise TypeError
        self.__connection = con

        self.arraysize = 1
        self.row_factory = None
        self._reset = False
        self.__locked = False
        self.__closed = False
        self.__lastrowid = None
        self.__rowcount = -1

        con._check_thread()
        con._remember_cursor(self)

        # if a statement is in use by self, it's ._in_use_token is set to
        # self.__in_use_token. That way, we know whether the Statement is used
        # by *self* in self.__del__ and can only reset it in that case.
        self.__in_use_token = _InUseToken()
        self.__initialized = True

    def __del__(self):
        # Since statements are cached, they can outlive their parent cursor
        if self.__statement:
            self.__statement._reset(self.__in_use_token)

    def close(self):
        if not self.__initialized:
            raise ProgrammingError("Base Cursor.__init__ not called.")
        self.__connection._check_thread()
        self.__connection._check_closed()
        if self.__statement:
            self.__statement._reset(self.__in_use_token)
            self.__statement = None
        self.__closed = True

    def __check_cursor(self):
        if not self.__initialized:
            raise ProgrammingError("Base Cursor.__init__ not called.")
        if self.__closed:
            raise ProgrammingError("Cannot operate on a closed cursor.")
        if self.__locked:
            raise ProgrammingError("Recursive use of cursors not allowed.")
        self.__connection._check_thread()
        self.__connection._check_closed()

    def __check_cursor_wrap(func):
        @wraps(func)
        def wrapper(self, *args, **kwargs):
            self.__check_cursor()
            return func(self, *args, **kwargs)
        return wrapper

    def __check_reset(self):
        if self._reset:
            raise InterfaceError(
                "Cursor needed to be reset because of commit/rollback "
                "and can no longer be fetched from.")

    def __build_row_cast_map(self):
        if not self.__connection._detect_types:
            return
        self.__row_cast_map = []
        for i in xrange(_lib.sqlite3_column_count(self.__statement._statement)):
            converter = None

            if self.__connection._detect_types & PARSE_COLNAMES:
                colname = _lib.sqlite3_column_name(self.__statement._statement, i)
                if colname:
                    colname = _ffi.string(colname).decode('utf-8')
                    type_start = -1
                    key = None
                    for pos in range(len(colname)):
                        if colname[pos] == '[':
                            type_start = pos + 1
                        elif colname[pos] == ']' and type_start != -1:
                            key = colname[type_start:pos]
                            converter = converters[key.upper()]

            if converter is None and self.__connection._detect_types & PARSE_DECLTYPES:
                decltype = _lib.sqlite3_column_decltype(self.__statement._statement, i)
                if decltype:
                    decltype = _ffi.string(decltype).decode('utf-8')
                    # if multiple words, use first, eg.
                    # "INTEGER NOT NULL" => "INTEGER"
                    decltype = decltype.split()[0]
                    if '(' in decltype:
                        decltype = decltype[:decltype.index('(')]
                    converter = converters.get(decltype.upper(), None)

            self.__row_cast_map.append(converter)

    def __fetch_one_row(self):
        num_cols = _lib.sqlite3_data_count(self.__statement._statement)
        row = newlist_hint(num_cols)
        for i in xrange(num_cols):
            if self.__connection._detect_types:
                converter = self.__row_cast_map[i]
            else:
                converter = None

            if converter is not None:
                blob = _lib.sqlite3_column_blob(self.__statement._statement, i)
                if not blob:
                    val = None
                else:
                    blob_len = _lib.sqlite3_column_bytes(self.__statement._statement, i)
                    val = _ffi.buffer(blob, blob_len)[:]
                    val = converter(val)
            else:
                typ = _lib.sqlite3_column_type(self.__statement._statement, i)
                if typ == _lib.SQLITE_NULL:
                    val = None
                elif typ == _lib.SQLITE_INTEGER:
                    val = _lib.sqlite3_column_int64(self.__statement._statement, i)
                    val = int(val)
                elif typ == _lib.SQLITE_FLOAT:
                    val = _lib.sqlite3_column_double(self.__statement._statement, i)
                elif typ == _lib.SQLITE_TEXT:
                    text = _lib.sqlite3_column_text(self.__statement._statement, i)
                    text_len = _lib.sqlite3_column_bytes(self.__statement._statement, i)
                    val = _ffi.buffer(text, text_len)[:]
                    try:
                        val = self.__connection.text_factory(val)
                    except Exception:
                        column_name = _lib.sqlite3_column_name(
                            self.__statement._statement, i)
                        if column_name:
                            column_name = _ffi.string(column_name).decode('utf-8')
                        else:
                            column_name = "<unknown column name>"
                        val = val.decode('ascii', 'replace')
                        raise OperationalError(
                            "Could not decode to UTF-8 column '%s' with text '%s'" % (
                                column_name, val))
                elif typ == _lib.SQLITE_BLOB:
                    blob = _lib.sqlite3_column_blob(self.__statement._statement, i)
                    blob_len = _lib.sqlite3_column_bytes(self.__statement._statement, i)
                    val = _BLOB_TYPE(_ffi.buffer(blob, blob_len)[:])
            row.append(val)
        return tuple(row)

    def __execute(self, multiple, sql, many_params):
        self.__locked = True
        self._reset = False
        try:
            del self.__next_row
        except AttributeError:
            pass
        try:
            if not isinstance(sql, basestring):
                raise ValueError("operation parameter must be str or unicode")
            try:
                del self.__description
            except AttributeError:
                pass
            self.__rowcount = -1
            if self.__statement:
                self.__statement._reset(self.__in_use_token)
            self.__statement = self.__connection._statement_cache.get(sql)

            if self.__connection._begin_statement and self.__statement._is_dml:
                if _lib.sqlite3_get_autocommit(self.__connection._db):
                    self.__connection._begin()

            for params in many_params:
                self.__statement._set_params(params, self.__in_use_token)

                # Actually execute the SQL statement

                ret = _lib.sqlite3_step(self.__statement._statement)

                # PyPy: if we get SQLITE_LOCKED, it's probably because
                # one of the cursors created previously is still alive
                # and not reset and the operation we're trying to do
                # makes Sqlite unhappy about that.  In that case, we
                # automatically reset all old cursors and try again.
                if ret == _lib.SQLITE_LOCKED:
                    self.__connection._reset_already_committed_statements()
                    ret = _lib.sqlite3_step(self.__statement._statement)

                if self.__statement._is_dml:
                    if self.__rowcount == -1:
                        self.__rowcount = 0
                    self.__rowcount += _lib.sqlite3_changes(self.__connection._db)
                else:
                    self.__rowcount = -1

                if not multiple:
                    self.__lastrowid = _lib.sqlite3_last_insert_rowid(self.__connection._db)

                if ret == _lib.SQLITE_ROW:
                    if multiple:
                        raise ProgrammingError("executemany() can only execute DML statements.")
                    self.__build_row_cast_map()
                    self.__next_row = self.__fetch_one_row()
                elif ret == _lib.SQLITE_DONE:
                    if not multiple:
                        self.__statement._reset(self.__in_use_token)
                else:
                    self.__statement._reset(self.__in_use_token)
                    raise self.__connection._get_exception(ret)

                if multiple:
                    self.__statement._reset(self.__in_use_token)
        finally:
            self.__locked = False
        return self

    @__check_cursor_wrap
    def execute(self, sql, params=[]):
        return self.__execute(False, sql, [params])

    @__check_cursor_wrap
    def executemany(self, sql, many_params):
        return self.__execute(True, sql, many_params)

    def executescript(self, sql):
        self.__check_cursor()
        self._reset = False
        if isinstance(sql, unicode):
            sql = sql.encode('utf-8')
        elif not isinstance(sql, str):
            raise ValueError("script argument must be unicode.")
        statement_star = _ffi.new('sqlite3_stmt **')
        next_char = _ffi.new('char **')

        self.__connection.commit()
        while True:
            c_sql = _ffi.new("char[]", sql)
            rc = _lib.sqlite3_prepare(self.__connection._db, c_sql, -1,
                                      statement_star, next_char)
            if rc != _lib.SQLITE_OK:
                raise self.__connection._get_exception(rc)

            rc = _lib.SQLITE_ROW
            while rc == _lib.SQLITE_ROW:
                if not statement_star[0]:
                    rc = _lib.SQLITE_OK
                else:
                    rc = _lib.sqlite3_step(statement_star[0])

            if rc != _lib.SQLITE_DONE:
                _lib.sqlite3_finalize(statement_star[0])
                if rc == _lib.SQLITE_OK:
                    break
                else:
                    raise self.__connection._get_exception(rc)

            rc = _lib.sqlite3_finalize(statement_star[0])
            if rc != _lib.SQLITE_OK:
                raise self.__connection._get_exception(rc)

            sql = _ffi.string(next_char[0])
            if not sql:
                break
        return self

    def __iter__(self):
        return self

    def __next__(self):
        self.__check_cursor()
        self.__check_reset()
        if not self.__statement:
            raise StopIteration

        try:
            next_row = self.__next_row
        except AttributeError:
            raise StopIteration
        del self.__next_row

        if self.row_factory is not None:
            next_row = self.row_factory(self, next_row)

        ret = _lib.sqlite3_step(self.__statement._statement)
        if ret == _lib.SQLITE_ROW:
            self.__next_row = self.__fetch_one_row()
        else:
            self.__statement._reset(self.__in_use_token)
            if ret != _lib.SQLITE_DONE:
                raise self.__connection._get_exception(ret)
        return next_row

    if sys.version_info[0] < 3:
        next = __next__
        del __next__

    def fetchone(self):
        return next(self, None)

    def fetchmany(self, size=None):
        if size is None:
            size = self.arraysize
        lst = []
        for row in self:
            lst.append(row)
            if len(lst) == size:
                break
        return lst

    def fetchall(self):
        return list(self)

    def __get_connection(self):
        self.__check_cursor()
        return self.__connection
    connection = property(__get_connection)

    def __get_rowcount(self):
        return self.__rowcount
    rowcount = property(__get_rowcount)

    def __get_description(self):
        try:
            return self.__description
        except AttributeError:
            if not self.__statement:
                return None
            statement = self.__statement
            if not statement._valid:
                return None

            if not (hasattr(self, '_Cursor__next_row') or statement._type == _STMT_TYPE_SELECT):
                return None
            desc = []
            for i in xrange(_lib.sqlite3_column_count(statement._statement)):
                name = _lib.sqlite3_column_name(statement._statement, i)
                if name:
                    name = _ffi.string(name).split("[")[0].strip()
                desc.append((name, None, None, None, None, None, None))
            self.__description = tuple(desc)
            return self.__description
    description = property(__get_description)

    def __get_lastrowid(self):
        return self.__lastrowid
    lastrowid = property(__get_lastrowid)

    def setinputsizes(self, *args):
        pass

    def setoutputsize(self, *args):
        pass

class _InUseToken(object):
    __slots__ = ()

class Statement(object):
    _statement = None

    def __init__(self, connection, sql):
        self.__con = connection

        self._in_use_token = None

        if not isinstance(sql, basestring):
            raise Warning("SQL is of wrong type. Must be string or unicode.")
        if '\0' in sql:
            raise ValueError("the query contains a null character")

        to_check = sql.lstrip().upper()
        self._valid = bool(to_check)
        self._is_dml = to_check.startswith(('INSERT', 'UPDATE', 'DELETE', 'REPLACE'))

        statement_star = _ffi.new('sqlite3_stmt **')
        next_char = _ffi.new('char **')
        c_sql = _ffi.new("char[]", sql.encode('utf-8'))
        ret = _lib.sqlite3_prepare_v2(self.__con._db, c_sql, -1,
                                      statement_star, next_char)
        self._statement = statement_star[0]

        if ret == _lib.SQLITE_OK and not self._statement:
            # an empty statement, work around that, as it's the least trouble
            c_sql = _ffi.new("char[]", b"select 42 where 42 = 23")
            ret = _lib.sqlite3_prepare_v2(self.__con._db, c_sql, -1,
                                          statement_star, next_char)
            self._statement = statement_star[0]
            self._valid = False

        if ret != _lib.SQLITE_OK:
            raise self.__con._get_exception(ret)

        self.__con._remember_statement(self)

        tail = _ffi.string(next_char[0]).decode('utf-8')
        if _check_remaining_sql(tail):
            raise Warning("You can only execute one statement at a time.")

    def __del__(self):
        if self._statement:
            self.__con._finalize_raw_statement(self._statement)

    def _finalize(self):
        if self._statement:
            self.__con._finalize_raw_statement(self._statement)
            self._statement = None
        self._in_use_token = None

    def _reset(self, token):
        assert isinstance(token, _InUseToken)
        if self._in_use_token is token and self._statement:
            _lib.sqlite3_reset(self._statement)
            self._in_use_token = None

    def _force_reset(self):
        if self._in_use_token and self._statement:
            _lib.sqlite3_reset(self._statement)
            self._in_use_token = None

    if sys.version_info[0] < 3:
        def __check_decodable(self, param):
            if self.__con.text_factory in (unicode, OptimizedUnicode,
                                           _unicode_text_factory):
                for c in param:
                    if ord(c) & 0x80 != 0:
                        raise self.__con.ProgrammingError(
                            "You must not use 8-bit bytestrings unless "
                            "you use a text_factory that can interpret "
                            "8-bit bytestrings (like text_factory = str). "
                            "It is highly recommended that you instead "
                            "just switch your application to Unicode strings.")

    def __set_param(self, idx, param):
        try:
            param = adapt(param)
        except Exception:
            pass  # And use previous value

        if param is None:
            rc = _lib.sqlite3_bind_null(self._statement, idx)
        elif isinstance(param, (bool, int, long)):
            if -2147483648 <= param <= 2147483647:
                rc = _lib.sqlite3_bind_int(self._statement, idx, param)
            else:
                rc = _lib.sqlite3_bind_int64(self._statement, idx, param)
        elif isinstance(param, float):
            rc = _lib.sqlite3_bind_double(self._statement, idx, param)
        elif isinstance(param, unicode):
            param = param.encode("utf-8")
            rc = _lib.sqlite3_bind_text(self._statement, idx, param,
                                        len(param), _SQLITE_TRANSIENT)
        elif isinstance(param, str):
            self.__check_decodable(param)
            rc = _lib.sqlite3_bind_text(self._statement, idx, param,
                                        len(param), _SQLITE_TRANSIENT)
        elif isinstance(param, (buffer, bytes)):
            param = bytes(param)
            rc = _lib.sqlite3_bind_blob(self._statement, idx, param,
                                        len(param), _SQLITE_TRANSIENT)
        else:
            rc = _UNSUPPORTED_TYPE
        return rc

    def _set_params(self, params, token):
        assert isinstance(token, _InUseToken)
        self._in_use_token = token

        num_params_needed = _lib.sqlite3_bind_parameter_count(self._statement)
        if isinstance(params, (tuple, list)) or \
                not isinstance(params, dict) and \
                hasattr(params, '__getitem__'):
            try:
                num_params = len(params)
            except TypeError:
                num_params = -1
            if num_params != num_params_needed:
                raise ProgrammingError("Incorrect number of bindings supplied. "
                                       "The current statement uses %d, and "
                                       "there are %d supplied." %
                                       (num_params_needed, num_params))
            for i in range(num_params):
                rc = self.__set_param(i + 1, params[i])
                if rc is _UNSUPPORTED_TYPE:
                    raise InterfaceError("Error binding parameter %d - "
                                         "probably unsupported type." % i)
                if rc != _lib.SQLITE_OK:
                    raise self.__con._get_exception(rc)
        elif isinstance(params, dict):
            for i in range(1, num_params_needed + 1):
                param_name = _lib.sqlite3_bind_parameter_name(self._statement, i)
                if not param_name:
                    raise ProgrammingError("Binding %d has no name, but you "
                                           "supplied a dictionary (which has "
                                           "only names)." % i)
                param_name = _ffi.string(param_name).decode('utf-8')[1:]
                try:
                    param = params[param_name]
                except KeyError:
                    raise ProgrammingError("You did not supply a value for "
                                           "binding %d." % i)
                rc = self.__set_param(i, param)
                if rc is _UNSUPPORTED_TYPE:
                    raise InterfaceError("Error binding parameter :%s - "
                                         "probably unsupported type." %
                                         param_name)
                if rc != _lib.SQLITE_OK:
                    raise self.__con._get_exception(rc)
        else:
            raise ValueError("parameters are of unsupported type")

<<<<<<< HEAD
    def _get_description(self):
        if self._is_dml or not self._valid:
            return None
        desc = []
        for i in xrange(_lib.sqlite3_column_count(self._statement)):
            name = _lib.sqlite3_column_name(self._statement, i)
            if name:
                name = _ffi.string(name).decode('utf-8')
                if self.__con._detect_types & PARSE_COLNAMES:
                    name = name.split("[")[0].strip()
            desc.append((name, None, None, None, None, None, None))
        return desc
=======
>>>>>>> 29bfaff0


class Row(object):
    def __init__(self, cursor, values):
        if not (type(cursor) is Cursor or issubclass(type(cursor), Cursor)):
            raise TypeError("instance of cursor required for first argument")
        self.description = cursor.description
        self.values = values

    def __len__(self):
        return len(self.values)

    def __getitem__(self, item):
        if isinstance(item, (int, long)):
            return self.values[item]
        elif isinstance(item, slice):
            return self.values[item]
        else:
            for idx, desc in enumerate(self.description):
                # but to bug compatibility: CPython does case folding only for
                # ascii chars
                if desc[0] == item:
                    return self.values[idx]
                if not desc[0].isascii() or not item.isascii():
                    continue
                if desc[0].lower() == item.lower():
                    return self.values[idx]
            raise IndexError("No item with that key")

    def keys(self):
        return [desc[0] for desc in self.description]

    def __eq__(self, other):
        if not isinstance(other, Row):
            return NotImplemented
        if self.description != other.description:
            return False
        if self.values != other.values:
            return False
        return True

    def __ne__(self, other):
        return not self == other

    def __hash__(self):
        return hash(tuple(self.description)) ^ hash(tuple(self.values))


def _check_remaining_sql(s):
    state = "NORMAL"
    for char in s:
        if char == chr(0):
            return 0
        elif char == '-':
            if state == "NORMAL":
                state = "LINECOMMENT_1"
            elif state == "LINECOMMENT_1":
                state = "IN_LINECOMMENT"
        elif char in (' ', '\t'):
            pass
        elif char == '\n':
            if state == "IN_LINECOMMENT":
                state = "NORMAL"
        elif char == '/':
            if state == "NORMAL":
                state = "COMMENTSTART_1"
            elif state == "COMMENTEND_1":
                state = "NORMAL"
            elif state == "COMMENTSTART_1":
                return 1
        elif char == '*':
            if state == "NORMAL":
                return 1
            elif state == "LINECOMMENT_1":
                return 1
            elif state == "COMMENTSTART_1":
                state = "IN_COMMENT"
            elif state == "IN_COMMENT":
                state = "COMMENTEND_1"
        else:
            if state == "COMMENTEND_1":
                state = "IN_COMMENT"
            elif state == "IN_LINECOMMENT":
                pass
            elif state == "IN_COMMENT":
                pass
            else:
                return 1
    return 0


def _convert_params(con, nargs, params):
    _params = []
    for i in range(nargs):
        typ = _lib.sqlite3_value_type(params[i])
        if typ == _lib.SQLITE_NULL:
            val = None
        elif typ == _lib.SQLITE_INTEGER:
            val = _lib.sqlite3_value_int64(params[i])
            val = int(val)
        elif typ == _lib.SQLITE_FLOAT:
            val = _lib.sqlite3_value_double(params[i])
        elif typ == _lib.SQLITE_TEXT:
            val = _lib.sqlite3_value_text(params[i])
            val = _ffi.string(val).decode('utf-8')
        elif typ == _lib.SQLITE_BLOB:
            blob = _lib.sqlite3_value_blob(params[i])
            blob_len = _lib.sqlite3_value_bytes(params[i])
            val = _BLOB_TYPE(_ffi.buffer(blob, blob_len)[:])
        else:
            raise NotImplementedError
        _params.append(val)
    return _params


def _convert_result(con, val):
    if val is None:
        _lib.sqlite3_result_null(con)
    elif isinstance(val, (bool, int, long)):
        _lib.sqlite3_result_int64(con, int(val))
    elif isinstance(val, float):
        _lib.sqlite3_result_double(con, val)
    elif isinstance(val, unicode):
        val = val.encode('utf-8')
        _lib.sqlite3_result_text(con, val, len(val), _SQLITE_TRANSIENT)
    elif isinstance(val, str):
        _lib.sqlite3_result_text(con, val, len(val), _SQLITE_TRANSIENT)
    elif isinstance(val, (buffer, bytes)):
        _lib.sqlite3_result_blob(con, bytes(val), len(val), _SQLITE_TRANSIENT)
    else:
        raise NotImplementedError


def _function_callback(real_cb, context, nargs, c_params):
    params = _convert_params(context, nargs, c_params)
    try:
        val = real_cb(*params)
    except Exception:
        msg = b"user-defined function raised exception"
        _lib.sqlite3_result_error(context, msg, len(msg))
    else:
        _convert_result(context, val)

converters = {}
adapters = {}


class PrepareProtocol(object):
    pass


def register_adapter(typ, callable):
    adapters[typ, PrepareProtocol] = callable


def register_converter(name, callable):
    converters[name.upper()] = callable


def register_adapters_and_converters():
    def adapt_date(val):
        return val.isoformat()

    def adapt_datetime(val):
        return val.isoformat(" ")

    def convert_date(val):
        return datetime.date(*map(int, val.split("-")))

    def convert_timestamp(val):
        datepart, timepart = val.split(" ")
        year, month, day = map(int, datepart.split("-"))
        timepart_full = timepart.split(".")
        hours, minutes, seconds = map(int, timepart_full[0].split(":"))
        if len(timepart_full) == 2:
            microseconds = int(timepart_full[1])
        else:
            microseconds = 0
        return datetime.datetime(year, month, day, hours, minutes, seconds,
                                 microseconds)

    register_adapter(datetime.date, adapt_date)
    register_adapter(datetime.datetime, adapt_datetime)
    register_converter("date", convert_date)
    register_converter("timestamp", convert_timestamp)


def adapt(val, proto=PrepareProtocol):
    # look for an adapter in the registry
    adapter = adapters.get((type(val), proto), None)
    if adapter is not None:
        return adapter(val)

    # try to have the protocol adapt this object
    if hasattr(proto, '__adapt__'):
        try:
            adapted = proto.__adapt__(val)
        except TypeError:
            pass
        else:
            if adapted is not None:
                return adapted

    # and finally try to have the object adapt itself
    if hasattr(val, '__conform__'):
        try:
            adapted = val.__conform__(proto)
        except TypeError:
            pass
        else:
            if adapted is not None:
                return adapted

    return val

register_adapters_and_converters()<|MERGE_RESOLUTION|>--- conflicted
+++ resolved
@@ -1290,7 +1290,6 @@
         else:
             raise ValueError("parameters are of unsupported type")
 
-<<<<<<< HEAD
     def _get_description(self):
         if self._is_dml or not self._valid:
             return None
@@ -1303,8 +1302,6 @@
                     name = name.split("[")[0].strip()
             desc.append((name, None, None, None, None, None, None))
         return desc
-=======
->>>>>>> 29bfaff0
 
 
 class Row(object):
