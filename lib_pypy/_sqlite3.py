#-*- coding: utf-8 -*-
# pysqlite2/dbapi.py: pysqlite DB-API module
#
# Copyright (C) 2007-2008 Gerhard Häring <gh@ghaering.de>
#
# This file is part of pysqlite.
#
# This software is provided 'as-is', without any express or implied
# warranty.  In no event will the authors be held liable for any damages
# arising from the use of this software.
#
# Permission is granted to anyone to use this software for any purpose,
# including commercial applications, and to alter it and redistribute it
# freely, subject to the following restrictions:
#
# 1. The origin of this software must not be misrepresented; you must not
#    claim that you wrote the original software. If you use this software
#    in a product, an acknowledgment in the product documentation would be
#    appreciated but is not required.
# 2. Altered source versions must be plainly marked as such, and must not be
#    misrepresented as being the original software.
# 3. This notice may not be removed or altered from any source distribution.
#
# Note: This software has been modified for use in PyPy.

from collections import OrderedDict
from functools import wraps
import datetime
import string
import sys
import weakref
from threading import _get_ident as _thread_get_ident

if sys.version_info[0] >= 3:
    StandardError = Exception
    long = int
    xrange = range
    basestring = unicode = str
    buffer = memoryview
    _BLOB_TYPE = bytes
else:
    _BLOB_TYPE = buffer
<<<<<<< HEAD
=======

from cffi import FFI

ffi = FFI()

ffi.cdef("""
#define SQLITE_OK ...
#define SQLITE_ERROR ...
#define SQLITE_INTERNAL ...
#define SQLITE_PERM ...
#define SQLITE_ABORT ...
#define SQLITE_BUSY ...
#define SQLITE_LOCKED ...
#define SQLITE_NOMEM ...
#define SQLITE_READONLY ...
#define SQLITE_INTERRUPT ...
#define SQLITE_IOERR ...
#define SQLITE_CORRUPT ...
#define SQLITE_NOTFOUND ...
#define SQLITE_FULL ...
#define SQLITE_CANTOPEN ...
#define SQLITE_PROTOCOL ...
#define SQLITE_EMPTY ...
#define SQLITE_SCHEMA ...
#define SQLITE_TOOBIG ...
#define SQLITE_CONSTRAINT ...
#define SQLITE_MISMATCH ...
#define SQLITE_MISUSE ...
#define SQLITE_NOLFS ...
#define SQLITE_AUTH ...
#define SQLITE_FORMAT ...
#define SQLITE_RANGE ...
#define SQLITE_NOTADB ...
#define SQLITE_ROW ...
#define SQLITE_DONE ...
#define SQLITE_INTEGER ...
#define SQLITE_FLOAT ...
#define SQLITE_BLOB ...
#define SQLITE_NULL ...
#define SQLITE_TEXT ...
#define SQLITE3_TEXT ...

#define SQLITE_TRANSIENT ...
#define SQLITE_UTF8 ...

#define SQLITE_DENY ...
#define SQLITE_IGNORE ...

#define SQLITE_CREATE_INDEX ...
#define SQLITE_CREATE_TABLE ...
#define SQLITE_CREATE_TEMP_INDEX ...
#define SQLITE_CREATE_TEMP_TABLE ...
#define SQLITE_CREATE_TEMP_TRIGGER ...
#define SQLITE_CREATE_TEMP_VIEW ...
#define SQLITE_CREATE_TRIGGER ...
#define SQLITE_CREATE_VIEW ...
#define SQLITE_DELETE ...
#define SQLITE_DROP_INDEX ...
#define SQLITE_DROP_TABLE ...
#define SQLITE_DROP_TEMP_INDEX ...
#define SQLITE_DROP_TEMP_TABLE ...
#define SQLITE_DROP_TEMP_TRIGGER ...
#define SQLITE_DROP_TEMP_VIEW ...
#define SQLITE_DROP_TRIGGER ...
#define SQLITE_DROP_VIEW ...
#define SQLITE_INSERT ...
#define SQLITE_PRAGMA ...
#define SQLITE_READ ...
#define SQLITE_SELECT ...
#define SQLITE_TRANSACTION ...
#define SQLITE_UPDATE ...
#define SQLITE_ATTACH ...
#define SQLITE_DETACH ...
#define SQLITE_ALTER_TABLE ...
#define SQLITE_REINDEX ...
#define SQLITE_ANALYZE ...
#define SQLITE_CREATE_VTABLE ...
#define SQLITE_DROP_VTABLE ...
#define SQLITE_FUNCTION ...

const char *sqlite3_libversion(void);

typedef ... sqlite3;
typedef ... sqlite3_stmt;
typedef ... sqlite3_context;
typedef ... sqlite3_value;
typedef int64_t sqlite3_int64;
typedef uint64_t sqlite3_uint64;

int sqlite3_open(
    const char *filename,   /* Database filename (UTF-8) */
    sqlite3 **ppDb          /* OUT: SQLite db handle */
);

int sqlite3_close(sqlite3 *);

int sqlite3_busy_timeout(sqlite3*, int ms);
int sqlite3_prepare_v2(
    sqlite3 *db,            /* Database handle */
    const char *zSql,       /* SQL statement, UTF-8 encoded */
    int nByte,              /* Maximum length of zSql in bytes. */
    sqlite3_stmt **ppStmt,  /* OUT: Statement handle */
    const char **pzTail     /* OUT: Pointer to unused portion of zSql */
);
int sqlite3_finalize(sqlite3_stmt *pStmt);
int sqlite3_column_count(sqlite3_stmt *pStmt);
const char *sqlite3_column_name(sqlite3_stmt*, int N);
int sqlite3_get_autocommit(sqlite3*);
int sqlite3_reset(sqlite3_stmt *pStmt);
int sqlite3_step(sqlite3_stmt*);
int sqlite3_errcode(sqlite3 *db);
const char *sqlite3_errmsg(sqlite3*);
int sqlite3_changes(sqlite3*);

int sqlite3_bind_blob(sqlite3_stmt*, int, const void*, int n, void(*)(void*));
int sqlite3_bind_double(sqlite3_stmt*, int, double);
int sqlite3_bind_int(sqlite3_stmt*, int, int);
int sqlite3_bind_int64(sqlite3_stmt*, int, sqlite3_int64);
int sqlite3_bind_null(sqlite3_stmt*, int);
int sqlite3_bind_text(sqlite3_stmt*, int, const char*, int n, void(*)(void*));
int sqlite3_bind_text16(sqlite3_stmt*, int, const void*, int, void(*)(void*));
int sqlite3_bind_value(sqlite3_stmt*, int, const sqlite3_value*);
int sqlite3_bind_zeroblob(sqlite3_stmt*, int, int n);

const void *sqlite3_column_blob(sqlite3_stmt*, int iCol);
int sqlite3_column_bytes(sqlite3_stmt*, int iCol);
double sqlite3_column_double(sqlite3_stmt*, int iCol);
int sqlite3_column_int(sqlite3_stmt*, int iCol);
sqlite3_int64 sqlite3_column_int64(sqlite3_stmt*, int iCol);
const unsigned char *sqlite3_column_text(sqlite3_stmt*, int iCol);
const void *sqlite3_column_text16(sqlite3_stmt*, int iCol);
int sqlite3_column_type(sqlite3_stmt*, int iCol);
const char *sqlite3_column_decltype(sqlite3_stmt*,int);

void sqlite3_progress_handler(sqlite3*, int, int(*)(void*), void*);
int sqlite3_create_collation(
    sqlite3*,
    const char *zName,
    int eTextRep,
    void*,
    int(*xCompare)(void*,int,const void*,int,const void*)
);
int sqlite3_set_authorizer(
    sqlite3*,
    int (*xAuth)(void*,int,const char*,const char*,const char*,const char*),
    void *pUserData
);
int sqlite3_create_function(
    sqlite3 *db,
    const char *zFunctionName,
    int nArg,
    int eTextRep,
    void *pApp,
    void (*xFunc)(sqlite3_context*,int,sqlite3_value**),
    void (*xStep)(sqlite3_context*,int,sqlite3_value**),
    void (*xFinal)(sqlite3_context*)
);
void *sqlite3_aggregate_context(sqlite3_context*, int nBytes);

sqlite3_int64 sqlite3_last_insert_rowid(sqlite3*);
int sqlite3_bind_parameter_count(sqlite3_stmt*);
const char *sqlite3_bind_parameter_name(sqlite3_stmt*, int);
int sqlite3_total_changes(sqlite3*);

int sqlite3_prepare(
    sqlite3 *db,            /* Database handle */
    const char *zSql,       /* SQL statement, UTF-8 encoded */
    int nByte,              /* Maximum length of zSql in bytes. */
    sqlite3_stmt **ppStmt,  /* OUT: Statement handle */
    const char **pzTail     /* OUT: Pointer to unused portion of zSql */
);

void sqlite3_result_blob(sqlite3_context*, const void*, int, void(*)(void*));
void sqlite3_result_double(sqlite3_context*, double);
void sqlite3_result_error(sqlite3_context*, const char*, int);
void sqlite3_result_error16(sqlite3_context*, const void*, int);
void sqlite3_result_error_toobig(sqlite3_context*);
void sqlite3_result_error_nomem(sqlite3_context*);
void sqlite3_result_error_code(sqlite3_context*, int);
void sqlite3_result_int(sqlite3_context*, int);
void sqlite3_result_int64(sqlite3_context*, sqlite3_int64);
void sqlite3_result_null(sqlite3_context*);
void sqlite3_result_text(sqlite3_context*, const char*, int, void(*)(void*));
void sqlite3_result_text16(sqlite3_context*, const void*, int, void(*)(void*));
void sqlite3_result_text16le(sqlite3_context*,const void*, int,void(*)(void*));
void sqlite3_result_text16be(sqlite3_context*,const void*, int,void(*)(void*));
void sqlite3_result_value(sqlite3_context*, sqlite3_value*);
void sqlite3_result_zeroblob(sqlite3_context*, int n);

const void *sqlite3_value_blob(sqlite3_value*);
int sqlite3_value_bytes(sqlite3_value*);
int sqlite3_value_bytes16(sqlite3_value*);
double sqlite3_value_double(sqlite3_value*);
int sqlite3_value_int(sqlite3_value*);
sqlite3_int64 sqlite3_value_int64(sqlite3_value*);
const unsigned char *sqlite3_value_text(sqlite3_value*);
const void *sqlite3_value_text16(sqlite3_value*);
const void *sqlite3_value_text16le(sqlite3_value*);
const void *sqlite3_value_text16be(sqlite3_value*);
int sqlite3_value_type(sqlite3_value*);
int sqlite3_value_numeric_type(sqlite3_value*);
""")


def _has_load_extension():
    """Only available since 3.3.6"""
    unverified_ffi = FFI()
    unverified_ffi.cdef("""
    typedef ... sqlite3;
    int sqlite3_enable_load_extension(sqlite3 *db, int onoff);
    """)
    unverified_lib = unverified_ffi.dlopen('sqlite3')
    return hasattr(unverified_lib, 'sqlite3_enable_load_extension')


if _has_load_extension():
    ffi.cdef("int sqlite3_enable_load_extension(sqlite3 *db, int onoff);")

lib = ffi.verify("""
#include <sqlite3.h>
""", libraries=['sqlite3'])

exported_sqlite_symbols = [
    'SQLITE_ALTER_TABLE',
    'SQLITE_ANALYZE',
    'SQLITE_ATTACH',
    'SQLITE_CREATE_INDEX',
    'SQLITE_CREATE_TABLE',
    'SQLITE_CREATE_TEMP_INDEX',
    'SQLITE_CREATE_TEMP_TABLE',
    'SQLITE_CREATE_TEMP_TRIGGER',
    'SQLITE_CREATE_TEMP_VIEW',
    'SQLITE_CREATE_TRIGGER',
    'SQLITE_CREATE_VIEW',
    'SQLITE_DELETE',
    'SQLITE_DENY',
    'SQLITE_DETACH',
    'SQLITE_DROP_INDEX',
    'SQLITE_DROP_TABLE',
    'SQLITE_DROP_TEMP_INDEX',
    'SQLITE_DROP_TEMP_TABLE',
    'SQLITE_DROP_TEMP_TRIGGER',
    'SQLITE_DROP_TEMP_VIEW',
    'SQLITE_DROP_TRIGGER',
    'SQLITE_DROP_VIEW',
    'SQLITE_IGNORE',
    'SQLITE_INSERT',
    'SQLITE_OK',
    'SQLITE_PRAGMA',
    'SQLITE_READ',
    'SQLITE_REINDEX',
    'SQLITE_SELECT',
    'SQLITE_TRANSACTION',
    'SQLITE_UPDATE',
]

for symbol in exported_sqlite_symbols:
    globals()[symbol] = getattr(lib, symbol)

_SQLITE_TRANSIENT = ffi.cast('void *', lib.SQLITE_TRANSIENT)

>>>>>>> fa8b08d4


def load_library(names):
    for name in names:
        try:
            return cdll.LoadLibrary(name)
        except OSError:
            pass
    else:
        raise ImportError("Could not load C-library, tried: %s" % (names,))

<<<<<<< HEAD
_lib = load_library(
    "sqlite3.dll libsqlite3.so.0 libsqlite3.so libsqlite3.dylib".split())
del load_library

##########################################
# BEGIN Wrapped SQLite C API and constants
##########################################

_lib.SQLITE_OK = 0
_lib.SQLITE_ERROR = 1
_lib.SQLITE_INTERNAL = 2
_lib.SQLITE_PERM = 3
_lib.SQLITE_ABORT = 4
_lib.SQLITE_BUSY = 5
_lib.SQLITE_LOCKED = 6
_lib.SQLITE_NOMEM = 7
_lib.SQLITE_READONLY = 8
_lib.SQLITE_INTERRUPT = 9
_lib.SQLITE_IOERR = 10
_lib.SQLITE_CORRUPT = 11
_lib.SQLITE_NOTFOUND = 12
_lib.SQLITE_FULL = 13
_lib.SQLITE_CANTOPEN = 14
_lib.SQLITE_PROTOCOL = 15
_lib.SQLITE_EMPTY = 16
_lib.SQLITE_SCHEMA = 17
_lib.SQLITE_TOOBIG = 18
_lib.SQLITE_CONSTRAINT = 19
_lib.SQLITE_MISMATCH = 20
_lib.SQLITE_MISUSE = 21
_lib.SQLITE_NOLFS = 22
_lib.SQLITE_AUTH = 23
_lib.SQLITE_FORMAT = 24
_lib.SQLITE_RANGE = 25
_lib.SQLITE_NOTADB = 26
_lib.SQLITE_ROW = 100
_lib.SQLITE_DONE = 101

_lib.SQLITE_INTEGER = 1
_lib.SQLITE_FLOAT = 2
_lib.SQLITE_TEXT = 3
_lib.SQLITE_BLOB = 4
_lib.SQLITE_NULL = 5

_lib.SQLITE_UTF8 = 1

_lib.SQLITE_TRANSIENT = cast(-1, c_void_p)

SQLITE_OK       = _lib.SQLITE_OK

SQLITE_DENY     = 1
SQLITE_IGNORE   = 2

SQLITE_CREATE_INDEX             = 1
SQLITE_CREATE_TABLE             = 2
SQLITE_CREATE_TEMP_INDEX        = 3
SQLITE_CREATE_TEMP_TABLE        = 4
SQLITE_CREATE_TEMP_TRIGGER      = 5
SQLITE_CREATE_TEMP_VIEW         = 6
SQLITE_CREATE_TRIGGER           = 7
SQLITE_CREATE_VIEW              = 8
SQLITE_DELETE                   = 9
SQLITE_DROP_INDEX               = 10
SQLITE_DROP_TABLE               = 11
SQLITE_DROP_TEMP_INDEX          = 12
SQLITE_DROP_TEMP_TABLE          = 13
SQLITE_DROP_TEMP_TRIGGER        = 14
SQLITE_DROP_TEMP_VIEW           = 15
SQLITE_DROP_TRIGGER             = 16
SQLITE_DROP_VIEW                = 17
SQLITE_INSERT                   = 18
SQLITE_PRAGMA                   = 19
SQLITE_READ                     = 20
SQLITE_SELECT                   = 21
SQLITE_TRANSACTION              = 22
SQLITE_UPDATE                   = 23
SQLITE_ATTACH                   = 24
SQLITE_DETACH                   = 25
SQLITE_ALTER_TABLE              = 26
SQLITE_REINDEX                  = 27
SQLITE_ANALYZE                  = 28

# SQLite C API

_lib.sqlite3_value_int.argtypes = [c_void_p]
_lib.sqlite3_value_int.restype = c_int

_lib.sqlite3_value_int64.argtypes = [c_void_p]
_lib.sqlite3_value_int64.restype = c_int64

_lib.sqlite3_value_blob.argtypes = [c_void_p]
_lib.sqlite3_value_blob.restype = c_void_p

_lib.sqlite3_value_bytes.argtypes = [c_void_p]
_lib.sqlite3_value_bytes.restype = c_int

_lib.sqlite3_value_double.argtypes = [c_void_p]
_lib.sqlite3_value_double.restype = c_double

_lib.sqlite3_value_text.argtypes = [c_void_p]
_lib.sqlite3_value_text.restype = c_char_p

_lib.sqlite3_value_type.argtypes = [c_void_p]
_lib.sqlite3_value_type.restype = c_int

_lib.sqlite3_bind_blob.argtypes = [c_void_p, c_int, c_void_p, c_int, c_void_p]
_lib.sqlite3_bind_blob.restype = c_int
_lib.sqlite3_bind_double.argtypes = [c_void_p, c_int, c_double]
_lib.sqlite3_bind_double.restype = c_int
_lib.sqlite3_bind_int.argtypes = [c_void_p, c_int, c_int]
_lib.sqlite3_bind_int.restype = c_int
_lib.sqlite3_bind_int64.argtypes = [c_void_p, c_int, c_int64]
_lib.sqlite3_bind_int64.restype = c_int
_lib.sqlite3_bind_null.argtypes = [c_void_p, c_int]
_lib.sqlite3_bind_null.restype = c_int
_lib.sqlite3_bind_parameter_count.argtypes = [c_void_p]
_lib.sqlite3_bind_parameter_count.restype = c_int
_lib.sqlite3_bind_parameter_index.argtypes = [c_void_p, c_char_p]
_lib.sqlite3_bind_parameter_index.restype = c_int
_lib.sqlite3_bind_parameter_name.argtypes = [c_void_p, c_int]
_lib.sqlite3_bind_parameter_name.restype = c_char_p
_lib.sqlite3_bind_text.argtypes = [c_void_p, c_int, c_char_p, c_int, c_void_p]
_lib.sqlite3_bind_text.restype = c_int
_lib.sqlite3_busy_timeout.argtypes = [c_void_p, c_int]
_lib.sqlite3_busy_timeout.restype = c_int
_lib.sqlite3_changes.argtypes = [c_void_p]
_lib.sqlite3_changes.restype = c_int
_lib.sqlite3_close.argtypes = [c_void_p]
_lib.sqlite3_close.restype = c_int
_lib.sqlite3_column_blob.argtypes = [c_void_p, c_int]
_lib.sqlite3_column_blob.restype = c_void_p
_lib.sqlite3_column_bytes.argtypes = [c_void_p, c_int]
_lib.sqlite3_column_bytes.restype = c_int
_lib.sqlite3_column_count.argtypes = [c_void_p]
_lib.sqlite3_column_count.restype = c_int
_lib.sqlite3_column_decltype.argtypes = [c_void_p, c_int]
_lib.sqlite3_column_decltype.restype = c_char_p
_lib.sqlite3_column_double.argtypes = [c_void_p, c_int]
_lib.sqlite3_column_double.restype = c_double
_lib.sqlite3_column_int64.argtypes = [c_void_p, c_int]
_lib.sqlite3_column_int64.restype = c_int64
_lib.sqlite3_column_name.argtypes = [c_void_p, c_int]
_lib.sqlite3_column_name.restype = c_char_p
_lib.sqlite3_column_text.argtypes = [c_void_p, c_int]
_lib.sqlite3_column_text.restype = POINTER(c_char)
_lib.sqlite3_column_type.argtypes = [c_void_p, c_int]
_lib.sqlite3_column_type.restype = c_int
_lib.sqlite3_complete.argtypes = [c_char_p]
_lib.sqlite3_complete.restype = c_int
_lib.sqlite3_errcode.restype = c_int
_lib.sqlite3_errmsg.argtypes = [c_void_p]
_lib.sqlite3_errmsg.restype = c_char_p
_lib.sqlite3_finalize.argtypes = [c_void_p]
_lib.sqlite3_finalize.restype = c_int
_lib.sqlite3_get_autocommit.argtypes = [c_void_p]
_lib.sqlite3_get_autocommit.restype = c_int
_lib.sqlite3_last_insert_rowid.argtypes = [c_void_p]
_lib.sqlite3_last_insert_rowid.restype = c_int64
_lib.sqlite3_libversion.argtypes = []
_lib.sqlite3_libversion.restype = c_char_p
_lib.sqlite3_open.argtypes = [c_char_p, c_void_p]
_lib.sqlite3_open.restype = c_int
_lib.sqlite3_prepare.argtypes = [c_void_p, c_char_p, c_int, c_void_p, POINTER(c_char_p)]
_lib.sqlite3_prepare.restype = c_int
_lib.sqlite3_prepare_v2.argtypes = [c_void_p, c_char_p, c_int, c_void_p, POINTER(c_char_p)]
_lib.sqlite3_prepare_v2.restype = c_int
_lib.sqlite3_step.argtypes = [c_void_p]
_lib.sqlite3_step.restype = c_int
_lib.sqlite3_reset.argtypes = [c_void_p]
_lib.sqlite3_reset.restype = c_int
_lib.sqlite3_total_changes.argtypes = [c_void_p]
_lib.sqlite3_total_changes.restype = c_int

_lib.sqlite3_result_blob.argtypes = [c_void_p, c_void_p, c_int, c_void_p]
_lib.sqlite3_result_blob.restype = None
_lib.sqlite3_result_int64.argtypes = [c_void_p, c_int64]
_lib.sqlite3_result_int64.restype = None
_lib.sqlite3_result_null.argtypes = [c_void_p]
_lib.sqlite3_result_null.restype = None
_lib.sqlite3_result_double.argtypes = [c_void_p, c_double]
_lib.sqlite3_result_double.restype = None
_lib.sqlite3_result_error.argtypes = [c_void_p, c_char_p, c_int]
_lib.sqlite3_result_error.restype = None
_lib.sqlite3_result_text.argtypes = [c_void_p, c_char_p, c_int, c_void_p]
_lib.sqlite3_result_text.restype = None

_HAS_LOAD_EXTENSION = hasattr(_lib, "sqlite3_enable_load_extension")
if _HAS_LOAD_EXTENSION:
    _lib.sqlite3_enable_load_extension.argtypes = [c_void_p, c_int]
    _lib.sqlite3_enable_load_extension.restype = c_int

##########################################
# END Wrapped SQLite C API and constants
##########################################

# pysqlite version information
version = "2.6.0"

# pysqlite constants
PARSE_COLNAMES = 1
PARSE_DECLTYPES = 2

# SQLite version information
sqlite_version = str(_lib.sqlite3_libversion().decode('ascii'))
=======
# SQLite version information
sqlite_version = ffi.string(lib.sqlite3_libversion())
>>>>>>> fa8b08d4


class Error(StandardError):
    pass


class Warning(StandardError):
    pass


class InterfaceError(Error):
    pass


class DatabaseError(Error):
    pass


class InternalError(DatabaseError):
    pass


class OperationalError(DatabaseError):
    pass


class ProgrammingError(DatabaseError):
    pass


class IntegrityError(DatabaseError):
    pass


class DataError(DatabaseError):
    pass


class NotSupportedError(DatabaseError):
    pass


def connect(database, **kwargs):
    factory = kwargs.get("factory", Connection)
    return factory(database, **kwargs)


def _unicode_text_factory(x):
    return unicode(x, 'utf-8')

if sys.version_info[0] < 3:
    def OptimizedUnicode(s):
        try:
            val = unicode(s, "ascii").encode("ascii")
        except UnicodeDecodeError:
            val = unicode(s, "utf-8")
        return val
else:
    OptimizedUnicode = _unicode_text_factory


class _StatementCache(object):
    def __init__(self, connection, maxcount):
        self.connection = connection
        self.maxcount = maxcount
        self.cache = OrderedDict()

    def get(self, sql, row_factory):
        try:
            stat = self.cache[sql]
        except KeyError:
            stat = Statement(self.connection, sql)
            self.cache[sql] = stat
            if len(self.cache) > self.maxcount:
                self.cache.popitem(0)

<<<<<<< HEAD
        if stat._in_use:
=======
        if stat.in_use:
>>>>>>> fa8b08d4
            stat = Statement(self.connection, sql)
        stat._row_factory = row_factory
        return stat


class Connection(object):
<<<<<<< HEAD
    __initialized = False
    _db = None

    def __init__(self, database, timeout=5.0, detect_types=0, isolation_level="",
                 check_same_thread=True, factory=None, cached_statements=100):
        self.__initialized = True
        self._db = c_void_p()

        if isinstance(database, unicode):
            database = database.encode('utf-8')
        if _lib.sqlite3_open(database, byref(self._db)) != _lib.SQLITE_OK:
=======
    def __init__(self, database, timeout=5.0, detect_types=0,
                 isolation_level="", check_same_thread=True, factory=None,
                 cached_statements=100):
        db_star = ffi.new('sqlite3 **')
        if isinstance(database, unicode):
            database = database.encode('utf-8')
        if lib.sqlite3_open(database, db_star) != lib.SQLITE_OK:
>>>>>>> fa8b08d4
            raise OperationalError("Could not open database")
        self.db = db_star[0]
        if timeout is not None:
            timeout = int(timeout * 1000)  # pysqlite2 uses timeout in seconds
<<<<<<< HEAD
            _lib.sqlite3_busy_timeout(self._db, timeout)

        self.row_factory = None
        self.text_factory = _unicode_text_factory

        self._detect_types = detect_types
        self._in_transaction = False
        self.isolation_level = isolation_level

        self.__cursors = []
        self.__cursors_counter = 0
        self.__statements = []
        self.__statements_counter = 0
        self._statement_cache = _StatementCache(self, cached_statements)

        self.__func_cache = {}
        self.__aggregates = {}
        self.__aggregate_instances = {}
        self.__collations = {}
        if check_same_thread:
            self.__thread_ident = _thread_get_ident()
=======
            lib.sqlite3_busy_timeout(self.db, timeout)

        self.text_factory = _unicode_text_factory
        self.closed = False
        self.statements = []
        self.statement_counter = 0
        self.row_factory = None
        self._isolation_level = isolation_level
        self.detect_types = detect_types
        self.statement_cache = _StatementCache(self, cached_statements)

        self.cursors = []
>>>>>>> fa8b08d4

        self.Error = Error
        self.Warning = Warning
        self.InterfaceError = InterfaceError
        self.DatabaseError = DatabaseError
        self.InternalError = InternalError
        self.OperationalError = OperationalError
        self.ProgrammingError = ProgrammingError
        self.IntegrityError = IntegrityError
        self.DataError = DataError
        self.NotSupportedError = NotSupportedError

<<<<<<< HEAD
    def __del__(self):
        if self._db:
            _lib.sqlite3_close(self._db)

    def close(self):
        self._check_thread()

        self.__do_all_statements(Statement._finalize, True)

        if self._db:
            ret = _lib.sqlite3_close(self._db)
            if ret != _lib.SQLITE_OK:
                raise self._get_exception(ret)
            self._db = None

    def _check_closed(self):
        if not self.__initialized:
            raise ProgrammingError("Base Connection.__init__ not called.")
        if not self._db:
            raise ProgrammingError("Cannot operate on a closed database.")

    def _check_closed_wrap(func):
        @wraps(func)
        def wrapper(self, *args, **kwargs):
            self._check_closed()
            return func(self, *args, **kwargs)
        return wrapper

    def _check_thread(self):
        try:
            if self.__thread_ident == _thread_get_ident():
                return
        except AttributeError:
            pass
        else:
            raise ProgrammingError(
                "SQLite objects created in a thread can only be used in that "
                "same thread. The object was created in thread id %d and this "
                "is thread id %d", self.__thread_ident, _thread_get_ident())

    def _check_thread_wrap(func):
        @wraps(func)
        def wrapper(self, *args, **kwargs):
            self._check_thread()
            return func(self, *args, **kwargs)
        return wrapper

    def _get_exception(self, error_code=None):
        if error_code is None:
            error_code = _lib.sqlite3_errcode(self._db)
        error_message = _lib.sqlite3_errmsg(self._db).decode('utf-8')

        if error_code == _lib.SQLITE_OK:
            raise ValueError("error signalled but got SQLITE_OK")
        elif error_code in (_lib.SQLITE_INTERNAL, _lib.SQLITE_NOTFOUND):
            exc = InternalError
        elif error_code == _lib.SQLITE_NOMEM:
            exc = MemoryError
        elif error_code in (
                _lib.SQLITE_ERROR, _lib.SQLITE_PERM, _lib.SQLITE_ABORT,
                _lib.SQLITE_BUSY, _lib.SQLITE_LOCKED, _lib.SQLITE_READONLY,
                _lib.SQLITE_INTERRUPT, _lib.SQLITE_IOERR, _lib.SQLITE_FULL,
                _lib.SQLITE_CANTOPEN, _lib.SQLITE_PROTOCOL, _lib.SQLITE_EMPTY,
                _lib.SQLITE_SCHEMA):
            exc = OperationalError
        elif error_code == _lib.SQLITE_CORRUPT:
            exc = DatabaseError
        elif error_code == _lib.SQLITE_TOOBIG:
            exc = DataError
        elif error_code in (_lib.SQLITE_CONSTRAINT, _lib.SQLITE_MISMATCH):
            exc = IntegrityError
        elif error_code == _lib.SQLITE_MISUSE:
=======
        self.func_cache = {}
        self._aggregates = {}
        self.aggregate_instances = {}
        self._collations = {}
        if check_same_thread:
            self.thread_ident = _thread_get_ident()

    def close(self):
        self._check_thread()
        if self.closed:
            return
        for statement in self.statements:
            obj = statement()
            if obj is not None:
                obj.finalize()

        self.closed = True
        ret = lib.sqlite3_close(self.db)
        self._reset_cursors()
        if ret != lib.SQLITE_OK:
            raise self._get_exception(ret)

    def _check_closed(self):
        if getattr(self, 'closed', True):
            raise ProgrammingError("Cannot operate on a closed database.")

    def _check_closed_wrap(func):
        @wraps(func)
        def wrapper(self, *args, **kwargs):
            self._check_closed()
            return func(self, *args, **kwargs)
        return wrapper

    def _check_thread(self):
        if not hasattr(self, 'thread_ident'):
            return
        if self.thread_ident != _thread_get_ident():
            raise ProgrammingError(
                "SQLite objects created in a thread can only be used in that "
                "same thread. The object was created in thread id %d and this "
                "is thread id %d", self.thread_ident, _thread_get_ident())

    def _check_thread_wrap(func):
        @wraps(func)
        def wrapper(self, *args, **kwargs):
            self._check_thread()
            return func(self, *args, **kwargs)
        return wrapper

    def _get_exception(self, error_code=None):
        if error_code is None:
            error_code = lib.sqlite3_errcode(self.db)
        error_message = ffi.string(lib.sqlite3_errmsg(self.db))

        if error_code == lib.SQLITE_OK:
            raise ValueError("error signalled but got lib.SQLITE_OK")
        elif error_code in (lib.SQLITE_INTERNAL, lib.SQLITE_NOTFOUND):
            exc = InternalError
        elif error_code == lib.SQLITE_NOMEM:
            exc = MemoryError
        elif error_code in (
                lib.SQLITE_ERROR, lib.SQLITE_PERM, lib.SQLITE_ABORT,
                lib.SQLITE_BUSY, lib.SQLITE_LOCKED, lib.SQLITE_READONLY,
                lib.SQLITE_INTERRUPT, lib.SQLITE_IOERR, lib.SQLITE_FULL,
                lib.SQLITE_CANTOPEN, lib.SQLITE_PROTOCOL, lib.SQLITE_EMPTY,
                lib.SQLITE_SCHEMA):
            exc = OperationalError
        elif error_code == lib.SQLITE_CORRUPT:
            exc = DatabaseError
        elif error_code == lib.SQLITE_TOOBIG:
            exc = DataError
        elif error_code in (lib.SQLITE_CONSTRAINT, lib.SQLITE_MISMATCH):
            exc = IntegrityError
        elif error_code == lib.SQLITE_MISUSE:
>>>>>>> fa8b08d4
            exc = ProgrammingError
        else:
            exc = DatabaseError
        exc = exc(error_message)
        exc.error_code = error_code
        return exc

<<<<<<< HEAD
    def _remember_cursor(self, cursor):
        self.__cursors.append(weakref.ref(cursor))
        self.__cursors_counter += 1
        if self.__cursors_counter < 200:
            return
        self.__cursors_counter = 0
        self.__cursors = [r for r in self.__cursors if r() is not None]
=======
    def _remember_statement(self, statement):
        self.statements.append(weakref.ref(statement))
        self.statement_counter += 1

        if self.statement_counter % 100 == 0:
            self.statements = [ref for ref in self.statements
                               if ref() is not None]
>>>>>>> fa8b08d4

    def _remember_statement(self, statement):
        self.__statements.append(weakref.ref(statement))
        self.__statements_counter += 1
        if self.__statements_counter < 200:
            return
        self.__statements_counter = 0
        self.__statements = [r for r in self.__statements if r() is not None]

    def __do_all_statements(self, action, reset_cursors):
        for weakref in self.__statements:
            statement = weakref()
            if statement is not None:
                action(statement)

        if reset_cursors:
            for weakref in self.__cursors:
                cursor = weakref()
                if cursor is not None:
                    cursor._reset = True

    @_check_thread_wrap
    @_check_closed_wrap
    def __call__(self, sql):
        return self._statement_cache.get(sql, self.row_factory)

    @_check_thread_wrap
    @_check_closed_wrap
    def __call__(self, sql):
        if not isinstance(sql, basestring):
            raise Warning("SQL is of wrong type. Must be string or unicode.")
        return self.statement_cache.get(sql, self.row_factory)

    def cursor(self, factory=None):
        self._check_thread()
        self._check_closed()
        if factory is None:
            factory = Cursor
        cur = factory(self)
        if self.row_factory is not None:
            cur.row_factory = self.row_factory
        return cur

    def execute(self, *args):
        cur = self.cursor()
        return cur.execute(*args)

    def executemany(self, *args):
        cur = self.cursor()
        return cur.executemany(*args)

    def executescript(self, *args):
        cur = self.cursor()
        return cur.executescript(*args)

    def iterdump(self):
        from sqlite3.dump import _iterdump
        return _iterdump(self)

    def _begin(self):
<<<<<<< HEAD
        statement = c_void_p()
        ret = _lib.sqlite3_prepare_v2(self._db, self.__begin_statement, -1,
                                      byref(statement), None)
        try:
            if ret != _lib.SQLITE_OK:
                raise self._get_exception(ret)
            ret = _lib.sqlite3_step(statement)
            if ret != _lib.SQLITE_DONE:
                raise self._get_exception(ret)
            self._in_transaction = True
        finally:
            _lib.sqlite3_finalize(statement)
=======
        self._check_closed()
        if self._isolation_level is None:
            return
        if not lib.sqlite3_get_autocommit(self.db):
            return
        sql = "BEGIN " + self._isolation_level
        statement_star = ffi.new('sqlite3_stmt **')
        next_char = ffi.new('char **')
        ret = lib.sqlite3_prepare_v2(self.db, sql, -1, statement_star,
                                     next_char)
        try:
            if ret != lib.SQLITE_OK:
                raise self._get_exception(ret)
            ret = lib.sqlite3_step(statement_star[0])
            if ret != lib.SQLITE_DONE:
                raise self._get_exception(ret)
        finally:
            lib.sqlite3_finalize(statement_star[0])
>>>>>>> fa8b08d4

    def commit(self):
        self._check_thread()
        self._check_closed()
<<<<<<< HEAD
        if not self._in_transaction:
=======
        if lib.sqlite3_get_autocommit(self.db):
>>>>>>> fa8b08d4
            return

        self.__do_all_statements(Statement._reset, False)

<<<<<<< HEAD
        statement = c_void_p()
        ret = _lib.sqlite3_prepare_v2(self._db, b"COMMIT", -1,
                                      byref(statement), None)
        try:
            if ret != _lib.SQLITE_OK:
                raise self._get_exception(ret)
            ret = _lib.sqlite3_step(statement)
            if ret != _lib.SQLITE_DONE:
=======
        statement_star = ffi.new('sqlite3_stmt **')
        next_char = ffi.new('char **')
        ret = lib.sqlite3_prepare_v2(self.db, b"COMMIT", -1, statement_star,
                                     next_char)
        try:
            if ret != lib.SQLITE_OK:
                raise self._get_exception(ret)
            ret = lib.sqlite3_step(statement_star[0])
            if ret != lib.SQLITE_DONE:
>>>>>>> fa8b08d4
                raise self._get_exception(ret)
            self._in_transaction = False
        finally:
<<<<<<< HEAD
            _lib.sqlite3_finalize(statement)
=======
            lib.sqlite3_finalize(statement_star[0])
>>>>>>> fa8b08d4

    def rollback(self):
        self._check_thread()
        self._check_closed()
<<<<<<< HEAD
        if not self._in_transaction:
=======
        if lib.sqlite3_get_autocommit(self.db):
>>>>>>> fa8b08d4
            return

        self.__do_all_statements(Statement._reset, True)

<<<<<<< HEAD
        statement = c_void_p()
        ret = _lib.sqlite3_prepare_v2(self._db, b"ROLLBACK", -1,
                                      byref(statement), None)
        try:
            if ret != _lib.SQLITE_OK:
                raise self._get_exception(ret)
            ret = _lib.sqlite3_step(statement)
            if ret != _lib.SQLITE_DONE:
=======
        statement_star = ffi.new('sqlite3_stmt **')
        next_char = ffi.new('char **')
        ret = lib.sqlite3_prepare_v2(self.db, b"ROLLBACK", -1, statement_star,
                                     next_char)
        try:
            if ret != lib.SQLITE_OK:
                raise self._get_exception(ret)
            ret = lib.sqlite3_step(statement_star[0])
            if ret != lib.SQLITE_DONE:
>>>>>>> fa8b08d4
                raise self._get_exception(ret)
            self._in_transaction = False
        finally:
<<<<<<< HEAD
            _lib.sqlite3_finalize(statement)
=======
            lib.sqlite3_finalize(statement_star[0])
            self._reset_cursors()
>>>>>>> fa8b08d4

    def __enter__(self):
        return self

    def __exit__(self, exc_type, exc_value, exc_tb):
        if exc_type is None and exc_value is None and exc_tb is None:
            self.commit()
        else:
            self.rollback()

    @_check_thread_wrap
    @_check_closed_wrap
    def create_function(self, name, num_args, callback):
        try:
<<<<<<< HEAD
            c_closure, _ = self.__func_cache[callback]
=======
            closure = self.func_cache[callback]
>>>>>>> fa8b08d4
        except KeyError:
            @ffi.callback("void(sqlite3_context*, int, sqlite3_value**)")
            def closure(context, nargs, c_params):
                _function_callback(callback, context, nargs, c_params)
<<<<<<< HEAD
            c_closure = _FUNC(closure)
            self.__func_cache[callback] = c_closure, closure

        if isinstance(name, unicode):
            name = name.encode('utf-8')
        ret = _lib.sqlite3_create_function(self._db, name, num_args,
                                           _lib.SQLITE_UTF8, None,
                                           c_closure,
                                           cast(None, _STEP),
                                           cast(None, _FINAL))
        if ret != _lib.SQLITE_OK:
=======
            self.func_cache[callback] = closure
        ret = lib.sqlite3_create_function(self.db, name, num_args,
                                          lib.SQLITE_UTF8, ffi.NULL,
                                          closure, ffi.NULL, ffi.NULL)
        if ret != lib.SQLITE_OK:
>>>>>>> fa8b08d4
            raise self.OperationalError("Error creating function")

    @_check_thread_wrap
    @_check_closed_wrap
    def create_aggregate(self, name, num_args, cls):
        try:
<<<<<<< HEAD
            c_step_callback, c_final_callback, _, _ = self.__aggregates[cls]
=======
            step_callback, final_callback = self._aggregates[cls]
>>>>>>> fa8b08d4
        except KeyError:
            @ffi.callback("void(sqlite3_context*, int, sqlite3_value**)")
            def step_callback(context, argc, c_params):
<<<<<<< HEAD
                aggregate_ptr = cast(
                    _lib.sqlite3_aggregate_context(
                        context, sizeof(c_ssize_t)),
                    POINTER(c_ssize_t))
=======
                res = lib.sqlite3_aggregate_context(context,
                                                    ffi.sizeof("size_t"))
                aggregate_ptr = ffi.cast("size_t[1]", res)
>>>>>>> fa8b08d4

                if not aggregate_ptr[0]:
                    try:
                        aggregate = cls()
                    except Exception:
                        msg = (b"user-defined aggregate's '__init__' "
                               b"method raised error")
<<<<<<< HEAD
                        _lib.sqlite3_result_error(context, msg, len(msg))
=======
                        lib.sqlite3_result_error(context, msg, len(msg))
>>>>>>> fa8b08d4
                        return
                    aggregate_id = id(aggregate)
                    self.__aggregate_instances[aggregate_id] = aggregate
                    aggregate_ptr[0] = aggregate_id
                else:
                    aggregate = self.__aggregate_instances[aggregate_ptr[0]]

                params = _convert_params(context, argc, c_params)
                try:
                    aggregate.step(*params)
                except Exception:
                    msg = (b"user-defined aggregate's 'step' "
                           b"method raised error")
<<<<<<< HEAD
                    _lib.sqlite3_result_error(context, msg, len(msg))
=======
                    lib.sqlite3_result_error(context, msg, len(msg))
>>>>>>> fa8b08d4

            @ffi.callback("void(sqlite3_context*)")
            def final_callback(context):
<<<<<<< HEAD
                aggregate_ptr = cast(
                    _lib.sqlite3_aggregate_context(
                        context, sizeof(c_ssize_t)),
                    POINTER(c_ssize_t))
=======
                res = lib.sqlite3_aggregate_context(context,
                                                    ffi.sizeof("size_t"))
                aggregate_ptr = ffi.cast("size_t[1]", res)
>>>>>>> fa8b08d4

                if aggregate_ptr[0]:
                    aggregate = self.__aggregate_instances[aggregate_ptr[0]]
                    try:
                        val = aggregate.finalize()
                    except Exception:
                        msg = (b"user-defined aggregate's 'finalize' "
                               b"method raised error")
<<<<<<< HEAD
                        _lib.sqlite3_result_error(context, msg, len(msg))
=======
                        lib.sqlite3_result_error(context, msg, len(msg))
>>>>>>> fa8b08d4
                    else:
                        _convert_result(context, val)
                    finally:
                        del self.__aggregate_instances[aggregate_ptr[0]]

<<<<<<< HEAD
            c_step_callback = _STEP(step_callback)
            c_final_callback = _FINAL(final_callback)

            self.__aggregates[cls] = (c_step_callback, c_final_callback,
                                     step_callback, final_callback)

        if isinstance(name, unicode):
            name = name.encode('utf-8')
        ret = _lib.sqlite3_create_function(self._db, name, num_args,
                                           _lib.SQLITE_UTF8, None,
                                           cast(None, _FUNC),
                                           c_step_callback,
                                           c_final_callback)
        if ret != _lib.SQLITE_OK:
=======
            self._aggregates[cls] = step_callback, final_callback

        ret = lib.sqlite3_create_function(self.db, name, num_args,
                                          lib.SQLITE_UTF8, ffi.NULL, ffi.NULL,
                                          step_callback, final_callback)
        if ret != lib.SQLITE_OK:
            raise self._get_exception(ret)

    @_check_thread_wrap
    @_check_closed_wrap
    def create_collation(self, name, callback):
        name = name.upper()
        if not all(c in string.ascii_uppercase + string.digits + '_' for c in name):
            raise ProgrammingError("invalid character in collation name")

        if callback is None:
            del self._collations[name]
            collation_callback = ffi.NULL
        else:
            if not callable(callback):
                raise TypeError("parameter must be callable")

            @ffi.callback("int(void*, int, const void*, int, const void*)")
            def collation_callback(context, len1, str1, len2, str2):
                text1 = ffi.buffer(str1, len1)[:]
                text2 = ffi.buffer(str2, len2)[:]

                return callback(text1, text2)

            self._collations[name] = collation_callback

        ret = lib.sqlite3_create_collation(self.db, name, lib.SQLITE_UTF8,
                                           ffi.NULL, collation_callback)
        if ret != lib.SQLITE_OK:
>>>>>>> fa8b08d4
            raise self._get_exception(ret)

    @_check_thread_wrap
    @_check_closed_wrap
<<<<<<< HEAD
    def create_collation(self, name, callback):
        name = name.upper()
        if not all(c in string.ascii_uppercase + string.digits + '_' for c in name):
            raise ProgrammingError("invalid character in collation name")

        if callback is None:
            del self.__collations[name]
            c_collation_callback = cast(None, _COLLATION)
        else:
            if not callable(callback):
                raise TypeError("parameter must be callable")

            def collation_callback(context, len1, str1, len2, str2):
                text1 = string_at(str1, len1).decode('utf-8')
                text2 = string_at(str2, len2).decode('utf-8')

                return callback(text1, text2)

            c_collation_callback = _COLLATION(collation_callback)
            self.__collations[name] = c_collation_callback
=======
    def set_authorizer(self, callback):
        try:
            authorizer = self.func_cache[callback]
        except KeyError:
            @ffi.callback("int(void*, int, const char*, const char*, "
                          "const char*, const char*)")
            def authorizer(userdata, action, arg1, arg2, dbname, source):
                try:
                    return int(callback(action, arg1, arg2, dbname, source))
                except Exception:
                    return lib.SQLITE_DENY
            self.func_cache[callback] = authorizer

        ret = lib.sqlite3_set_authorizer(self.db, authorizer, ffi.NULL)
        if ret != lib.SQLITE_OK:
            raise self._get_exception(ret)

    @_check_thread_wrap
    @_check_closed_wrap
    def set_progress_handler(self, callable, nsteps):
        if callable is None:
            progress_handler = ffi.NULL
        else:
            try:
                progress_handler = self.func_cache[callable]
            except KeyError:
                @ffi.callback("int(void*)")
                def progress_handler(userdata):
                    try:
                        ret = callable()
                        return bool(ret)
                    except Exception:
                        # abort query if error occurred
                        return 1

                self.func_cache[callable] = progress_handler
        lib.sqlite3_progress_handler(self.db, nsteps, progress_handler,
                                     ffi.NULL)

    def __get_total_changes(self):
        self._check_closed()
        return lib.sqlite3_total_changes(self.db)
    total_changes = property(__get_total_changes)

    def __get_isolation_level(self):
        return self._isolation_level

    def __set_isolation_level(self, val):
        if val is None:
            self.commit()
        if isinstance(val, unicode):
            val = str(val)
        self._isolation_level = val
    isolation_level = property(__get_isolation_level, __set_isolation_level)

    if hasattr(lib, 'sqlite3_enable_load_extension'):
        @_check_thread_wrap
        @_check_closed_wrap
        def enable_load_extension(self, enabled):
            rc = lib.sqlite3_enable_load_extension(self.db, int(enabled))
            if rc != lib.SQLITE_OK:
                raise OperationalError("Error enabling load extension")


DML, DQL, DDL = range(3)


class CursorLock(object):
    def __init__(self, cursor):
        self.cursor = cursor
>>>>>>> fa8b08d4

        if isinstance(name, unicode):
            name = name.encode('utf-8')
        ret = _lib.sqlite3_create_collation(self._db, name,
                                              _lib.SQLITE_UTF8,
                                              None,
                                              c_collation_callback)
        if ret != _lib.SQLITE_OK:
            raise self._get_exception(ret)

    @_check_thread_wrap
    @_check_closed_wrap
    def set_authorizer(self, callback):
        try:
            c_authorizer, _ = self.__func_cache[callback]
        except KeyError:
            def authorizer(userdata, action, arg1, arg2, dbname, source):
                try:
                    return int(callback(action, arg1, arg2, dbname, source))
                except Exception:
                    return SQLITE_DENY
            c_authorizer = _AUTHORIZER(authorizer)

            self.__func_cache[callback] = c_authorizer, authorizer

        ret = _lib.sqlite3_set_authorizer(self._db,
                                            c_authorizer,
                                            None)
        if ret != _lib.SQLITE_OK:
            raise self._get_exception(ret)

    @_check_thread_wrap
    @_check_closed_wrap
    def set_progress_handler(self, callable, nsteps):
        if callable is None:
            c_progress_handler = cast(None, _PROGRESS)
        else:
            try:
                c_progress_handler, _ = self.__func_cache[callable]
            except KeyError:
                def progress_handler(userdata):
                    try:
                        ret = callable()
                        return bool(ret)
                    except Exception:
                        # abort query if error occurred
                        return 1
                c_progress_handler = _PROGRESS(progress_handler)

                self.__func_cache[callable] = c_progress_handler, progress_handler
        ret = _lib.sqlite3_progress_handler(self._db, nsteps,
                                              c_progress_handler,
                                              None)
        if ret != _lib.SQLITE_OK:
            raise self._get_exception(ret)

    if sys.version_info[0] >= 3:
        def __get_in_transaction(self):
            return self._in_transaction
        in_transaction = property(__get_in_transaction)

    def __get_total_changes(self):
        self._check_closed()
        return _lib.sqlite3_total_changes(self._db)
    total_changes = property(__get_total_changes)

    def __get_isolation_level(self):
        return self._isolation_level

    def __set_isolation_level(self, val):
        if val is None:
            self.commit()
        else:
            self.__begin_statement = str("BEGIN " + val).encode('utf-8')
        self._isolation_level = val
    isolation_level = property(__get_isolation_level, __set_isolation_level)

    if _HAS_LOAD_EXTENSION:
        @_check_thread_wrap
        @_check_closed_wrap
        def enable_load_extension(self, enabled):
            rc = _lib.sqlite3_enable_load_extension(self._db, int(enabled))
            if rc != _lib.SQLITE_OK:
                raise OperationalError("Error enabling load extension")


<<<<<<< HEAD
class Cursor(object):
    __initialized = False
    __statement = None
=======
            # Actually execute the SQL statement
            ret = lib.sqlite3_step(self.statement.statement)
            if ret not in (lib.SQLITE_DONE, lib.SQLITE_ROW):
                self.statement.reset()
                raise self.connection._get_exception(ret)
>>>>>>> fa8b08d4

    def __init__(self, con):
        if not isinstance(con, Connection):
            raise TypeError
        self.__connection = con

<<<<<<< HEAD
        self.arraysize = 1
        self.row_factory = None
        self._reset = False
        self.__locked = False
        self.__closed = False
        self.__description = None
        self.__rowcount = -1

        con._check_thread()
        con._remember_cursor(self)
=======
            if self.statement.kind == DQL and ret == lib.SQLITE_ROW:
                self.statement._build_row_cast_map()
                self.statement._readahead(self)
            else:
                self.statement.item = None
                self.statement.exhausted = True

            self.rowcount = -1
            if self.statement.kind == DML:
                self.rowcount = lib.sqlite3_changes(self.connection.db)
>>>>>>> fa8b08d4

        self.__initialized = True

    def __del__(self):
        if self.__statement:
            self.__statement._reset()

    def close(self):
        self.__connection._check_thread()
        self.__connection._check_closed()
        if self.__statement:
            self.__statement._reset()
            self.__statement = None
        self.__closed = True

    def __check_cursor(self):
        if not self.__initialized:
            raise ProgrammingError("Base Cursor.__init__ not called.")
        if self.__closed:
            raise ProgrammingError("Cannot operate on a closed cursor.")
        if self.__locked:
            raise ProgrammingError("Recursive use of cursors not allowed.")
        self.__connection._check_thread()
        self.__connection._check_closed()

    def __check_cursor_wrap(func):
        @wraps(func)
        def wrapper(self, *args, **kwargs):
            self.__check_cursor()
            return func(self, *args, **kwargs)
        return wrapper

    def __execute(self, multiple, sql, many_params):
        self.__locked = True
        try:
            self._reset = False
            if not isinstance(sql, basestring):
                raise ValueError("operation parameter must be str or unicode")
            self.__description = None
            self.__rowcount = -1
            self.__statement = self.__connection._statement_cache.get(
                sql, self.row_factory)

<<<<<<< HEAD
            if self.__connection._isolation_level is not None:
                if self.__statement._kind == Statement._DDL:
                    if self.__connection._in_transaction:
                        self.__connection.commit()
                elif self.__statement._kind == Statement._DML:
                    if not self.__connection._in_transaction:
                        self.__connection._begin()

            if multiple and self.__statement._kind != Statement._DML:
                raise ProgrammingError("executemany is only for DML statements")
=======
            if self.statement.kind == DML:
                self.connection._begin()
            else:
                raise ProgrammingError(
                    "executemany is only for DML statements")
>>>>>>> fa8b08d4

            for params in many_params:
<<<<<<< HEAD
                self.__statement._set_params(params)

                # Actually execute the SQL statement
                ret = _lib.sqlite3_step(self.__statement._statement)
                if ret not in (_lib.SQLITE_DONE, _lib.SQLITE_ROW):
                    self.__statement._reset()
                    self.__connection._in_transaction = \
                        not _lib.sqlite3_get_autocommit(self.__connection._db)
                    raise self.__connection._get_exception(ret)

                if self.__statement._kind == Statement._DML:
                    self.__statement._reset()

                if self.__statement._kind == Statement._DQL and ret == _lib.SQLITE_ROW:
                    self.__statement._build_row_cast_map()
                    self.__statement._readahead(self)

                if self.__statement._kind == Statement._DML:
                    if self.__rowcount == -1:
                        self.__rowcount = 0
                    self.__rowcount += _lib.sqlite3_changes(self.__connection._db)
        finally:
            self.__locked = False
=======
                self.statement.set_params(params)
                ret = lib.sqlite3_step(self.statement.statement)
                if ret != lib.SQLITE_DONE:
                    raise self.connection._get_exception(ret)
                self.rowcount += lib.sqlite3_changes(self.connection.db)

>>>>>>> fa8b08d4
        return self

    @__check_cursor_wrap
    def execute(self, sql, params=[]):
        return self.__execute(False, sql, [params])

    @__check_cursor_wrap
    def executemany(self, sql, many_params):
        return self.__execute(True, sql, many_params)

    def executescript(self, sql):
<<<<<<< HEAD
        self.__check_cursor()
        self._reset = False
        if isinstance(sql, unicode):
            sql = sql.encode('utf-8')
        elif not isinstance(sql, str):
            raise ValueError("script argument must be unicode or string.")
        sql = c_char_p(sql)
        statement = c_void_p()
=======
        self._description = None
        self.reset = False
        if type(sql) is unicode:
            sql = sql.encode("utf-8")
        self._check_closed()
        statement_star = ffi.new('sqlite3_stmt **')
        tail = ffi.new('char **')
>>>>>>> fa8b08d4

        self.__connection.commit()
        while True:
<<<<<<< HEAD
            rc = _lib.sqlite3_prepare(self.__connection._db, sql, -1,
                                      byref(statement), byref(sql))
            if rc != _lib.SQLITE_OK:
                raise self.__connection._get_exception(rc)

            rc = _lib.SQLITE_ROW
            while rc == _lib.SQLITE_ROW:
                if not statement:
                    rc = _lib.SQLITE_OK
                else:
                    rc = _lib.sqlite3_step(statement)

            if rc != _lib.SQLITE_DONE:
                _lib.sqlite3_finalize(statement)
                if rc == _lib.SQLITE_OK:
                    break
                else:
                    raise self.__connection._get_exception(rc)

            rc = _lib.sqlite3_finalize(statement)
            if rc != _lib.SQLITE_OK:
                raise self.__connection._get_exception(rc)

            if not sql.value:
=======
            rc = lib.sqlite3_prepare(self.connection.db, sql, -1,
                                     statement_star, tail)
            sql = ffi.string(tail[0])
            if rc != lib.SQLITE_OK:
                raise self.connection._get_exception(rc)

            rc = lib.SQLITE_ROW
            while rc == lib.SQLITE_ROW:
                if not statement_star[0]:
                    rc = lib.SQLITE_OK
                else:
                    rc = lib.sqlite3_step(statement_star[0])

            if rc != lib.SQLITE_DONE:
                lib.sqlite3_finalize(statement_star[0])
                if rc == lib.SQLITE_OK:
                    return self
                else:
                    raise self.connection._get_exception(rc)
            rc = lib.sqlite3_finalize(statement_star[0])
            if rc != lib.SQLITE_OK:
                raise self.connection._get_exception(rc)

            if not sql:
>>>>>>> fa8b08d4
                break
        return self

    def __check_reset(self):
        if self._reset:
            raise self.__connection.InterfaceError(
                    "Cursor needed to be reset because of commit/rollback "
                    "and can no longer be fetched from.")

<<<<<<< HEAD
    def __iter__(self):
        return self
=======
    def _check_reset(self):
        if self.reset:
            raise self.connection.InterfaceError(
                "Cursor needed to be reset because of commit/rollback and can "
                "no longer be fetched from.")
>>>>>>> fa8b08d4

    def __next__(self):
        self.__check_cursor()
        self.__check_reset()
        if not self.__statement:
            raise StopIteration
        return self.__statement._next(self)

    if sys.version_info[0] < 3:
        next = __next__
        del __next__

    def fetchone(self):
        return next(self, None)

    def fetchmany(self, size=None):
        if size is None:
            size = self.arraysize
        lst = []
        for row in self:
            lst.append(row)
            if len(lst) == size:
                break
        return lst

    def fetchall(self):
        return list(self)

    def __get_connection(self):
        return self.__connection
    connection = property(__get_connection)

<<<<<<< HEAD
    def __get_rowcount(self):
        return self.__rowcount
    rowcount = property(__get_rowcount)
=======
    def _getlastrowid(self):
        return lib.sqlite3_last_insert_rowid(self.connection.db)
>>>>>>> fa8b08d4

    def __get_description(self):
        if self.__description is None:
            self.__description = self.__statement._get_description()
        return self.__description
    description = property(__get_description)

    def __get_lastrowid(self):
        return _lib.sqlite3_last_insert_rowid(self.__connection._db)
    lastrowid = property(__get_lastrowid)

    def setinputsizes(self, *args):
        pass

    def setoutputsize(self, *args):
        pass

<<<<<<< HEAD
=======
    description = property(_getdescription)
    lastrowid = property(_getlastrowid)

>>>>>>> fa8b08d4

class Statement(object):
    _DML, _DQL, _DDL = range(3)

    _statement = None

    def __init__(self, connection, sql):
<<<<<<< HEAD
        self.__con = connection
        self.__con._remember_statement(self)

        if not isinstance(sql, basestring):
            raise Warning("SQL is of wrong type. Must be string or unicode.")
=======
        self.statement = ffi.NULL
        if not isinstance(sql, str):
            raise ValueError("sql must be a string")
        self.con = connection
        self.sql = sql  # DEBUG ONLY
>>>>>>> fa8b08d4
        first_word = self._statement_kind = sql.lstrip().split(" ")[0].upper()
        if first_word in ("INSERT", "UPDATE", "DELETE", "REPLACE"):
            self._kind = Statement._DML
        elif first_word in ("SELECT", "PRAGMA"):
            self._kind = Statement._DQL
        else:
<<<<<<< HEAD
            self._kind = Statement._DDL

        self._in_use = False
        self._row_factory = None

        if isinstance(sql, unicode):
            sql = sql.encode('utf-8')
        sql = c_char_p(sql)
        self._statement = c_void_p()

        ret = _lib.sqlite3_prepare_v2(self.__con._db, sql, -1,
                                      byref(self._statement), byref(sql))
        if ret == _lib.SQLITE_OK and self._statement.value is None:
            # an empty statement, work around that, as it's the least trouble
            sql = c_char_p(b"select 42")
            ret = _lib.sqlite3_prepare_v2(self.__con._db, sql, -1,
                                          byref(self._statement), byref(sql))
            self._kind = Statement._DQL
        if ret != _lib.SQLITE_OK:
            raise self.__con._get_exception(ret)

        sql = sql.value.decode('utf-8')
        if _check_remaining_sql(sql):
            raise Warning("You can only execute one statement at a time.")

    def __del__(self):
        if self._statement:
            _lib.sqlite3_finalize(self._statement)

    def _finalize(self):
        if self._statement:
            _lib.sqlite3_finalize(self._statement)
            self._statement = None
        self._in_use = False

    def _reset(self):
        if self._in_use and self._statement:
            _lib.sqlite3_reset(self._statement)
            self._in_use = False

    if sys.version_info[0] < 3:
        def __check_decodable(self, param):
            if self.__con.text_factory in (unicode, OptimizedUnicode,
                                           _unicode_text_factory):
                for c in param:
                    if ord(c) & 0x80 != 0:
                        raise self.__con.ProgrammingError(
=======
            self.kind = DDL
        self.exhausted = False
        self.in_use = False
        #
        # set by set_row_factory
        self.row_factory = None

        statement_star = ffi.new('sqlite3_stmt **')
        next_char = ffi.new('char **')
        ret = lib.sqlite3_prepare_v2(self.con.db, sql, -1,
                                     statement_star, next_char)
        self.statement = statement_star[0]
        if ret == lib.SQLITE_OK and not self.statement:
            # an empty statement, we work around that as it's the least trouble
            ret = lib.sqlite3_prepare_v2(self.con.db, "select 42", -1,
                                         statement_star, next_char)
            self.statement = statement_star[0]
            self.kind = DQL

        if ret != lib.SQLITE_OK:
            raise self.con._get_exception(ret)
        self.con._remember_statement(self)
        if _check_remaining_sql(ffi.string(next_char[0])):
            raise Warning("One and only one statement required: %r" % (
                next_char[0],))
        # sql_char should remain alive until here

        self._build_row_cast_map()

    def set_row_factory(self, row_factory):
        self.row_factory = row_factory

    def _build_row_cast_map(self):
        self.row_cast_map = []
        for i in xrange(lib.sqlite3_column_count(self.statement)):
            converter = None

            if self.con.detect_types & PARSE_COLNAMES:
                colname = lib.sqlite3_column_name(self.statement, i)
                if colname != ffi.NULL:
                    colname = ffi.string(colname)
                    type_start = -1
                    key = None
                    for pos in range(len(colname)):
                        if colname[pos] == '[':
                            type_start = pos + 1
                        elif colname[pos] == ']' and type_start != -1:
                            key = colname[type_start:pos]
                            converter = converters[key.upper()]

            if converter is None and self.con.detect_types & PARSE_DECLTYPES:
                decltype = lib.sqlite3_column_decltype(self.statement, i)
                if decltype is not ffi.NULL:
                    # if multiple words, use first,
                    # eg. "INTEGER NOT NULL" => "INTEGER"
                    decltype = ffi.string(decltype).split()[0]
                    if '(' in decltype:
                        decltype = decltype[:decltype.index('(')]
                    converter = converters.get(decltype.upper(), None)

            self.row_cast_map.append(converter)

    if sys.version_info[0] < 3:
        def __check_decodable(self, param):
            if self.con.text_factory in (unicode, OptimizedUnicode,
                                         _unicode_text_factory):
                for c in param:
                    if ord(c) & 0x80 != 0:
                        raise self.con.ProgrammingError(
>>>>>>> fa8b08d4
                            "You must not use 8-bit bytestrings unless "
                            "you use a text_factory that can interpret "
                            "8-bit bytestrings (like text_factory = str). "
                            "It is highly recommended that you instead "
                            "just switch your application to Unicode strings.")

    def __set_param(self, idx, param):
        cvt = converters.get(type(param))
        if cvt is not None:
            param = cvt(param)

        param = adapt(param)

        if param is None:
<<<<<<< HEAD
            rc = _lib.sqlite3_bind_null(self._statement, idx)
        elif isinstance(param, (bool, int, long)):
            if -2147483648 <= param <= 2147483647:
                rc = _lib.sqlite3_bind_int(self._statement, idx, param)
            else:
                rc = _lib.sqlite3_bind_int64(self._statement, idx, param)
        elif isinstance(param, float):
            rc = _lib.sqlite3_bind_double(self._statement, idx, param)
        elif isinstance(param, unicode):
            param = param.encode("utf-8")
            rc = _lib.sqlite3_bind_text(self._statement, idx, param,
                                        len(param), _lib.SQLITE_TRANSIENT)
        elif isinstance(param, str):
            self.__check_decodable(param)
            rc = _lib.sqlite3_bind_text(self._statement, idx, param,
                                        len(param), _lib.SQLITE_TRANSIENT)
        elif isinstance(param, (buffer, bytes)):
            param = bytes(param)
            rc = _lib.sqlite3_bind_blob(self._statement, idx, param,
                                        len(param), _lib.SQLITE_TRANSIENT)
=======
            lib.sqlite3_bind_null(self.statement, idx)
        elif isinstance(param, (bool, int, long)):
            if -2147483648 <= param <= 2147483647:
                lib.sqlite3_bind_int(self.statement, idx, param)
            else:
                lib.sqlite3_bind_int64(self.statement, idx, param)
        elif isinstance(param, float):
            lib.sqlite3_bind_double(self.statement, idx, param)
        elif isinstance(param, unicode):
            param = param.encode("utf-8")
            lib.sqlite3_bind_text(self.statement, idx, param, len(param),
                                  _SQLITE_TRANSIENT)
        elif isinstance(param, str):
            self.__check_decodable(param)
            lib.sqlite3_bind_text(self.statement, idx, param, len(param),
                                  _SQLITE_TRANSIENT)
        elif isinstance(param, (buffer, bytes)):
            lib.sqlite3_bind_blob(self.statement, idx, str(param), len(param),
                                  _SQLITE_TRANSIENT)
        else:
            raise InterfaceError(
                "parameter type %s is not supported" % str(type(param)))

    def set_params(self, params):
        ret = lib.sqlite3_reset(self.statement)
        if ret != lib.SQLITE_OK:
            raise self.con._get_exception(ret)
        self.mark_dirty()

        if params is None:
            if lib.sqlite3_bind_parameter_count(self.statement) != 0:
                raise ProgrammingError("wrong number of arguments")
            return

        params_type = None
        if isinstance(params, dict):
            params_type = dict
>>>>>>> fa8b08d4
        else:
            rc = -1
        return rc

<<<<<<< HEAD
    def _set_params(self, params):
        self._in_use = True

        num_params_needed = _lib.sqlite3_bind_parameter_count(self._statement)
        if isinstance(params, (tuple, list)) or \
                not isinstance(params, dict) and \
                hasattr(params, '__getitem__'):
            try:
                num_params = len(params)
            except TypeError:
                num_params = -1
            if num_params != num_params_needed:
                raise ProgrammingError("Incorrect number of bindings supplied. "
                                       "The current statement uses %d, and "
                                       "there are %d supplied." %
                                       (num_params_needed, num_params))
            for i in range(num_params):
                rc = self.__set_param(i + 1, params[i])
                if rc != _lib.SQLITE_OK:
                    raise InterfaceError("Error binding parameter %d - "
                                         "probably unsupported type." % i)
        elif isinstance(params, dict):
            for i in range(1, num_params_needed + 1):
                param_name = _lib.sqlite3_bind_parameter_name(self._statement, i)
                if param_name is None:
                    raise ProgrammingError("Binding %d has no name, but you "
                                           "supplied a dictionary (which has "
                                           "only names)." % i)
                param_name = param_name.decode('utf-8')[1:]
                try:
                    param = params[param_name]
                except KeyError:
                    raise ProgrammingError("You did not supply a value for "
                                           "binding %d." % i)
                rc = self.__set_param(i, param)
                if rc != _lib.SQLITE_OK:
                    raise InterfaceError("Error binding parameter :%s - "
                                         "probably unsupported type." %
                                         param_name)
        else:
            raise ValueError("parameters are of unsupported type")

    def _build_row_cast_map(self):
        if not self.__con._detect_types:
            return
        self.__row_cast_map = []
        for i in xrange(_lib.sqlite3_column_count(self._statement)):
            converter = None

            if self.__con._detect_types & PARSE_COLNAMES:
                colname = _lib.sqlite3_column_name(self._statement, i)
                if colname is not None:
                    colname = colname.decode('utf-8')
                    type_start = -1
                    key = None
                    for pos in range(len(colname)):
                        if colname[pos] == '[':
                            type_start = pos + 1
                        elif colname[pos] == ']' and type_start != -1:
                            key = colname[type_start:pos]
                            converter = converters[key.upper()]

            if converter is None and self.__con._detect_types & PARSE_DECLTYPES:
                decltype = _lib.sqlite3_column_decltype(self._statement, i)
                if decltype is not None:
                    decltype = decltype.decode('utf-8')
                    # if multiple words, use first, eg.
                    # "INTEGER NOT NULL" => "INTEGER"
                    decltype = decltype.split()[0]
                    if '(' in decltype:
                        decltype = decltype[:decltype.index('(')]
                    converter = converters.get(decltype.upper(), None)

            self.__row_cast_map.append(converter)

    def _readahead(self, cursor):
        row = []
        num_cols = _lib.sqlite3_column_count(self._statement)
        for i in xrange(num_cols):
            if self.__con._detect_types:
                converter = self.__row_cast_map[i]
            else:
                converter = None

            if converter is not None:
                blob = _lib.sqlite3_column_blob(self._statement, i)
                if not blob:
                    val = None
                else:
                    blob_len = _lib.sqlite3_column_bytes(self._statement, i)
                    val = bytes(string_at(blob, blob_len))
=======
        if params_type == list:
            if len(params) != lib.sqlite3_bind_parameter_count(self.statement):
                raise ProgrammingError("wrong number of arguments")

            for i in range(len(params)):
                self.__set_param(i + 1, params[i])
        else:
            param_count = lib.sqlite3_bind_parameter_count(self.statement)
            for idx in range(1, param_count + 1):
                param_name = lib.sqlite3_bind_parameter_name(self.statement,
                                                             idx)
                if param_name == ffi.NULL:
                    raise ProgrammingError("need named parameters")
                param_name = ffi.string(param_name)[1:]
                try:
                    param = params[param_name]
                except KeyError:
                    raise ProgrammingError("missing parameter '%s'" % param)
                self.__set_param(idx, param)

    def next(self, cursor):
        self.con._check_closed()
        self.con._check_thread()
        if self.exhausted:
            raise StopIteration
        item = self.item

        ret = lib.sqlite3_step(self.statement)
        if ret == lib.SQLITE_DONE:
            self.exhausted = True
            self.item = None
        elif ret != lib.SQLITE_ROW:
            exc = self.con._get_exception(ret)
            lib.sqlite3_reset(self.statement)
            raise exc

        self._readahead(cursor)
        return item

    def _readahead(self, cursor):
        self.column_count = lib.sqlite3_column_count(self.statement)
        row = []
        for i in xrange(self.column_count):
            typ = lib.sqlite3_column_type(self.statement, i)

            converter = self.row_cast_map[i]
            if converter is None:
                if typ == lib.SQLITE_NULL:
                    val = None
                elif typ == lib.SQLITE_INTEGER:
                    val = lib.sqlite3_column_int64(self.statement, i)
                elif typ == lib.SQLITE_FLOAT:
                    val = lib.sqlite3_column_double(self.statement, i)
                elif typ == lib.SQLITE_TEXT:
                    text = lib.sqlite3_column_text(self.statement, i)
                    text_len = lib.sqlite3_column_bytes(self.statement, i)
                    val = ffi.buffer(text, text_len)[:]
                    val = self.con.text_factory(val)
                elif typ == lib.SQLITE_BLOB:
                    blob = lib.sqlite3_column_blob(self.statement, i)
                    blob_len = lib.sqlite3_column_bytes(self.statement, i)
                    val = _BLOB_TYPE(ffi.buffer(blob, blob_len))
            else:
                blob = lib.sqlite3_column_blob(self.statement, i)
                if not blob:
                    val = None
                else:
                    blob_len = lib.sqlite3_column_bytes(self.statement, i)
                    val = ffi.buffer(blob, blob_len)[:]
>>>>>>> fa8b08d4
                    val = converter(val)
            else:
                typ = _lib.sqlite3_column_type(self._statement, i)
                if typ == _lib.SQLITE_NULL:
                    val = None
                elif typ == _lib.SQLITE_INTEGER:
                    val = _lib.sqlite3_column_int64(self._statement, i)
                    val = int(val)
                elif typ == _lib.SQLITE_FLOAT:
                    val = _lib.sqlite3_column_double(self._statement, i)
                elif typ == _lib.SQLITE_TEXT:
                    text = _lib.sqlite3_column_text(self._statement, i)
                    text_len = _lib.sqlite3_column_bytes(self._statement, i)
                    val = string_at(text, text_len)
                    val = self.__con.text_factory(val)
                elif typ == _lib.SQLITE_BLOB:
                    blob = _lib.sqlite3_column_blob(self._statement, i)
                    blob_len = _lib.sqlite3_column_bytes(self._statement, i)
                    val = _BLOB_TYPE(string_at(blob, blob_len))
            row.append(val)

        row = tuple(row)
<<<<<<< HEAD
        if self._row_factory is not None:
            row = self._row_factory(cursor, row)
        self._item = row

    def _next(self, cursor):
        try:
            item = self._item
        except AttributeError:
            raise StopIteration
        del self._item
=======
        if self.row_factory is not None:
            row = self.row_factory(cursor, row)
        self.item = row

    def reset(self):
        self.row_cast_map = None
        ret = lib.sqlite3_reset(self.statement)
        self.in_use = False
        self.exhausted = False
        return ret

    def finalize(self):
        lib.sqlite3_finalize(self.statement)
        self.statement = ffi.NULL
        self.in_use = False
>>>>>>> fa8b08d4

        ret = _lib.sqlite3_step(self._statement)
        if ret not in (_lib.SQLITE_DONE, _lib.SQLITE_ROW):
            _lib.sqlite3_reset(self._statement)
            raise self.__con._get_exception(ret)
        elif ret == _lib.SQLITE_ROW:
            self._readahead(cursor)

<<<<<<< HEAD
        return item
=======
    def __del__(self):
        lib.sqlite3_finalize(self.statement)
        self.statement = ffi.NULL
>>>>>>> fa8b08d4

    def _get_description(self):
        if self._kind == Statement._DML:
            return None
        desc = []
<<<<<<< HEAD
        for i in xrange(_lib.sqlite3_column_count(self._statement)):
            name = _lib.sqlite3_column_name(self._statement, i)
            if name is not None:
                name = name.decode('utf-8').split("[")[0].strip()
=======
        for i in xrange(lib.sqlite3_column_count(self.statement)):
            name = lib.sqlite3_column_name(self.statement, i)
            name = ffi.string(name).split("[")[0].strip()
>>>>>>> fa8b08d4
            desc.append((name, None, None, None, None, None, None))
        return desc


class Row(object):
    def __init__(self, cursor, values):
        self.description = cursor.description
        self.values = values

    def __getitem__(self, item):
        if type(item) is int:
            return self.values[item]
        else:
            item = item.lower()
            for idx, desc in enumerate(self.description):
                if desc[0].lower() == item:
                    return self.values[idx]
            raise KeyError

    def keys(self):
        return [desc[0] for desc in self.description]

    def __eq__(self, other):
        if not isinstance(other, Row):
            return NotImplemented
        if self.description != other.description:
            return False
        if self.values != other.values:
            return False
        return True

    def __ne__(self, other):
        return not self == other

    def __hash__(self):
        return hash(tuple(self.description)) ^ hash(tuple(self.values))


def _check_remaining_sql(s):
    state = "NORMAL"
    for char in s:
        if char == chr(0):
            return 0
        elif char == '-':
            if state == "NORMAL":
                state = "LINECOMMENT_1"
            elif state == "LINECOMMENT_1":
                state = "IN_LINECOMMENT"
        elif char in (' ', '\t'):
            pass
        elif char == '\n':
            if state == "IN_LINECOMMENT":
                state = "NORMAL"
        elif char == '/':
            if state == "NORMAL":
                state = "COMMENTSTART_1"
            elif state == "COMMENTEND_1":
                state = "NORMAL"
            elif state == "COMMENTSTART_1":
                return 1
        elif char == '*':
            if state == "NORMAL":
                return 1
            elif state == "LINECOMMENT_1":
                return 1
            elif state == "COMMENTSTART_1":
                state = "IN_COMMENT"
            elif state == "IN_COMMENT":
                state = "COMMENTEND_1"
        else:
            if state == "COMMENTEND_1":
                state = "IN_COMMENT"
            elif state == "IN_LINECOMMENT":
                pass
            elif state == "IN_COMMENT":
                pass
            else:
                return 1
    return 0


def _convert_params(con, nargs, params):
    _params = []
    for i in range(nargs):
<<<<<<< HEAD
        typ = _lib.sqlite3_value_type(params[i])
        if typ == _lib.SQLITE_NULL:
            val = None
        elif typ == _lib.SQLITE_INTEGER:
            val = _lib.sqlite3_value_int64(params[i])
            val = int(val)
        elif typ == _lib.SQLITE_FLOAT:
            val = _lib.sqlite3_value_double(params[i])
        elif typ == _lib.SQLITE_TEXT:
            val = _lib.sqlite3_value_text(params[i])
            val = val.decode('utf-8')
        elif typ == _lib.SQLITE_BLOB:
            blob = _lib.sqlite3_value_blob(params[i])
            blob_len = _lib.sqlite3_value_bytes(params[i])
            val = _BLOB_TYPE(string_at(blob, blob_len))
=======
        typ = lib.sqlite3_value_type(params[i])
        if typ == lib.SQLITE_NULL:
            val = None
        elif typ == lib.SQLITE_INTEGER:
            val = lib.sqlite3_value_int64(params[i])
        elif typ == lib.SQLITE_FLOAT:
            val = lib.sqlite3_value_double(params[i])
        elif typ == lib.SQLITE_TEXT:
            val = lib.sqlite3_value_text(params[i])
            val = unicode(ffi.string(val), 'utf-8')
        elif typ == lib.SQLITE_BLOB:
            blob = lib.sqlite3_value_blob(params[i])
            blob_len = lib.sqlite3_value_bytes(params[i])
            val = _BLOB_TYPE(ffi.buffer(blob, blob_len))
>>>>>>> fa8b08d4
        else:
            raise NotImplementedError
        _params.append(val)
    return _params


def _convert_result(con, val):
    if val is None:
<<<<<<< HEAD
        _lib.sqlite3_result_null(con)
    elif isinstance(val, (bool, int, long)):
        _lib.sqlite3_result_int64(con, int(val))
    elif isinstance(val, float):
        _lib.sqlite3_result_double(con, val)
    elif isinstance(val, unicode):
        val = val.encode('utf-8')
        _lib.sqlite3_result_text(con, val, len(val), _lib.SQLITE_TRANSIENT)
    elif isinstance(val, str):
        _lib.sqlite3_result_text(con, val, len(val), _lib.SQLITE_TRANSIENT)
    elif isinstance(val, (buffer, bytes)):
        _lib.sqlite3_result_blob(con, bytes(val), len(val), _lib.SQLITE_TRANSIENT)
=======
        lib.sqlite3_result_null(con)
    elif isinstance(val, (bool, int, long)):
        lib.sqlite3_result_int64(con, int(val))
    elif isinstance(val, float):
        lib.sqlite3_result_double(con, val)
    elif isinstance(val, unicode):
        val = val.encode('utf-8')
        lib.sqlite3_result_text(con, val, len(val), _SQLITE_TRANSIENT)
    elif isinstance(val, str):
        lib.sqlite3_result_text(con, val, len(val), _SQLITE_TRANSIENT)
    elif isinstance(val, (buffer, bytes)):
        lib.sqlite3_result_blob(con, str(val), len(val), _SQLITE_TRANSIENT)
>>>>>>> fa8b08d4
    else:
        raise NotImplementedError


def _function_callback(real_cb, context, nargs, c_params):
    params = _convert_params(context, nargs, c_params)
    try:
        val = real_cb(*params)
    except Exception:
        msg = b"user-defined function raised exception"
<<<<<<< HEAD
        _lib.sqlite3_result_error(context, msg, len(msg))
    else:
        _convert_result(context, val)

_FUNC = CFUNCTYPE(None, c_void_p, c_int, POINTER(c_void_p))
_STEP = CFUNCTYPE(None, c_void_p, c_int, POINTER(c_void_p))
_FINAL = CFUNCTYPE(None, c_void_p)
_lib.sqlite3_create_function.argtypes = [c_void_p, c_char_p, c_int, c_int, c_void_p, _FUNC, _STEP, _FINAL]
_lib.sqlite3_create_function.restype = c_int

_lib.sqlite3_aggregate_context.argtypes = [c_void_p, c_int]
_lib.sqlite3_aggregate_context.restype = c_void_p

_COLLATION = CFUNCTYPE(c_int, c_void_p, c_int, c_void_p, c_int, c_void_p)
_lib.sqlite3_create_collation.argtypes = [c_void_p, c_char_p, c_int, c_void_p, _COLLATION]
_lib.sqlite3_create_collation.restype = c_int

_PROGRESS = CFUNCTYPE(c_int, c_void_p)
_lib.sqlite3_progress_handler.argtypes = [c_void_p, c_int, _PROGRESS, c_void_p]
_lib.sqlite3_progress_handler.restype = c_int

_AUTHORIZER = CFUNCTYPE(c_int, c_void_p, c_int, c_char_p, c_char_p, c_char_p, c_char_p)
_lib.sqlite3_set_authorizer.argtypes = [c_void_p, _AUTHORIZER, c_void_p]
_lib.sqlite3_set_authorizer.restype = c_int
=======
        lib.sqlite3_result_error(context, msg, len(msg))
    else:
        _convert_result(context, val)

>>>>>>> fa8b08d4

converters = {}
adapters = {}


class PrepareProtocol(object):
    pass


def register_adapter(typ, callable):
    adapters[typ, PrepareProtocol] = callable


def register_converter(name, callable):
    converters[name.upper()] = callable


def register_adapters_and_converters():
    def adapt_date(val):
        return val.isoformat()

    def adapt_datetime(val):
        return val.isoformat(" ")

    def convert_date(val):
        return datetime.date(*map(int, val.split("-")))

    def convert_timestamp(val):
        datepart, timepart = val.split(" ")
        year, month, day = map(int, datepart.split("-"))
        timepart_full = timepart.split(".")
        hours, minutes, seconds = map(int, timepart_full[0].split(":"))
        if len(timepart_full) == 2:
            microseconds = int(timepart_full[1])
        else:
            microseconds = 0
        return datetime.datetime(year, month, day, hours, minutes, seconds,
                                 microseconds)

    register_adapter(datetime.date, adapt_date)
    register_adapter(datetime.datetime, adapt_datetime)
    register_converter("date", convert_date)
    register_converter("timestamp", convert_timestamp)


def adapt(val, proto=PrepareProtocol):
    # look for an adapter in the registry
    adapter = adapters.get((type(val), proto), None)
    if adapter is not None:
        return adapter(val)

    # try to have the protocol adapt this object
    if hasattr(proto, '__adapt__'):
        try:
            adapted = proto.__adapt__(val)
        except TypeError:
            pass
        else:
            if adapted is not None:
                return adapted

    # and finally try to have the object adapt itself
    if hasattr(val, '__conform__'):
        try:
            adapted = val.__conform__(proto)
        except TypeError:
            pass
        else:
            if adapted is not None:
                return adapted

    return val

register_adapters_and_converters()<|MERGE_RESOLUTION|>--- conflicted
+++ resolved
@@ -40,8 +40,6 @@
     _BLOB_TYPE = bytes
 else:
     _BLOB_TYPE = buffer
-<<<<<<< HEAD
-=======
 
 from cffi import FFI
 
@@ -303,213 +301,6 @@
 
 _SQLITE_TRANSIENT = ffi.cast('void *', lib.SQLITE_TRANSIENT)
 
->>>>>>> fa8b08d4
-
-
-def load_library(names):
-    for name in names:
-        try:
-            return cdll.LoadLibrary(name)
-        except OSError:
-            pass
-    else:
-        raise ImportError("Could not load C-library, tried: %s" % (names,))
-
-<<<<<<< HEAD
-_lib = load_library(
-    "sqlite3.dll libsqlite3.so.0 libsqlite3.so libsqlite3.dylib".split())
-del load_library
-
-##########################################
-# BEGIN Wrapped SQLite C API and constants
-##########################################
-
-_lib.SQLITE_OK = 0
-_lib.SQLITE_ERROR = 1
-_lib.SQLITE_INTERNAL = 2
-_lib.SQLITE_PERM = 3
-_lib.SQLITE_ABORT = 4
-_lib.SQLITE_BUSY = 5
-_lib.SQLITE_LOCKED = 6
-_lib.SQLITE_NOMEM = 7
-_lib.SQLITE_READONLY = 8
-_lib.SQLITE_INTERRUPT = 9
-_lib.SQLITE_IOERR = 10
-_lib.SQLITE_CORRUPT = 11
-_lib.SQLITE_NOTFOUND = 12
-_lib.SQLITE_FULL = 13
-_lib.SQLITE_CANTOPEN = 14
-_lib.SQLITE_PROTOCOL = 15
-_lib.SQLITE_EMPTY = 16
-_lib.SQLITE_SCHEMA = 17
-_lib.SQLITE_TOOBIG = 18
-_lib.SQLITE_CONSTRAINT = 19
-_lib.SQLITE_MISMATCH = 20
-_lib.SQLITE_MISUSE = 21
-_lib.SQLITE_NOLFS = 22
-_lib.SQLITE_AUTH = 23
-_lib.SQLITE_FORMAT = 24
-_lib.SQLITE_RANGE = 25
-_lib.SQLITE_NOTADB = 26
-_lib.SQLITE_ROW = 100
-_lib.SQLITE_DONE = 101
-
-_lib.SQLITE_INTEGER = 1
-_lib.SQLITE_FLOAT = 2
-_lib.SQLITE_TEXT = 3
-_lib.SQLITE_BLOB = 4
-_lib.SQLITE_NULL = 5
-
-_lib.SQLITE_UTF8 = 1
-
-_lib.SQLITE_TRANSIENT = cast(-1, c_void_p)
-
-SQLITE_OK       = _lib.SQLITE_OK
-
-SQLITE_DENY     = 1
-SQLITE_IGNORE   = 2
-
-SQLITE_CREATE_INDEX             = 1
-SQLITE_CREATE_TABLE             = 2
-SQLITE_CREATE_TEMP_INDEX        = 3
-SQLITE_CREATE_TEMP_TABLE        = 4
-SQLITE_CREATE_TEMP_TRIGGER      = 5
-SQLITE_CREATE_TEMP_VIEW         = 6
-SQLITE_CREATE_TRIGGER           = 7
-SQLITE_CREATE_VIEW              = 8
-SQLITE_DELETE                   = 9
-SQLITE_DROP_INDEX               = 10
-SQLITE_DROP_TABLE               = 11
-SQLITE_DROP_TEMP_INDEX          = 12
-SQLITE_DROP_TEMP_TABLE          = 13
-SQLITE_DROP_TEMP_TRIGGER        = 14
-SQLITE_DROP_TEMP_VIEW           = 15
-SQLITE_DROP_TRIGGER             = 16
-SQLITE_DROP_VIEW                = 17
-SQLITE_INSERT                   = 18
-SQLITE_PRAGMA                   = 19
-SQLITE_READ                     = 20
-SQLITE_SELECT                   = 21
-SQLITE_TRANSACTION              = 22
-SQLITE_UPDATE                   = 23
-SQLITE_ATTACH                   = 24
-SQLITE_DETACH                   = 25
-SQLITE_ALTER_TABLE              = 26
-SQLITE_REINDEX                  = 27
-SQLITE_ANALYZE                  = 28
-
-# SQLite C API
-
-_lib.sqlite3_value_int.argtypes = [c_void_p]
-_lib.sqlite3_value_int.restype = c_int
-
-_lib.sqlite3_value_int64.argtypes = [c_void_p]
-_lib.sqlite3_value_int64.restype = c_int64
-
-_lib.sqlite3_value_blob.argtypes = [c_void_p]
-_lib.sqlite3_value_blob.restype = c_void_p
-
-_lib.sqlite3_value_bytes.argtypes = [c_void_p]
-_lib.sqlite3_value_bytes.restype = c_int
-
-_lib.sqlite3_value_double.argtypes = [c_void_p]
-_lib.sqlite3_value_double.restype = c_double
-
-_lib.sqlite3_value_text.argtypes = [c_void_p]
-_lib.sqlite3_value_text.restype = c_char_p
-
-_lib.sqlite3_value_type.argtypes = [c_void_p]
-_lib.sqlite3_value_type.restype = c_int
-
-_lib.sqlite3_bind_blob.argtypes = [c_void_p, c_int, c_void_p, c_int, c_void_p]
-_lib.sqlite3_bind_blob.restype = c_int
-_lib.sqlite3_bind_double.argtypes = [c_void_p, c_int, c_double]
-_lib.sqlite3_bind_double.restype = c_int
-_lib.sqlite3_bind_int.argtypes = [c_void_p, c_int, c_int]
-_lib.sqlite3_bind_int.restype = c_int
-_lib.sqlite3_bind_int64.argtypes = [c_void_p, c_int, c_int64]
-_lib.sqlite3_bind_int64.restype = c_int
-_lib.sqlite3_bind_null.argtypes = [c_void_p, c_int]
-_lib.sqlite3_bind_null.restype = c_int
-_lib.sqlite3_bind_parameter_count.argtypes = [c_void_p]
-_lib.sqlite3_bind_parameter_count.restype = c_int
-_lib.sqlite3_bind_parameter_index.argtypes = [c_void_p, c_char_p]
-_lib.sqlite3_bind_parameter_index.restype = c_int
-_lib.sqlite3_bind_parameter_name.argtypes = [c_void_p, c_int]
-_lib.sqlite3_bind_parameter_name.restype = c_char_p
-_lib.sqlite3_bind_text.argtypes = [c_void_p, c_int, c_char_p, c_int, c_void_p]
-_lib.sqlite3_bind_text.restype = c_int
-_lib.sqlite3_busy_timeout.argtypes = [c_void_p, c_int]
-_lib.sqlite3_busy_timeout.restype = c_int
-_lib.sqlite3_changes.argtypes = [c_void_p]
-_lib.sqlite3_changes.restype = c_int
-_lib.sqlite3_close.argtypes = [c_void_p]
-_lib.sqlite3_close.restype = c_int
-_lib.sqlite3_column_blob.argtypes = [c_void_p, c_int]
-_lib.sqlite3_column_blob.restype = c_void_p
-_lib.sqlite3_column_bytes.argtypes = [c_void_p, c_int]
-_lib.sqlite3_column_bytes.restype = c_int
-_lib.sqlite3_column_count.argtypes = [c_void_p]
-_lib.sqlite3_column_count.restype = c_int
-_lib.sqlite3_column_decltype.argtypes = [c_void_p, c_int]
-_lib.sqlite3_column_decltype.restype = c_char_p
-_lib.sqlite3_column_double.argtypes = [c_void_p, c_int]
-_lib.sqlite3_column_double.restype = c_double
-_lib.sqlite3_column_int64.argtypes = [c_void_p, c_int]
-_lib.sqlite3_column_int64.restype = c_int64
-_lib.sqlite3_column_name.argtypes = [c_void_p, c_int]
-_lib.sqlite3_column_name.restype = c_char_p
-_lib.sqlite3_column_text.argtypes = [c_void_p, c_int]
-_lib.sqlite3_column_text.restype = POINTER(c_char)
-_lib.sqlite3_column_type.argtypes = [c_void_p, c_int]
-_lib.sqlite3_column_type.restype = c_int
-_lib.sqlite3_complete.argtypes = [c_char_p]
-_lib.sqlite3_complete.restype = c_int
-_lib.sqlite3_errcode.restype = c_int
-_lib.sqlite3_errmsg.argtypes = [c_void_p]
-_lib.sqlite3_errmsg.restype = c_char_p
-_lib.sqlite3_finalize.argtypes = [c_void_p]
-_lib.sqlite3_finalize.restype = c_int
-_lib.sqlite3_get_autocommit.argtypes = [c_void_p]
-_lib.sqlite3_get_autocommit.restype = c_int
-_lib.sqlite3_last_insert_rowid.argtypes = [c_void_p]
-_lib.sqlite3_last_insert_rowid.restype = c_int64
-_lib.sqlite3_libversion.argtypes = []
-_lib.sqlite3_libversion.restype = c_char_p
-_lib.sqlite3_open.argtypes = [c_char_p, c_void_p]
-_lib.sqlite3_open.restype = c_int
-_lib.sqlite3_prepare.argtypes = [c_void_p, c_char_p, c_int, c_void_p, POINTER(c_char_p)]
-_lib.sqlite3_prepare.restype = c_int
-_lib.sqlite3_prepare_v2.argtypes = [c_void_p, c_char_p, c_int, c_void_p, POINTER(c_char_p)]
-_lib.sqlite3_prepare_v2.restype = c_int
-_lib.sqlite3_step.argtypes = [c_void_p]
-_lib.sqlite3_step.restype = c_int
-_lib.sqlite3_reset.argtypes = [c_void_p]
-_lib.sqlite3_reset.restype = c_int
-_lib.sqlite3_total_changes.argtypes = [c_void_p]
-_lib.sqlite3_total_changes.restype = c_int
-
-_lib.sqlite3_result_blob.argtypes = [c_void_p, c_void_p, c_int, c_void_p]
-_lib.sqlite3_result_blob.restype = None
-_lib.sqlite3_result_int64.argtypes = [c_void_p, c_int64]
-_lib.sqlite3_result_int64.restype = None
-_lib.sqlite3_result_null.argtypes = [c_void_p]
-_lib.sqlite3_result_null.restype = None
-_lib.sqlite3_result_double.argtypes = [c_void_p, c_double]
-_lib.sqlite3_result_double.restype = None
-_lib.sqlite3_result_error.argtypes = [c_void_p, c_char_p, c_int]
-_lib.sqlite3_result_error.restype = None
-_lib.sqlite3_result_text.argtypes = [c_void_p, c_char_p, c_int, c_void_p]
-_lib.sqlite3_result_text.restype = None
-
-_HAS_LOAD_EXTENSION = hasattr(_lib, "sqlite3_enable_load_extension")
-if _HAS_LOAD_EXTENSION:
-    _lib.sqlite3_enable_load_extension.argtypes = [c_void_p, c_int]
-    _lib.sqlite3_enable_load_extension.restype = c_int
-
-##########################################
-# END Wrapped SQLite C API and constants
-##########################################
 
 # pysqlite version information
 version = "2.6.0"
@@ -519,11 +310,7 @@
 PARSE_DECLTYPES = 2
 
 # SQLite version information
-sqlite_version = str(_lib.sqlite3_libversion().decode('ascii'))
-=======
-# SQLite version information
 sqlite_version = ffi.string(lib.sqlite3_libversion())
->>>>>>> fa8b08d4
 
 
 class Error(StandardError):
@@ -600,30 +387,13 @@
             if len(self.cache) > self.maxcount:
                 self.cache.popitem(0)
 
-<<<<<<< HEAD
-        if stat._in_use:
-=======
         if stat.in_use:
->>>>>>> fa8b08d4
             stat = Statement(self.connection, sql)
-        stat._row_factory = row_factory
+        stat.set_row_factory(row_factory)
         return stat
 
 
 class Connection(object):
-<<<<<<< HEAD
-    __initialized = False
-    _db = None
-
-    def __init__(self, database, timeout=5.0, detect_types=0, isolation_level="",
-                 check_same_thread=True, factory=None, cached_statements=100):
-        self.__initialized = True
-        self._db = c_void_p()
-
-        if isinstance(database, unicode):
-            database = database.encode('utf-8')
-        if _lib.sqlite3_open(database, byref(self._db)) != _lib.SQLITE_OK:
-=======
     def __init__(self, database, timeout=5.0, detect_types=0,
                  isolation_level="", check_same_thread=True, factory=None,
                  cached_statements=100):
@@ -631,34 +401,10 @@
         if isinstance(database, unicode):
             database = database.encode('utf-8')
         if lib.sqlite3_open(database, db_star) != lib.SQLITE_OK:
->>>>>>> fa8b08d4
             raise OperationalError("Could not open database")
         self.db = db_star[0]
         if timeout is not None:
             timeout = int(timeout * 1000)  # pysqlite2 uses timeout in seconds
-<<<<<<< HEAD
-            _lib.sqlite3_busy_timeout(self._db, timeout)
-
-        self.row_factory = None
-        self.text_factory = _unicode_text_factory
-
-        self._detect_types = detect_types
-        self._in_transaction = False
-        self.isolation_level = isolation_level
-
-        self.__cursors = []
-        self.__cursors_counter = 0
-        self.__statements = []
-        self.__statements_counter = 0
-        self._statement_cache = _StatementCache(self, cached_statements)
-
-        self.__func_cache = {}
-        self.__aggregates = {}
-        self.__aggregate_instances = {}
-        self.__collations = {}
-        if check_same_thread:
-            self.__thread_ident = _thread_get_ident()
-=======
             lib.sqlite3_busy_timeout(self.db, timeout)
 
         self.text_factory = _unicode_text_factory
@@ -671,7 +417,6 @@
         self.statement_cache = _StatementCache(self, cached_statements)
 
         self.cursors = []
->>>>>>> fa8b08d4
 
         self.Error = Error
         self.Warning = Warning
@@ -684,80 +429,6 @@
         self.DataError = DataError
         self.NotSupportedError = NotSupportedError
 
-<<<<<<< HEAD
-    def __del__(self):
-        if self._db:
-            _lib.sqlite3_close(self._db)
-
-    def close(self):
-        self._check_thread()
-
-        self.__do_all_statements(Statement._finalize, True)
-
-        if self._db:
-            ret = _lib.sqlite3_close(self._db)
-            if ret != _lib.SQLITE_OK:
-                raise self._get_exception(ret)
-            self._db = None
-
-    def _check_closed(self):
-        if not self.__initialized:
-            raise ProgrammingError("Base Connection.__init__ not called.")
-        if not self._db:
-            raise ProgrammingError("Cannot operate on a closed database.")
-
-    def _check_closed_wrap(func):
-        @wraps(func)
-        def wrapper(self, *args, **kwargs):
-            self._check_closed()
-            return func(self, *args, **kwargs)
-        return wrapper
-
-    def _check_thread(self):
-        try:
-            if self.__thread_ident == _thread_get_ident():
-                return
-        except AttributeError:
-            pass
-        else:
-            raise ProgrammingError(
-                "SQLite objects created in a thread can only be used in that "
-                "same thread. The object was created in thread id %d and this "
-                "is thread id %d", self.__thread_ident, _thread_get_ident())
-
-    def _check_thread_wrap(func):
-        @wraps(func)
-        def wrapper(self, *args, **kwargs):
-            self._check_thread()
-            return func(self, *args, **kwargs)
-        return wrapper
-
-    def _get_exception(self, error_code=None):
-        if error_code is None:
-            error_code = _lib.sqlite3_errcode(self._db)
-        error_message = _lib.sqlite3_errmsg(self._db).decode('utf-8')
-
-        if error_code == _lib.SQLITE_OK:
-            raise ValueError("error signalled but got SQLITE_OK")
-        elif error_code in (_lib.SQLITE_INTERNAL, _lib.SQLITE_NOTFOUND):
-            exc = InternalError
-        elif error_code == _lib.SQLITE_NOMEM:
-            exc = MemoryError
-        elif error_code in (
-                _lib.SQLITE_ERROR, _lib.SQLITE_PERM, _lib.SQLITE_ABORT,
-                _lib.SQLITE_BUSY, _lib.SQLITE_LOCKED, _lib.SQLITE_READONLY,
-                _lib.SQLITE_INTERRUPT, _lib.SQLITE_IOERR, _lib.SQLITE_FULL,
-                _lib.SQLITE_CANTOPEN, _lib.SQLITE_PROTOCOL, _lib.SQLITE_EMPTY,
-                _lib.SQLITE_SCHEMA):
-            exc = OperationalError
-        elif error_code == _lib.SQLITE_CORRUPT:
-            exc = DatabaseError
-        elif error_code == _lib.SQLITE_TOOBIG:
-            exc = DataError
-        elif error_code in (_lib.SQLITE_CONSTRAINT, _lib.SQLITE_MISMATCH):
-            exc = IntegrityError
-        elif error_code == _lib.SQLITE_MISUSE:
-=======
         self.func_cache = {}
         self._aggregates = {}
         self.aggregate_instances = {}
@@ -832,7 +503,6 @@
         elif error_code in (lib.SQLITE_CONSTRAINT, lib.SQLITE_MISMATCH):
             exc = IntegrityError
         elif error_code == lib.SQLITE_MISUSE:
->>>>>>> fa8b08d4
             exc = ProgrammingError
         else:
             exc = DatabaseError
@@ -840,15 +510,6 @@
         exc.error_code = error_code
         return exc
 
-<<<<<<< HEAD
-    def _remember_cursor(self, cursor):
-        self.__cursors.append(weakref.ref(cursor))
-        self.__cursors_counter += 1
-        if self.__cursors_counter < 200:
-            return
-        self.__cursors_counter = 0
-        self.__cursors = [r for r in self.__cursors if r() is not None]
-=======
     def _remember_statement(self, statement):
         self.statements.append(weakref.ref(statement))
         self.statement_counter += 1
@@ -856,32 +517,12 @@
         if self.statement_counter % 100 == 0:
             self.statements = [ref for ref in self.statements
                                if ref() is not None]
->>>>>>> fa8b08d4
-
-    def _remember_statement(self, statement):
-        self.__statements.append(weakref.ref(statement))
-        self.__statements_counter += 1
-        if self.__statements_counter < 200:
-            return
-        self.__statements_counter = 0
-        self.__statements = [r for r in self.__statements if r() is not None]
-
-    def __do_all_statements(self, action, reset_cursors):
-        for weakref in self.__statements:
-            statement = weakref()
-            if statement is not None:
-                action(statement)
-
-        if reset_cursors:
-            for weakref in self.__cursors:
-                cursor = weakref()
-                if cursor is not None:
-                    cursor._reset = True
-
-    @_check_thread_wrap
-    @_check_closed_wrap
-    def __call__(self, sql):
-        return self._statement_cache.get(sql, self.row_factory)
+
+    def _reset_cursors(self):
+        for cursor_ref in self.cursors:
+            cursor = cursor_ref()
+            if cursor:
+                cursor.reset = True
 
     @_check_thread_wrap
     @_check_closed_wrap
@@ -917,20 +558,6 @@
         return _iterdump(self)
 
     def _begin(self):
-<<<<<<< HEAD
-        statement = c_void_p()
-        ret = _lib.sqlite3_prepare_v2(self._db, self.__begin_statement, -1,
-                                      byref(statement), None)
-        try:
-            if ret != _lib.SQLITE_OK:
-                raise self._get_exception(ret)
-            ret = _lib.sqlite3_step(statement)
-            if ret != _lib.SQLITE_DONE:
-                raise self._get_exception(ret)
-            self._in_transaction = True
-        finally:
-            _lib.sqlite3_finalize(statement)
-=======
         self._check_closed()
         if self._isolation_level is None:
             return
@@ -949,30 +576,18 @@
                 raise self._get_exception(ret)
         finally:
             lib.sqlite3_finalize(statement_star[0])
->>>>>>> fa8b08d4
 
     def commit(self):
         self._check_thread()
         self._check_closed()
-<<<<<<< HEAD
-        if not self._in_transaction:
-=======
         if lib.sqlite3_get_autocommit(self.db):
->>>>>>> fa8b08d4
             return
 
-        self.__do_all_statements(Statement._reset, False)
-
-<<<<<<< HEAD
-        statement = c_void_p()
-        ret = _lib.sqlite3_prepare_v2(self._db, b"COMMIT", -1,
-                                      byref(statement), None)
-        try:
-            if ret != _lib.SQLITE_OK:
-                raise self._get_exception(ret)
-            ret = _lib.sqlite3_step(statement)
-            if ret != _lib.SQLITE_DONE:
-=======
+        for statement in self.statements:
+            obj = statement()
+            if obj is not None:
+                obj.reset()
+
         statement_star = ffi.new('sqlite3_stmt **')
         next_char = ffi.new('char **')
         ret = lib.sqlite3_prepare_v2(self.db, b"COMMIT", -1, statement_star,
@@ -982,38 +597,21 @@
                 raise self._get_exception(ret)
             ret = lib.sqlite3_step(statement_star[0])
             if ret != lib.SQLITE_DONE:
->>>>>>> fa8b08d4
                 raise self._get_exception(ret)
-            self._in_transaction = False
         finally:
-<<<<<<< HEAD
-            _lib.sqlite3_finalize(statement)
-=======
             lib.sqlite3_finalize(statement_star[0])
->>>>>>> fa8b08d4
 
     def rollback(self):
         self._check_thread()
         self._check_closed()
-<<<<<<< HEAD
-        if not self._in_transaction:
-=======
         if lib.sqlite3_get_autocommit(self.db):
->>>>>>> fa8b08d4
             return
 
-        self.__do_all_statements(Statement._reset, True)
-
-<<<<<<< HEAD
-        statement = c_void_p()
-        ret = _lib.sqlite3_prepare_v2(self._db, b"ROLLBACK", -1,
-                                      byref(statement), None)
-        try:
-            if ret != _lib.SQLITE_OK:
-                raise self._get_exception(ret)
-            ret = _lib.sqlite3_step(statement)
-            if ret != _lib.SQLITE_DONE:
-=======
+        for statement in self.statements:
+            obj = statement()
+            if obj is not None:
+                obj.reset()
+
         statement_star = ffi.new('sqlite3_stmt **')
         next_char = ffi.new('char **')
         ret = lib.sqlite3_prepare_v2(self.db, b"ROLLBACK", -1, statement_star,
@@ -1023,16 +621,10 @@
                 raise self._get_exception(ret)
             ret = lib.sqlite3_step(statement_star[0])
             if ret != lib.SQLITE_DONE:
->>>>>>> fa8b08d4
                 raise self._get_exception(ret)
-            self._in_transaction = False
         finally:
-<<<<<<< HEAD
-            _lib.sqlite3_finalize(statement)
-=======
             lib.sqlite3_finalize(statement_star[0])
             self._reset_cursors()
->>>>>>> fa8b08d4
 
     def __enter__(self):
         return self
@@ -1047,58 +639,29 @@
     @_check_closed_wrap
     def create_function(self, name, num_args, callback):
         try:
-<<<<<<< HEAD
-            c_closure, _ = self.__func_cache[callback]
-=======
             closure = self.func_cache[callback]
->>>>>>> fa8b08d4
         except KeyError:
             @ffi.callback("void(sqlite3_context*, int, sqlite3_value**)")
             def closure(context, nargs, c_params):
                 _function_callback(callback, context, nargs, c_params)
-<<<<<<< HEAD
-            c_closure = _FUNC(closure)
-            self.__func_cache[callback] = c_closure, closure
-
-        if isinstance(name, unicode):
-            name = name.encode('utf-8')
-        ret = _lib.sqlite3_create_function(self._db, name, num_args,
-                                           _lib.SQLITE_UTF8, None,
-                                           c_closure,
-                                           cast(None, _STEP),
-                                           cast(None, _FINAL))
-        if ret != _lib.SQLITE_OK:
-=======
             self.func_cache[callback] = closure
         ret = lib.sqlite3_create_function(self.db, name, num_args,
                                           lib.SQLITE_UTF8, ffi.NULL,
                                           closure, ffi.NULL, ffi.NULL)
         if ret != lib.SQLITE_OK:
->>>>>>> fa8b08d4
             raise self.OperationalError("Error creating function")
 
     @_check_thread_wrap
     @_check_closed_wrap
     def create_aggregate(self, name, num_args, cls):
         try:
-<<<<<<< HEAD
-            c_step_callback, c_final_callback, _, _ = self.__aggregates[cls]
-=======
             step_callback, final_callback = self._aggregates[cls]
->>>>>>> fa8b08d4
         except KeyError:
             @ffi.callback("void(sqlite3_context*, int, sqlite3_value**)")
             def step_callback(context, argc, c_params):
-<<<<<<< HEAD
-                aggregate_ptr = cast(
-                    _lib.sqlite3_aggregate_context(
-                        context, sizeof(c_ssize_t)),
-                    POINTER(c_ssize_t))
-=======
                 res = lib.sqlite3_aggregate_context(context,
                                                     ffi.sizeof("size_t"))
                 aggregate_ptr = ffi.cast("size_t[1]", res)
->>>>>>> fa8b08d4
 
                 if not aggregate_ptr[0]:
                     try:
@@ -1106,17 +669,13 @@
                     except Exception:
                         msg = (b"user-defined aggregate's '__init__' "
                                b"method raised error")
-<<<<<<< HEAD
-                        _lib.sqlite3_result_error(context, msg, len(msg))
-=======
                         lib.sqlite3_result_error(context, msg, len(msg))
->>>>>>> fa8b08d4
                         return
                     aggregate_id = id(aggregate)
-                    self.__aggregate_instances[aggregate_id] = aggregate
+                    self.aggregate_instances[aggregate_id] = aggregate
                     aggregate_ptr[0] = aggregate_id
                 else:
-                    aggregate = self.__aggregate_instances[aggregate_ptr[0]]
+                    aggregate = self.aggregate_instances[aggregate_ptr[0]]
 
                 params = _convert_params(context, argc, c_params)
                 try:
@@ -1124,58 +683,27 @@
                 except Exception:
                     msg = (b"user-defined aggregate's 'step' "
                            b"method raised error")
-<<<<<<< HEAD
-                    _lib.sqlite3_result_error(context, msg, len(msg))
-=======
                     lib.sqlite3_result_error(context, msg, len(msg))
->>>>>>> fa8b08d4
 
             @ffi.callback("void(sqlite3_context*)")
             def final_callback(context):
-<<<<<<< HEAD
-                aggregate_ptr = cast(
-                    _lib.sqlite3_aggregate_context(
-                        context, sizeof(c_ssize_t)),
-                    POINTER(c_ssize_t))
-=======
                 res = lib.sqlite3_aggregate_context(context,
                                                     ffi.sizeof("size_t"))
                 aggregate_ptr = ffi.cast("size_t[1]", res)
->>>>>>> fa8b08d4
 
                 if aggregate_ptr[0]:
-                    aggregate = self.__aggregate_instances[aggregate_ptr[0]]
+                    aggregate = self.aggregate_instances[aggregate_ptr[0]]
                     try:
                         val = aggregate.finalize()
                     except Exception:
                         msg = (b"user-defined aggregate's 'finalize' "
                                b"method raised error")
-<<<<<<< HEAD
-                        _lib.sqlite3_result_error(context, msg, len(msg))
-=======
                         lib.sqlite3_result_error(context, msg, len(msg))
->>>>>>> fa8b08d4
                     else:
                         _convert_result(context, val)
                     finally:
-                        del self.__aggregate_instances[aggregate_ptr[0]]
-
-<<<<<<< HEAD
-            c_step_callback = _STEP(step_callback)
-            c_final_callback = _FINAL(final_callback)
-
-            self.__aggregates[cls] = (c_step_callback, c_final_callback,
-                                     step_callback, final_callback)
-
-        if isinstance(name, unicode):
-            name = name.encode('utf-8')
-        ret = _lib.sqlite3_create_function(self._db, name, num_args,
-                                           _lib.SQLITE_UTF8, None,
-                                           cast(None, _FUNC),
-                                           c_step_callback,
-                                           c_final_callback)
-        if ret != _lib.SQLITE_OK:
-=======
+                        del self.aggregate_instances[aggregate_ptr[0]]
+
             self._aggregates[cls] = step_callback, final_callback
 
         ret = lib.sqlite3_create_function(self.db, name, num_args,
@@ -1210,33 +738,10 @@
         ret = lib.sqlite3_create_collation(self.db, name, lib.SQLITE_UTF8,
                                            ffi.NULL, collation_callback)
         if ret != lib.SQLITE_OK:
->>>>>>> fa8b08d4
             raise self._get_exception(ret)
 
     @_check_thread_wrap
     @_check_closed_wrap
-<<<<<<< HEAD
-    def create_collation(self, name, callback):
-        name = name.upper()
-        if not all(c in string.ascii_uppercase + string.digits + '_' for c in name):
-            raise ProgrammingError("invalid character in collation name")
-
-        if callback is None:
-            del self.__collations[name]
-            c_collation_callback = cast(None, _COLLATION)
-        else:
-            if not callable(callback):
-                raise TypeError("parameter must be callable")
-
-            def collation_callback(context, len1, str1, len2, str2):
-                text1 = string_at(str1, len1).decode('utf-8')
-                text2 = string_at(str2, len2).decode('utf-8')
-
-                return callback(text1, text2)
-
-            c_collation_callback = _COLLATION(collation_callback)
-            self.__collations[name] = c_collation_callback
-=======
     def set_authorizer(self, callback):
         try:
             authorizer = self.func_cache[callback]
@@ -1307,122 +812,69 @@
 class CursorLock(object):
     def __init__(self, cursor):
         self.cursor = cursor
->>>>>>> fa8b08d4
-
-        if isinstance(name, unicode):
-            name = name.encode('utf-8')
-        ret = _lib.sqlite3_create_collation(self._db, name,
-                                              _lib.SQLITE_UTF8,
-                                              None,
-                                              c_collation_callback)
-        if ret != _lib.SQLITE_OK:
-            raise self._get_exception(ret)
-
-    @_check_thread_wrap
-    @_check_closed_wrap
-    def set_authorizer(self, callback):
-        try:
-            c_authorizer, _ = self.__func_cache[callback]
-        except KeyError:
-            def authorizer(userdata, action, arg1, arg2, dbname, source):
-                try:
-                    return int(callback(action, arg1, arg2, dbname, source))
-                except Exception:
-                    return SQLITE_DENY
-            c_authorizer = _AUTHORIZER(authorizer)
-
-            self.__func_cache[callback] = c_authorizer, authorizer
-
-        ret = _lib.sqlite3_set_authorizer(self._db,
-                                            c_authorizer,
-                                            None)
-        if ret != _lib.SQLITE_OK:
-            raise self._get_exception(ret)
-
-    @_check_thread_wrap
-    @_check_closed_wrap
-    def set_progress_handler(self, callable, nsteps):
-        if callable is None:
-            c_progress_handler = cast(None, _PROGRESS)
-        else:
-            try:
-                c_progress_handler, _ = self.__func_cache[callable]
-            except KeyError:
-                def progress_handler(userdata):
-                    try:
-                        ret = callable()
-                        return bool(ret)
-                    except Exception:
-                        # abort query if error occurred
-                        return 1
-                c_progress_handler = _PROGRESS(progress_handler)
-
-                self.__func_cache[callable] = c_progress_handler, progress_handler
-        ret = _lib.sqlite3_progress_handler(self._db, nsteps,
-                                              c_progress_handler,
-                                              None)
-        if ret != _lib.SQLITE_OK:
-            raise self._get_exception(ret)
-
-    if sys.version_info[0] >= 3:
-        def __get_in_transaction(self):
-            return self._in_transaction
-        in_transaction = property(__get_in_transaction)
-
-    def __get_total_changes(self):
+
+    def __enter__(self):
+        if self.cursor.locked:
+            raise ProgrammingError("Recursive use of cursors not allowed.")
+        self.cursor.locked = True
+
+    def __exit__(self, *args):
+        self.cursor.locked = False
+
+
+class Cursor(object):
+    def __init__(self, con):
+        if not isinstance(con, Connection):
+            raise TypeError
+        con._check_thread()
+        con._check_closed()
+        con.cursors.append(weakref.ref(self))
+        self.connection = con
+        self._description = None
+        self.arraysize = 1
+        self.row_factory = None
+        self.rowcount = -1
+        self.statement = None
+        self.reset = False
+        self.locked = False
+
+    def _check_closed(self):
+        if not getattr(self, 'connection', None):
+            raise ProgrammingError("Cannot operate on a closed cursor.")
+        self.connection._check_thread()
+        self.connection._check_closed()
+
+    def _check_and_lock(self):
         self._check_closed()
-        return _lib.sqlite3_total_changes(self._db)
-    total_changes = property(__get_total_changes)
-
-    def __get_isolation_level(self):
-        return self._isolation_level
-
-    def __set_isolation_level(self, val):
-        if val is None:
-            self.commit()
-        else:
-            self.__begin_statement = str("BEGIN " + val).encode('utf-8')
-        self._isolation_level = val
-    isolation_level = property(__get_isolation_level, __set_isolation_level)
-
-    if _HAS_LOAD_EXTENSION:
-        @_check_thread_wrap
-        @_check_closed_wrap
-        def enable_load_extension(self, enabled):
-            rc = _lib.sqlite3_enable_load_extension(self._db, int(enabled))
-            if rc != _lib.SQLITE_OK:
-                raise OperationalError("Error enabling load extension")
-
-
-<<<<<<< HEAD
-class Cursor(object):
-    __initialized = False
-    __statement = None
-=======
+        return CursorLock(self)
+
+    def execute(self, sql, params=None):
+        if type(sql) is unicode:
+            sql = sql.encode("utf-8")
+
+        with self._check_and_lock():
+            self._description = None
+            self.reset = False
+            self.statement = self.connection.statement_cache.get(
+                sql, self.row_factory)
+
+            if self.connection._isolation_level is not None:
+                if self.statement.kind == DDL:
+                    self.connection.commit()
+                elif self.statement.kind == DML:
+                    self.connection._begin()
+
+            self.statement.set_params(params)
+
             # Actually execute the SQL statement
             ret = lib.sqlite3_step(self.statement.statement)
             if ret not in (lib.SQLITE_DONE, lib.SQLITE_ROW):
                 self.statement.reset()
                 raise self.connection._get_exception(ret)
->>>>>>> fa8b08d4
-
-    def __init__(self, con):
-        if not isinstance(con, Connection):
-            raise TypeError
-        self.__connection = con
-
-<<<<<<< HEAD
-        self.arraysize = 1
-        self.row_factory = None
-        self._reset = False
-        self.__locked = False
-        self.__closed = False
-        self.__description = None
-        self.__rowcount = -1
-
-        con._check_thread()
-        con._remember_cursor(self)
-=======
+
+            if self.statement.kind == DML:
+                self.statement.reset()
+
             if self.statement.kind == DQL and ret == lib.SQLITE_ROW:
                 self.statement._build_row_cast_map()
                 self.statement._readahead(self)
@@ -1433,123 +885,36 @@
             self.rowcount = -1
             if self.statement.kind == DML:
                 self.rowcount = lib.sqlite3_changes(self.connection.db)
->>>>>>> fa8b08d4
-
-        self.__initialized = True
-
-    def __del__(self):
-        if self.__statement:
-            self.__statement._reset()
-
-    def close(self):
-        self.__connection._check_thread()
-        self.__connection._check_closed()
-        if self.__statement:
-            self.__statement._reset()
-            self.__statement = None
-        self.__closed = True
-
-    def __check_cursor(self):
-        if not self.__initialized:
-            raise ProgrammingError("Base Cursor.__init__ not called.")
-        if self.__closed:
-            raise ProgrammingError("Cannot operate on a closed cursor.")
-        if self.__locked:
-            raise ProgrammingError("Recursive use of cursors not allowed.")
-        self.__connection._check_thread()
-        self.__connection._check_closed()
-
-    def __check_cursor_wrap(func):
-        @wraps(func)
-        def wrapper(self, *args, **kwargs):
-            self.__check_cursor()
-            return func(self, *args, **kwargs)
-        return wrapper
-
-    def __execute(self, multiple, sql, many_params):
-        self.__locked = True
-        try:
-            self._reset = False
-            if not isinstance(sql, basestring):
-                raise ValueError("operation parameter must be str or unicode")
-            self.__description = None
-            self.__rowcount = -1
-            self.__statement = self.__connection._statement_cache.get(
+
+        return self
+
+    def executemany(self, sql, many_params):
+        if type(sql) is unicode:
+            sql = sql.encode("utf-8")
+
+        with self._check_and_lock():
+            self._description = None
+            self.reset = False
+            self.statement = self.connection.statement_cache.get(
                 sql, self.row_factory)
 
-<<<<<<< HEAD
-            if self.__connection._isolation_level is not None:
-                if self.__statement._kind == Statement._DDL:
-                    if self.__connection._in_transaction:
-                        self.__connection.commit()
-                elif self.__statement._kind == Statement._DML:
-                    if not self.__connection._in_transaction:
-                        self.__connection._begin()
-
-            if multiple and self.__statement._kind != Statement._DML:
-                raise ProgrammingError("executemany is only for DML statements")
-=======
             if self.statement.kind == DML:
                 self.connection._begin()
             else:
                 raise ProgrammingError(
                     "executemany is only for DML statements")
->>>>>>> fa8b08d4
-
+
+            self.rowcount = 0
             for params in many_params:
-<<<<<<< HEAD
-                self.__statement._set_params(params)
-
-                # Actually execute the SQL statement
-                ret = _lib.sqlite3_step(self.__statement._statement)
-                if ret not in (_lib.SQLITE_DONE, _lib.SQLITE_ROW):
-                    self.__statement._reset()
-                    self.__connection._in_transaction = \
-                        not _lib.sqlite3_get_autocommit(self.__connection._db)
-                    raise self.__connection._get_exception(ret)
-
-                if self.__statement._kind == Statement._DML:
-                    self.__statement._reset()
-
-                if self.__statement._kind == Statement._DQL and ret == _lib.SQLITE_ROW:
-                    self.__statement._build_row_cast_map()
-                    self.__statement._readahead(self)
-
-                if self.__statement._kind == Statement._DML:
-                    if self.__rowcount == -1:
-                        self.__rowcount = 0
-                    self.__rowcount += _lib.sqlite3_changes(self.__connection._db)
-        finally:
-            self.__locked = False
-=======
                 self.statement.set_params(params)
                 ret = lib.sqlite3_step(self.statement.statement)
                 if ret != lib.SQLITE_DONE:
                     raise self.connection._get_exception(ret)
                 self.rowcount += lib.sqlite3_changes(self.connection.db)
 
->>>>>>> fa8b08d4
         return self
 
-    @__check_cursor_wrap
-    def execute(self, sql, params=[]):
-        return self.__execute(False, sql, [params])
-
-    @__check_cursor_wrap
-    def executemany(self, sql, many_params):
-        return self.__execute(True, sql, many_params)
-
     def executescript(self, sql):
-<<<<<<< HEAD
-        self.__check_cursor()
-        self._reset = False
-        if isinstance(sql, unicode):
-            sql = sql.encode('utf-8')
-        elif not isinstance(sql, str):
-            raise ValueError("script argument must be unicode or string.")
-        sql = c_char_p(sql)
-        statement = c_void_p()
-=======
         self._description = None
         self.reset = False
         if type(sql) is unicode:
@@ -1557,36 +922,9 @@
         self._check_closed()
         statement_star = ffi.new('sqlite3_stmt **')
         tail = ffi.new('char **')
->>>>>>> fa8b08d4
-
-        self.__connection.commit()
+
+        self.connection.commit()
         while True:
-<<<<<<< HEAD
-            rc = _lib.sqlite3_prepare(self.__connection._db, sql, -1,
-                                      byref(statement), byref(sql))
-            if rc != _lib.SQLITE_OK:
-                raise self.__connection._get_exception(rc)
-
-            rc = _lib.SQLITE_ROW
-            while rc == _lib.SQLITE_ROW:
-                if not statement:
-                    rc = _lib.SQLITE_OK
-                else:
-                    rc = _lib.sqlite3_step(statement)
-
-            if rc != _lib.SQLITE_DONE:
-                _lib.sqlite3_finalize(statement)
-                if rc == _lib.SQLITE_OK:
-                    break
-                else:
-                    raise self.__connection._get_exception(rc)
-
-            rc = _lib.sqlite3_finalize(statement)
-            if rc != _lib.SQLITE_OK:
-                raise self.__connection._get_exception(rc)
-
-            if not sql.value:
-=======
             rc = lib.sqlite3_prepare(self.connection.db, sql, -1,
                                      statement_star, tail)
             sql = ffi.string(tail[0])
@@ -1611,42 +949,36 @@
                 raise self.connection._get_exception(rc)
 
             if not sql:
->>>>>>> fa8b08d4
                 break
         return self
 
-    def __check_reset(self):
-        if self._reset:
-            raise self.__connection.InterfaceError(
-                    "Cursor needed to be reset because of commit/rollback "
-                    "and can no longer be fetched from.")
-
-<<<<<<< HEAD
     def __iter__(self):
-        return self
-=======
+        return iter(self.fetchone, None)
+
     def _check_reset(self):
         if self.reset:
             raise self.connection.InterfaceError(
                 "Cursor needed to be reset because of commit/rollback and can "
                 "no longer be fetched from.")
->>>>>>> fa8b08d4
-
-    def __next__(self):
-        self.__check_cursor()
-        self.__check_reset()
-        if not self.__statement:
-            raise StopIteration
-        return self.__statement._next(self)
-
-    if sys.version_info[0] < 3:
-        next = __next__
-        del __next__
-
+
+    # do all statements
     def fetchone(self):
-        return next(self, None)
+        self._check_closed()
+        self._check_reset()
+
+        if self.statement is None:
+            return None
+
+        try:
+            return self.statement.next(self)
+        except StopIteration:
+            return None
 
     def fetchmany(self, size=None):
+        self._check_closed()
+        self._check_reset()
+        if self.statement is None:
+            return []
         if size is None:
             size = self.arraysize
         lst = []
@@ -1657,30 +989,29 @@
         return lst
 
     def fetchall(self):
+        self._check_closed()
+        self._check_reset()
+        if self.statement is None:
+            return []
         return list(self)
 
-    def __get_connection(self):
-        return self.__connection
-    connection = property(__get_connection)
-
-<<<<<<< HEAD
-    def __get_rowcount(self):
-        return self.__rowcount
-    rowcount = property(__get_rowcount)
-=======
+    def _getdescription(self):
+        if self._description is None:
+            self._description = self.statement._get_description()
+        return self._description
+
     def _getlastrowid(self):
         return lib.sqlite3_last_insert_rowid(self.connection.db)
->>>>>>> fa8b08d4
-
-    def __get_description(self):
-        if self.__description is None:
-            self.__description = self.__statement._get_description()
-        return self.__description
-    description = property(__get_description)
-
-    def __get_lastrowid(self):
-        return _lib.sqlite3_last_insert_rowid(self.__connection._db)
-    lastrowid = property(__get_lastrowid)
+
+    def close(self):
+        if not self.connection:
+            return
+        self._check_closed()
+        if self.statement:
+            self.statement.reset()
+            self.statement = None
+        self.connection.cursors.remove(weakref.ref(self))
+        self.connection = None
 
     def setinputsizes(self, *args):
         pass
@@ -1688,87 +1019,23 @@
     def setoutputsize(self, *args):
         pass
 
-<<<<<<< HEAD
-=======
     description = property(_getdescription)
     lastrowid = property(_getlastrowid)
 
->>>>>>> fa8b08d4
 
 class Statement(object):
-    _DML, _DQL, _DDL = range(3)
-
-    _statement = None
-
     def __init__(self, connection, sql):
-<<<<<<< HEAD
-        self.__con = connection
-        self.__con._remember_statement(self)
-
-        if not isinstance(sql, basestring):
-            raise Warning("SQL is of wrong type. Must be string or unicode.")
-=======
         self.statement = ffi.NULL
         if not isinstance(sql, str):
             raise ValueError("sql must be a string")
         self.con = connection
         self.sql = sql  # DEBUG ONLY
->>>>>>> fa8b08d4
         first_word = self._statement_kind = sql.lstrip().split(" ")[0].upper()
         if first_word in ("INSERT", "UPDATE", "DELETE", "REPLACE"):
-            self._kind = Statement._DML
+            self.kind = DML
         elif first_word in ("SELECT", "PRAGMA"):
-            self._kind = Statement._DQL
+            self.kind = DQL
         else:
-<<<<<<< HEAD
-            self._kind = Statement._DDL
-
-        self._in_use = False
-        self._row_factory = None
-
-        if isinstance(sql, unicode):
-            sql = sql.encode('utf-8')
-        sql = c_char_p(sql)
-        self._statement = c_void_p()
-
-        ret = _lib.sqlite3_prepare_v2(self.__con._db, sql, -1,
-                                      byref(self._statement), byref(sql))
-        if ret == _lib.SQLITE_OK and self._statement.value is None:
-            # an empty statement, work around that, as it's the least trouble
-            sql = c_char_p(b"select 42")
-            ret = _lib.sqlite3_prepare_v2(self.__con._db, sql, -1,
-                                          byref(self._statement), byref(sql))
-            self._kind = Statement._DQL
-        if ret != _lib.SQLITE_OK:
-            raise self.__con._get_exception(ret)
-
-        sql = sql.value.decode('utf-8')
-        if _check_remaining_sql(sql):
-            raise Warning("You can only execute one statement at a time.")
-
-    def __del__(self):
-        if self._statement:
-            _lib.sqlite3_finalize(self._statement)
-
-    def _finalize(self):
-        if self._statement:
-            _lib.sqlite3_finalize(self._statement)
-            self._statement = None
-        self._in_use = False
-
-    def _reset(self):
-        if self._in_use and self._statement:
-            _lib.sqlite3_reset(self._statement)
-            self._in_use = False
-
-    if sys.version_info[0] < 3:
-        def __check_decodable(self, param):
-            if self.__con.text_factory in (unicode, OptimizedUnicode,
-                                           _unicode_text_factory):
-                for c in param:
-                    if ord(c) & 0x80 != 0:
-                        raise self.__con.ProgrammingError(
-=======
             self.kind = DDL
         self.exhausted = False
         self.in_use = False
@@ -1838,7 +1105,6 @@
                 for c in param:
                     if ord(c) & 0x80 != 0:
                         raise self.con.ProgrammingError(
->>>>>>> fa8b08d4
                             "You must not use 8-bit bytestrings unless "
                             "you use a text_factory that can interpret "
                             "8-bit bytestrings (like text_factory = str). "
@@ -1853,28 +1119,6 @@
         param = adapt(param)
 
         if param is None:
-<<<<<<< HEAD
-            rc = _lib.sqlite3_bind_null(self._statement, idx)
-        elif isinstance(param, (bool, int, long)):
-            if -2147483648 <= param <= 2147483647:
-                rc = _lib.sqlite3_bind_int(self._statement, idx, param)
-            else:
-                rc = _lib.sqlite3_bind_int64(self._statement, idx, param)
-        elif isinstance(param, float):
-            rc = _lib.sqlite3_bind_double(self._statement, idx, param)
-        elif isinstance(param, unicode):
-            param = param.encode("utf-8")
-            rc = _lib.sqlite3_bind_text(self._statement, idx, param,
-                                        len(param), _lib.SQLITE_TRANSIENT)
-        elif isinstance(param, str):
-            self.__check_decodable(param)
-            rc = _lib.sqlite3_bind_text(self._statement, idx, param,
-                                        len(param), _lib.SQLITE_TRANSIENT)
-        elif isinstance(param, (buffer, bytes)):
-            param = bytes(param)
-            rc = _lib.sqlite3_bind_blob(self._statement, idx, param,
-                                        len(param), _lib.SQLITE_TRANSIENT)
-=======
             lib.sqlite3_bind_null(self.statement, idx)
         elif isinstance(param, (bool, int, long)):
             if -2147483648 <= param <= 2147483647:
@@ -1912,104 +1156,9 @@
         params_type = None
         if isinstance(params, dict):
             params_type = dict
->>>>>>> fa8b08d4
         else:
-            rc = -1
-        return rc
-
-<<<<<<< HEAD
-    def _set_params(self, params):
-        self._in_use = True
-
-        num_params_needed = _lib.sqlite3_bind_parameter_count(self._statement)
-        if isinstance(params, (tuple, list)) or \
-                not isinstance(params, dict) and \
-                hasattr(params, '__getitem__'):
-            try:
-                num_params = len(params)
-            except TypeError:
-                num_params = -1
-            if num_params != num_params_needed:
-                raise ProgrammingError("Incorrect number of bindings supplied. "
-                                       "The current statement uses %d, and "
-                                       "there are %d supplied." %
-                                       (num_params_needed, num_params))
-            for i in range(num_params):
-                rc = self.__set_param(i + 1, params[i])
-                if rc != _lib.SQLITE_OK:
-                    raise InterfaceError("Error binding parameter %d - "
-                                         "probably unsupported type." % i)
-        elif isinstance(params, dict):
-            for i in range(1, num_params_needed + 1):
-                param_name = _lib.sqlite3_bind_parameter_name(self._statement, i)
-                if param_name is None:
-                    raise ProgrammingError("Binding %d has no name, but you "
-                                           "supplied a dictionary (which has "
-                                           "only names)." % i)
-                param_name = param_name.decode('utf-8')[1:]
-                try:
-                    param = params[param_name]
-                except KeyError:
-                    raise ProgrammingError("You did not supply a value for "
-                                           "binding %d." % i)
-                rc = self.__set_param(i, param)
-                if rc != _lib.SQLITE_OK:
-                    raise InterfaceError("Error binding parameter :%s - "
-                                         "probably unsupported type." %
-                                         param_name)
-        else:
-            raise ValueError("parameters are of unsupported type")
-
-    def _build_row_cast_map(self):
-        if not self.__con._detect_types:
-            return
-        self.__row_cast_map = []
-        for i in xrange(_lib.sqlite3_column_count(self._statement)):
-            converter = None
-
-            if self.__con._detect_types & PARSE_COLNAMES:
-                colname = _lib.sqlite3_column_name(self._statement, i)
-                if colname is not None:
-                    colname = colname.decode('utf-8')
-                    type_start = -1
-                    key = None
-                    for pos in range(len(colname)):
-                        if colname[pos] == '[':
-                            type_start = pos + 1
-                        elif colname[pos] == ']' and type_start != -1:
-                            key = colname[type_start:pos]
-                            converter = converters[key.upper()]
-
-            if converter is None and self.__con._detect_types & PARSE_DECLTYPES:
-                decltype = _lib.sqlite3_column_decltype(self._statement, i)
-                if decltype is not None:
-                    decltype = decltype.decode('utf-8')
-                    # if multiple words, use first, eg.
-                    # "INTEGER NOT NULL" => "INTEGER"
-                    decltype = decltype.split()[0]
-                    if '(' in decltype:
-                        decltype = decltype[:decltype.index('(')]
-                    converter = converters.get(decltype.upper(), None)
-
-            self.__row_cast_map.append(converter)
-
-    def _readahead(self, cursor):
-        row = []
-        num_cols = _lib.sqlite3_column_count(self._statement)
-        for i in xrange(num_cols):
-            if self.__con._detect_types:
-                converter = self.__row_cast_map[i]
-            else:
-                converter = None
-
-            if converter is not None:
-                blob = _lib.sqlite3_column_blob(self._statement, i)
-                if not blob:
-                    val = None
-                else:
-                    blob_len = _lib.sqlite3_column_bytes(self._statement, i)
-                    val = bytes(string_at(blob, blob_len))
-=======
+            params_type = list
+
         if params_type == list:
             if len(params) != lib.sqlite3_bind_parameter_count(self.statement):
                 raise ProgrammingError("wrong number of arguments")
@@ -2079,41 +1228,10 @@
                 else:
                     blob_len = lib.sqlite3_column_bytes(self.statement, i)
                     val = ffi.buffer(blob, blob_len)[:]
->>>>>>> fa8b08d4
                     val = converter(val)
-            else:
-                typ = _lib.sqlite3_column_type(self._statement, i)
-                if typ == _lib.SQLITE_NULL:
-                    val = None
-                elif typ == _lib.SQLITE_INTEGER:
-                    val = _lib.sqlite3_column_int64(self._statement, i)
-                    val = int(val)
-                elif typ == _lib.SQLITE_FLOAT:
-                    val = _lib.sqlite3_column_double(self._statement, i)
-                elif typ == _lib.SQLITE_TEXT:
-                    text = _lib.sqlite3_column_text(self._statement, i)
-                    text_len = _lib.sqlite3_column_bytes(self._statement, i)
-                    val = string_at(text, text_len)
-                    val = self.__con.text_factory(val)
-                elif typ == _lib.SQLITE_BLOB:
-                    blob = _lib.sqlite3_column_blob(self._statement, i)
-                    blob_len = _lib.sqlite3_column_bytes(self._statement, i)
-                    val = _BLOB_TYPE(string_at(blob, blob_len))
             row.append(val)
 
         row = tuple(row)
-<<<<<<< HEAD
-        if self._row_factory is not None:
-            row = self._row_factory(cursor, row)
-        self._item = row
-
-    def _next(self, cursor):
-        try:
-            item = self._item
-        except AttributeError:
-            raise StopIteration
-        del self._item
-=======
         if self.row_factory is not None:
             row = self.row_factory(cursor, row)
         self.item = row
@@ -2129,37 +1247,21 @@
         lib.sqlite3_finalize(self.statement)
         self.statement = ffi.NULL
         self.in_use = False
->>>>>>> fa8b08d4
-
-        ret = _lib.sqlite3_step(self._statement)
-        if ret not in (_lib.SQLITE_DONE, _lib.SQLITE_ROW):
-            _lib.sqlite3_reset(self._statement)
-            raise self.__con._get_exception(ret)
-        elif ret == _lib.SQLITE_ROW:
-            self._readahead(cursor)
-
-<<<<<<< HEAD
-        return item
-=======
+
+    def mark_dirty(self):
+        self.in_use = True
+
     def __del__(self):
         lib.sqlite3_finalize(self.statement)
         self.statement = ffi.NULL
->>>>>>> fa8b08d4
 
     def _get_description(self):
-        if self._kind == Statement._DML:
+        if self.kind == DML:
             return None
         desc = []
-<<<<<<< HEAD
-        for i in xrange(_lib.sqlite3_column_count(self._statement)):
-            name = _lib.sqlite3_column_name(self._statement, i)
-            if name is not None:
-                name = name.decode('utf-8').split("[")[0].strip()
-=======
         for i in xrange(lib.sqlite3_column_count(self.statement)):
             name = lib.sqlite3_column_name(self.statement, i)
             name = ffi.string(name).split("[")[0].strip()
->>>>>>> fa8b08d4
             desc.append((name, None, None, None, None, None, None))
         return desc
 
@@ -2244,23 +1346,6 @@
 def _convert_params(con, nargs, params):
     _params = []
     for i in range(nargs):
-<<<<<<< HEAD
-        typ = _lib.sqlite3_value_type(params[i])
-        if typ == _lib.SQLITE_NULL:
-            val = None
-        elif typ == _lib.SQLITE_INTEGER:
-            val = _lib.sqlite3_value_int64(params[i])
-            val = int(val)
-        elif typ == _lib.SQLITE_FLOAT:
-            val = _lib.sqlite3_value_double(params[i])
-        elif typ == _lib.SQLITE_TEXT:
-            val = _lib.sqlite3_value_text(params[i])
-            val = val.decode('utf-8')
-        elif typ == _lib.SQLITE_BLOB:
-            blob = _lib.sqlite3_value_blob(params[i])
-            blob_len = _lib.sqlite3_value_bytes(params[i])
-            val = _BLOB_TYPE(string_at(blob, blob_len))
-=======
         typ = lib.sqlite3_value_type(params[i])
         if typ == lib.SQLITE_NULL:
             val = None
@@ -2275,7 +1360,6 @@
             blob = lib.sqlite3_value_blob(params[i])
             blob_len = lib.sqlite3_value_bytes(params[i])
             val = _BLOB_TYPE(ffi.buffer(blob, blob_len))
->>>>>>> fa8b08d4
         else:
             raise NotImplementedError
         _params.append(val)
@@ -2284,20 +1368,6 @@
 
 def _convert_result(con, val):
     if val is None:
-<<<<<<< HEAD
-        _lib.sqlite3_result_null(con)
-    elif isinstance(val, (bool, int, long)):
-        _lib.sqlite3_result_int64(con, int(val))
-    elif isinstance(val, float):
-        _lib.sqlite3_result_double(con, val)
-    elif isinstance(val, unicode):
-        val = val.encode('utf-8')
-        _lib.sqlite3_result_text(con, val, len(val), _lib.SQLITE_TRANSIENT)
-    elif isinstance(val, str):
-        _lib.sqlite3_result_text(con, val, len(val), _lib.SQLITE_TRANSIENT)
-    elif isinstance(val, (buffer, bytes)):
-        _lib.sqlite3_result_blob(con, bytes(val), len(val), _lib.SQLITE_TRANSIENT)
-=======
         lib.sqlite3_result_null(con)
     elif isinstance(val, (bool, int, long)):
         lib.sqlite3_result_int64(con, int(val))
@@ -2310,7 +1380,6 @@
         lib.sqlite3_result_text(con, val, len(val), _SQLITE_TRANSIENT)
     elif isinstance(val, (buffer, bytes)):
         lib.sqlite3_result_blob(con, str(val), len(val), _SQLITE_TRANSIENT)
->>>>>>> fa8b08d4
     else:
         raise NotImplementedError
 
@@ -2321,37 +1390,10 @@
         val = real_cb(*params)
     except Exception:
         msg = b"user-defined function raised exception"
-<<<<<<< HEAD
-        _lib.sqlite3_result_error(context, msg, len(msg))
-    else:
-        _convert_result(context, val)
-
-_FUNC = CFUNCTYPE(None, c_void_p, c_int, POINTER(c_void_p))
-_STEP = CFUNCTYPE(None, c_void_p, c_int, POINTER(c_void_p))
-_FINAL = CFUNCTYPE(None, c_void_p)
-_lib.sqlite3_create_function.argtypes = [c_void_p, c_char_p, c_int, c_int, c_void_p, _FUNC, _STEP, _FINAL]
-_lib.sqlite3_create_function.restype = c_int
-
-_lib.sqlite3_aggregate_context.argtypes = [c_void_p, c_int]
-_lib.sqlite3_aggregate_context.restype = c_void_p
-
-_COLLATION = CFUNCTYPE(c_int, c_void_p, c_int, c_void_p, c_int, c_void_p)
-_lib.sqlite3_create_collation.argtypes = [c_void_p, c_char_p, c_int, c_void_p, _COLLATION]
-_lib.sqlite3_create_collation.restype = c_int
-
-_PROGRESS = CFUNCTYPE(c_int, c_void_p)
-_lib.sqlite3_progress_handler.argtypes = [c_void_p, c_int, _PROGRESS, c_void_p]
-_lib.sqlite3_progress_handler.restype = c_int
-
-_AUTHORIZER = CFUNCTYPE(c_int, c_void_p, c_int, c_char_p, c_char_p, c_char_p, c_char_p)
-_lib.sqlite3_set_authorizer.argtypes = [c_void_p, _AUTHORIZER, c_void_p]
-_lib.sqlite3_set_authorizer.restype = c_int
-=======
         lib.sqlite3_result_error(context, msg, len(msg))
     else:
         _convert_result(context, val)
 
->>>>>>> fa8b08d4
 
 converters = {}
 adapters = {}
