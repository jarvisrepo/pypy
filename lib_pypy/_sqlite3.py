--- conflicted
+++ resolved
@@ -174,11 +174,7 @@
 sqlite.sqlite3_bind_parameter_index.restype = c_int
 sqlite.sqlite3_bind_parameter_name.argtypes = [c_void_p, c_int]
 sqlite.sqlite3_bind_parameter_name.restype = c_char_p
-<<<<<<< HEAD
-sqlite.sqlite3_bind_text.argtypes = [c_void_p, c_int, TEXT, c_int,c_void_p]
-=======
-sqlite.sqlite3_bind_text.argtypes = [c_void_p, c_int, c_char_p, c_int, c_void_p]
->>>>>>> b2275c35
+sqlite.sqlite3_bind_text.argtypes = [c_void_p, c_int, TEXT, c_int, c_void_p]
 sqlite.sqlite3_bind_text.restype = c_int
 sqlite.sqlite3_busy_timeout.argtypes = [c_void_p, c_int]
 sqlite.sqlite3_busy_timeout.restype = c_int
@@ -1032,20 +1028,6 @@
 
             self.row_cast_map.append(converter)
 
-<<<<<<< HEAD
-=======
-    def _check_decodable(self, param):
-        if self.con.text_factory in (unicode, OptimizedUnicode, unicode_text_factory):
-            for c in param:
-                if ord(c) & 0x80 != 0:
-                    raise self.con.ProgrammingError(
-                        "You must not use 8-bit bytestrings unless "
-                        "you use a text_factory that can interpret "
-                        "8-bit bytestrings (like text_factory = str). "
-                        "It is highly recommended that you instead "
-                        "just switch your application to Unicode strings.")
-
->>>>>>> b2275c35
     def set_param(self, idx, param):
         cvt = converters.get(type(param))
         if cvt is not None:
@@ -1104,11 +1086,7 @@
                 try:
                     param = params[param_name]
                 except KeyError:
-<<<<<<< HEAD
                     raise ProgrammingError("missing parameter %r" % param_name)
-=======
-                    raise ProgrammingError("missing parameter '%s'" % param)
->>>>>>> b2275c35
                 self.set_param(idx, param)
 
     def next(self, cursor):
