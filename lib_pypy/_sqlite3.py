--- conflicted
+++ resolved
@@ -798,11 +798,7 @@
     def __del__(self):
         # Since statements are cached, they can outlive their parent cursor
         if self.__statement:
-<<<<<<< HEAD
-            self.__statement._reset()
-=======
             self.__statement._reset(self.__in_use_token)
->>>>>>> 9a44f9ff
 
     def close(self):
         if not self.__initialized:
@@ -936,11 +932,7 @@
                 pass
             self.__rowcount = -1
             if self.__statement:
-<<<<<<< HEAD
-                self.__statement._reset()
-=======
                 self.__statement._reset(self.__in_use_token)
->>>>>>> 9a44f9ff
             self.__statement = self.__connection._statement_cache.get(sql)
 
             if self.__connection._begin_statement and self.__statement._is_dml:
@@ -1281,13 +1273,9 @@
         for i in xrange(_lib.sqlite3_column_count(self._statement)):
             name = _lib.sqlite3_column_name(self._statement, i)
             if name:
-<<<<<<< HEAD
-                name = _ffi.string(name).decode('utf-8').split("[")[0].strip()
-=======
                 name = _ffi.string(name).decode('utf-8')
                 if self.__con._detect_types & PARSE_COLNAMES:
                     name = name.split("[")[0].strip()
->>>>>>> 9a44f9ff
             desc.append((name, None, None, None, None, None, None))
         return desc
 
