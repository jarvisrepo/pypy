--- conflicted
+++ resolved
@@ -253,16 +253,12 @@
 ##########################################
 
 # SQLite version information
-<<<<<<< HEAD
-sqlite_version = sqlite.sqlite3_libversion().decode('ascii')
-=======
 sqlite_version = str(sqlite.sqlite3_libversion().decode('ascii'))
->>>>>>> b6c8cd74
-
-class Error(Exception):
+
+class Error(StandardError):
     pass
 
-class Warning(Exception):
+class Warning(StandardError):
     pass
 
 class InterfaceError(Error):
@@ -294,7 +290,7 @@
     return factory(database, **kwargs)
 
 def unicode_text_factory(x):
-    return str(x, 'utf-8')
+    return unicode(x, 'utf-8')
 
 if sys.version_info[0] < 3:
     def OptimizedUnicode(s):
@@ -337,7 +333,8 @@
         self.__initialized = True
         self._db = c_void_p()
 
-        database = database.encode('utf-8')
+        if isinstance(database, unicode):
+            database = database.encode('utf-8')
         if sqlite.sqlite3_open(database, byref(self._db)) != SQLITE_OK:
             raise OperationalError("Could not open database")
         if timeout is not None:
@@ -463,11 +460,7 @@
     @_check_thread_wrap
     @_check_closed_wrap
     def __call__(self, sql):
-<<<<<<< HEAD
-        if not isinstance(sql, str):
-=======
         if not isinstance(sql, basestring):
->>>>>>> b6c8cd74
             raise Warning("SQL is of wrong type. Must be string or unicode.")
         return self._statement_cache.get(sql, self.row_factory)
 
@@ -584,7 +577,8 @@
             c_closure = _FUNC(closure)
             self.__func_cache[callback] = c_closure, closure
 
-        name = name.encode('utf-8')
+        if isinstance(name, unicode):
+            name = name.encode('utf-8')
         ret = sqlite.sqlite3_create_function(self._db, name, num_args,
                                              SQLITE_UTF8, None,
                                              c_closure,
@@ -652,7 +646,8 @@
             self.__aggregates[cls] = (c_step_callback, c_final_callback,
                                      step_callback, final_callback)
 
-        name = name.encode('utf-8')
+        if isinstance(name, unicode):
+            name = name.encode('utf-8')
         ret = sqlite.sqlite3_create_function(self._db, name, num_args,
                                              SQLITE_UTF8, None,
                                              cast(None, _FUNC),
@@ -684,7 +679,8 @@
             c_collation_callback = _COLLATION(collation_callback)
             self.__collations[name] = c_collation_callback
 
-        name = name.encode('utf-8')
+        if isinstance(name, unicode):
+            name = name.encode('utf-8')
         ret = sqlite.sqlite3_create_collation(self._db, name,
                                               SQLITE_UTF8,
                                               None,
@@ -738,16 +734,10 @@
         if ret != SQLITE_OK:
             raise self._get_exception(ret)
 
-<<<<<<< HEAD
-    def __get_in_transaction(self):
-        return self._in_transaction
-    in_transaction = property(__get_in_transaction)
-=======
     if sys.version_info[0] >= 3:
         def __get_in_transaction(self):
             return self._in_transaction
         in_transaction = property(__get_in_transaction)
->>>>>>> b6c8cd74
 
     def __get_total_changes(self):
         self._check_closed()
@@ -761,11 +751,7 @@
         if val is None:
             self.commit()
         else:
-<<<<<<< HEAD
-            self.__begin_statement = b"BEGIN " + val.encode('utf-8')
-=======
             self.__begin_statement = str("BEGIN " + val).encode('utf-8')
->>>>>>> b6c8cd74
         self._isolation_level = val
     isolation_level = property(__get_isolation_level, __set_isolation_level)
 
@@ -839,11 +825,7 @@
         try:
             self.__description = None
             self._reset = False
-<<<<<<< HEAD
-            if not isinstance(sql, str):
-=======
             if not isinstance(sql, basestring):
->>>>>>> b6c8cd74
                 raise ValueError("operation parameter must be str or unicode")
             self.__statement = self.__connection._statement_cache.get(
                 sql, self.row_factory)
@@ -890,11 +872,7 @@
         try:
             self.__description = None
             self._reset = False
-<<<<<<< HEAD
-            if not isinstance(sql, str):
-=======
             if not isinstance(sql, basestring):
->>>>>>> b6c8cd74
                 raise ValueError("operation parameter must be str or unicode")
             self.__statement = self.__connection._statement_cache.get(
                 sql, self.row_factory)
@@ -927,9 +905,9 @@
         self._reset = False
         self.__check_cursor()
         statement = c_void_p()
-        if isinstance(sql, str):
+        if isinstance(sql, unicode):
             sql = sql.encode('utf-8')
-        else:
+        elif not isinstance(sql, str):
             raise ValueError("script argument must be unicode or string.")
         c_sql = c_char_p(sql)
 
@@ -1029,11 +1007,7 @@
     def __init__(self, connection, sql):
         self.__con = connection
 
-<<<<<<< HEAD
-        if not isinstance(sql, str):
-=======
         if not isinstance(sql, basestring):
->>>>>>> b6c8cd74
             raise ValueError("sql must be a string")
         first_word = self._statement_kind = sql.lstrip().split(" ")[0].upper()
         if first_word in ("INSERT", "UPDATE", "DELETE", "REPLACE"):
@@ -1049,7 +1023,8 @@
 
         self._statement = c_void_p()
         next_char = c_char_p()
-        sql = sql.encode('utf-8')
+        if isinstance(sql, unicode):
+            sql = sql.encode('utf-8')
 
         ret = sqlite.sqlite3_prepare_v2(self.__con._db, sql, -1, byref(self._statement), byref(next_char))
         if ret == SQLITE_OK and self._statement.value is None:
@@ -1083,7 +1058,7 @@
 
     def _build_row_cast_map(self):
         self.__row_cast_map = []
-        for i in range(sqlite.sqlite3_column_count(self._statement)):
+        for i in xrange(sqlite.sqlite3_column_count(self._statement)):
             converter = None
 
             if self.__con._detect_types & PARSE_COLNAMES:
@@ -1110,8 +1085,6 @@
 
             self.__row_cast_map.append(converter)
 
-<<<<<<< HEAD
-=======
     if sys.version_info[0] < 3:
         def __check_decodable(self, param):
             if self.__con.text_factory in (unicode, OptimizedUnicode,
@@ -1125,7 +1098,6 @@
                             "It is highly recommended that you instead "
                             "just switch your application to Unicode strings.")
 
->>>>>>> b6c8cd74
     def __set_param(self, idx, param):
         cvt = converters.get(type(param))
         if cvt is not None:
@@ -1135,23 +1107,13 @@
 
         if param is None:
             rc = sqlite.sqlite3_bind_null(self._statement, idx)
-<<<<<<< HEAD
-        elif type(param) in (bool, int):
-=======
         elif isinstance(param, (bool, int, long)):
->>>>>>> b6c8cd74
             if -2147483648 <= param <= 2147483647:
                 rc = sqlite.sqlite3_bind_int(self._statement, idx, param)
             else:
                 rc = sqlite.sqlite3_bind_int64(self._statement, idx, param)
         elif isinstance(param, float):
             rc = sqlite.sqlite3_bind_double(self._statement, idx, param)
-<<<<<<< HEAD
-        elif isinstance(param, str):
-            param = param.encode("utf-8")
-            rc = sqlite.sqlite3_bind_text(self._statement, idx, param, len(param), SQLITE_TRANSIENT)
-        elif type(param) in (bytes, memoryview):
-=======
         elif isinstance(param, unicode):
             param = param.encode("utf-8")
             rc = sqlite.sqlite3_bind_text(self._statement, idx, param, len(param), SQLITE_TRANSIENT)
@@ -1159,7 +1121,6 @@
             self.__check_decodable(param)
             rc = sqlite.sqlite3_bind_text(self._statement, idx, param, len(param), SQLITE_TRANSIENT)
         elif isinstance(param, (buffer, bytes)):
->>>>>>> b6c8cd74
             param = bytes(param)
             rc = sqlite.sqlite3_bind_blob(self._statement, idx, param, len(param), SQLITE_TRANSIENT)
         else:
@@ -1228,7 +1189,7 @@
     def _readahead(self, cursor):
         self.column_count = sqlite.sqlite3_column_count(self._statement)
         row = []
-        for i in range(self.column_count):
+        for i in xrange(self.column_count):
             typ = sqlite.sqlite3_column_type(self._statement, i)
 
             converter = self.__row_cast_map[i]
@@ -1237,21 +1198,8 @@
                     val = None
                 elif typ == SQLITE_INTEGER:
                     val = sqlite.sqlite3_column_int64(self._statement, i)
-<<<<<<< HEAD
-                    if -sys.maxsize-1 <= val <= sys.maxsize:
-                        val = int(val)
                 elif typ == SQLITE_FLOAT:
                     val = sqlite.sqlite3_column_double(self._statement, i)
-                elif typ == SQLITE_BLOB:
-                    blob = sqlite.sqlite3_column_blob(self._statement, i)
-                    blob_len = sqlite.sqlite3_column_bytes(self._statement, i)
-                    val = bytes(string_at(blob, blob_len))
-                elif typ == SQLITE_NULL:
-                    val = None
-=======
-                elif typ == SQLITE_FLOAT:
-                    val = sqlite.sqlite3_column_double(self._statement, i)
->>>>>>> b6c8cd74
                 elif typ == SQLITE_TEXT:
                     text = sqlite.sqlite3_column_text(self._statement, i)
                     text_len = sqlite.sqlite3_column_bytes(self._statement, i)
@@ -1280,7 +1228,7 @@
         if self._kind == Statement._DML:
             return None
         desc = []
-        for i in range(sqlite.sqlite3_column_count(self._statement)):
+        for i in xrange(sqlite.sqlite3_column_count(self._statement)):
             name = sqlite.sqlite3_column_name(self._statement, i)
             if name is not None:
                 name = name.decode('utf-8').split("[")[0].strip()
@@ -1373,21 +1321,8 @@
             val = None
         elif typ == SQLITE_INTEGER:
             val = sqlite.sqlite3_value_int64(params[i])
-<<<<<<< HEAD
-            if -sys.maxsize-1 <= val <= sys.maxsize:
-                val = int(val)
         elif typ == SQLITE_FLOAT:
             val = sqlite.sqlite3_value_double(params[i])
-        elif typ == SQLITE_BLOB:
-            blob = sqlite.sqlite3_value_blob(params[i])
-            blob_len = sqlite.sqlite3_value_bytes(params[i])
-            val = bytes(string_at(blob, blob_len))
-        elif typ == SQLITE_NULL:
-            val = None
-=======
-        elif typ == SQLITE_FLOAT:
-            val = sqlite.sqlite3_value_double(params[i])
->>>>>>> b6c8cd74
         elif typ == SQLITE_TEXT:
             val = sqlite.sqlite3_value_text(params[i])
             val = val.decode('utf-8')
@@ -1404,16 +1339,8 @@
 def _convert_result(con, val):
     if val is None:
         sqlite.sqlite3_result_null(con)
-    elif isinstance(val, (bool, int)):
+    elif isinstance(val, (bool, int, long)):
         sqlite.sqlite3_result_int64(con, int(val))
-<<<<<<< HEAD
-    elif isinstance(val, str):
-        val = val.encode('utf-8')
-        sqlite.sqlite3_result_text(con, val, len(val), SQLITE_TRANSIENT)
-    elif isinstance(val, float):
-        sqlite.sqlite3_result_double(con, val)
-    elif isinstance(val, (bytes, memoryview)):
-=======
     elif isinstance(val, float):
         sqlite.sqlite3_result_double(con, val)
     elif isinstance(val, unicode):
@@ -1422,7 +1349,6 @@
     elif isinstance(val, str):
         sqlite.sqlite3_result_text(con, val, len(val), SQLITE_TRANSIENT)
     elif isinstance(val, (buffer, bytes)):
->>>>>>> b6c8cd74
         sqlite.sqlite3_result_blob(con, bytes(val), len(val), SQLITE_TRANSIENT)
     else:
         raise NotImplementedError
@@ -1531,11 +1457,4 @@
 
     return val
 
-<<<<<<< HEAD
-register_adapters_and_converters()
-
-
-OptimizedUnicode = unicode_text_factory
-=======
-register_adapters_and_converters()
->>>>>>> b6c8cd74
+register_adapters_and_converters()