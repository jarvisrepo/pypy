# The TkApp class.

from .tklib import tklib, tkffi
from . import TclError
from .tclobj import TclObject, FromObj, AsObj, TypeCache

import contextlib
import sys
import threading
import time


class _DummyLock(object):
    "A lock-like object that does not do anything"
    def acquire(self):
        pass
    def release(self):
        pass
    def __enter__(self):
        pass
    def __exit__(self, *exc):
        pass


def varname_converter(input):
    if isinstance(input, TclObject):
        return input.string
    return input.encode('utf-8')


def Tcl_AppInit(app):
    if tklib.Tcl_Init(app.interp) == tklib.TCL_ERROR:
        app.raiseTclError()
    skip_tk_init = tklib.Tcl_GetVar(
        app.interp, b"_tkinter_skip_tk_init", tklib.TCL_GLOBAL_ONLY)
    if skip_tk_init and tkffi.string(skip_tk_init) == b"1":
        return

    if tklib.Tk_Init(app.interp) == tklib.TCL_ERROR:
        app.raiseTclError()

class _CommandData(object):
    def __new__(cls, app, name, func):
        self = object.__new__(cls)
        self.app = app
        self.name = name
        self.func = func
        handle = tkffi.new_handle(self)
        app._commands[name] = handle  # To keep the command alive
        return tkffi.cast("ClientData", handle)

    @tkffi.callback("Tcl_CmdProc")
    def PythonCmd(clientData, interp, argc, argv):
        self = tkffi.from_handle(clientData)
        assert self.app.interp == interp
<<<<<<< HEAD
        try:
            args = [tkffi.string(arg).decode('utf-8')
                    for arg in argv[1:argc]]
            result = self.func(*args)
            obj = AsObj(result)
            tklib.Tcl_SetObjResult(interp, obj)
        except:
            self.app.errorInCmd = True
            self.app.exc_info = sys.exc_info()
            return tklib.TCL_ERROR
        else:
            return tklib.TCL_OK
=======
        with self.app._tcl_lock_released():
            try:
                args = [tkffi.string(arg) for arg in argv[1:argc]]
                result = self.func(*args)
                obj = AsObj(result)
                tklib.Tcl_SetObjResult(interp, obj)
            except:
                self.app.errorInCmd = True
                self.app.exc_info = sys.exc_info()
                return tklib.TCL_ERROR
            else:
                return tklib.TCL_OK
>>>>>>> ee085b94

    @tkffi.callback("Tcl_CmdDeleteProc")
    def PythonCmdDelete(clientData):
        self = tkffi.from_handle(clientData)
        app = self.app
        del app._commands[self.name]
        return


class TkApp(object):
<<<<<<< HEAD
    def __new__(cls, screenName, className,
=======
    _busywaitinterval = 0.02  # 20ms.

    def __new__(cls, screenName, baseName, className,
>>>>>>> ee085b94
                interactive, wantobjects, wantTk, sync, use):
        if not wantobjects:
            raise NotImplementedError("wantobjects=True only")
        self = object.__new__(cls)
        self.interp = tklib.Tcl_CreateInterp()
        self._wantobjects = wantobjects
        self.threaded = bool(tklib.Tcl_GetVar2Ex(
            self.interp, b"tcl_platform", b"threaded",
            tklib.TCL_GLOBAL_ONLY))
        self.thread_id = tklib.Tcl_GetCurrentThread()
        self.dispatching = False
        self.quitMainLoop = False
        self.errorInCmd = False

        if not self.threaded:
            # TCL is not thread-safe, calls needs to be serialized.
            self._tcl_lock = threading.Lock()
        else:
            self._tcl_lock = _DummyLock()

        self._typeCache = TypeCache()
        self._commands = {}

        # Delete the 'exit' command, which can screw things up
        tklib.Tcl_DeleteCommand(self.interp, b"exit")

        if screenName is not None:
            tklib.Tcl_SetVar2(self.interp, b"env", b"DISPLAY",
                              screenName.encode('utf-8'),
                              tklib.TCL_GLOBAL_ONLY)

        if interactive:
            tklib.Tcl_SetVar(self.interp, b"tcl_interactive", b"1",
                             tklib.TCL_GLOBAL_ONLY)
        else:
            tklib.Tcl_SetVar(self.interp, b"tcl_interactive", b"0",
                             tklib.TCL_GLOBAL_ONLY)

        # This is used to get the application class for Tk 4.1 and up
        argv0 = className.lower().encode('utf-8')
        tklib.Tcl_SetVar(self.interp, b"argv0", argv0,
                         tklib.TCL_GLOBAL_ONLY)

        if not wantTk:
            tklib.Tcl_SetVar(self.interp, b"_tkinter_skip_tk_init", b"1",
                             tklib.TCL_GLOBAL_ONLY)

        # some initial arguments need to be in argv
        if sync or use:
            args = ""
            if sync:
                args += "-sync"
            if use:
                if sync:
                    args += " "
                args += "-use " + use

            tklib.Tcl_SetVar(self.interp, "argv", args,
                             tklib.TCL_GLOBAL_ONLY)

        Tcl_AppInit(self)
        # EnableEventHook()
        return self

    def __del__(self):
        tklib.Tcl_DeleteInterp(self.interp)
        # DisableEventHook()

    def raiseTclError(self):
        if self.errorInCmd:
            self.errorInCmd = False
            raise self.exc_info[1].with_traceback(self.exc_info[2])
        raise TclError(tkffi.string(
                tklib.Tcl_GetStringResult(self.interp)).decode('utf-8'))

    def wantobjects(self):
        return self._wantobjects

    def _check_tcl_appartment(self):
        if self.threaded and self.thread_id != tklib.Tcl_GetCurrentThread():
            raise RuntimeError("Calling Tcl from different appartment")

    @contextlib.contextmanager
    def _tcl_lock_released(self):
        "Context manager to temporarily release the tcl lock."
        self._tcl_lock.release()
        yield
        self._tcl_lock.acquire()

    def loadtk(self):
        # We want to guard against calling Tk_Init() multiple times
        err = tklib.Tcl_Eval(self.interp, b"info exists     tk_version")
        if err == tklib.TCL_ERROR:
            self.raiseTclError()
        tk_exists = tklib.Tcl_GetStringResult(self.interp)
        if not tk_exists or tkffi.string(tk_exists) != b"1":
            err = tklib.Tk_Init(self.interp)
            if err == tklib.TCL_ERROR:
                self.raiseTclError()

    def _var_invoke(self, func, *args, **kwargs):
        if self.threaded and self.thread_id != tklib.Tcl_GetCurrentThread():
            # The current thread is not the interpreter thread.
            # Marshal the call to the interpreter thread, then wait
            # for completion.
            raise NotImplementedError("Call from another thread")
        return func(*args, **kwargs)

    def _getvar(self, name1, name2=None, global_only=False):
        name1 = varname_converter(name1)
        if not name2:
            name2 = tkffi.NULL
        flags=tklib.TCL_LEAVE_ERR_MSG
        if global_only:
            flags |= tklib.TCL_GLOBAL_ONLY
        with self._tcl_lock:
            res = tklib.Tcl_GetVar2Ex(self.interp, name1, name2, flags)
            if not res:
                self.raiseTclError()
            assert self._wantobjects
            return FromObj(self, res)

    def _setvar(self, name1, value, global_only=False):
        name1 = varname_converter(name1)
        # XXX Acquire tcl lock???
        newval = AsObj(value)
        flags=tklib.TCL_LEAVE_ERR_MSG
        if global_only:
            flags |= tklib.TCL_GLOBAL_ONLY
        with self._tcl_lock:
            res = tklib.Tcl_SetVar2Ex(self.interp, name1, tkffi.NULL,
                                      newval, flags)
            if not res:
                self.raiseTclError()

    def _unsetvar(self, name1, name2=None, global_only=False):
        name1 = varname_converter(name1)
        if not name2:
            name2 = tkffi.NULL
        flags=tklib.TCL_LEAVE_ERR_MSG
        if global_only:
            flags |= tklib.TCL_GLOBAL_ONLY
        with self._tcl_lock:
            res = tklib.Tcl_UnsetVar2(self.interp, name1, name2, flags)
            if res == tklib.TCL_ERROR:
                self.raiseTclError()

    def getvar(self, name1, name2=None):
        return self._var_invoke(self._getvar, name1, name2)

    def globalgetvar(self, name1, name2=None):
        return self._var_invoke(self._getvar, name1, name2, global_only=True)

    def setvar(self, name1, value):
        return self._var_invoke(self._setvar, name1, value)

    def globalsetvar(self, name1, value):
        return self._var_invoke(self._setvar, name1, value, global_only=True)

    def unsetvar(self, name1, name2=None):
        return self._var_invoke(self._unsetvar, name1, name2)

    def globalunsetvar(self, name1, name2=None):
        return self._var_invoke(self._unsetvar, name1, name2, global_only=True)

    # COMMANDS

    def createcommand(self, cmdName, func):
        if not callable(func):
            raise TypeError("command not callable")

        if self.threaded and self.thread_id != tklib.Tcl_GetCurrentThread():
            raise NotImplementedError("Call from another thread")

        clientData = _CommandData(self, cmdName, func)

        if self.threaded and self.thread_id != tklib.Tcl_GetCurrentThread():
            raise NotImplementedError("Call from another thread")

<<<<<<< HEAD
        res = tklib.Tcl_CreateCommand(
            self.interp, cmdName.encode('utf-8'), _CommandData.PythonCmd,
            clientData, _CommandData.PythonCmdDelete)
=======
        with self._tcl_lock:
            res = tklib.Tcl_CreateCommand(
                self.interp, cmdName, _CommandData.PythonCmd,
                clientData, _CommandData.PythonCmdDelete)
>>>>>>> ee085b94
        if not res:
            raise TclError("can't create Tcl command")

    def deletecommand(self, cmdName):
        if self.threaded and self.thread_id != tklib.Tcl_GetCurrentThread():
            raise NotImplementedError("Call from another thread")

<<<<<<< HEAD
        res = tklib.Tcl_DeleteCommand(self.interp, cmdName.encode('utf-8'))
=======
        with self._tcl_lock:
            res = tklib.Tcl_DeleteCommand(self.interp, cmdName)
>>>>>>> ee085b94
        if res == -1:
            raise TclError("can't delete Tcl command")

    def call(self, *args):
        flags = tklib.TCL_EVAL_DIRECT | tklib.TCL_EVAL_GLOBAL

        # If args is a single tuple, replace with contents of tuple
        if len(args) == 1 and isinstance(args[0], tuple):
            args = args[0]

        if self.threaded and self.thread_id != tklib.Tcl_GetCurrentThread():
            # We cannot call the command directly. Instead, we must
            # marshal the parameters to the interpreter thread.
            raise NotImplementedError("Call from another thread")

        objects = tkffi.new("Tcl_Obj*[]", len(args))
        argc = len(args)
        try:
            for i, arg in enumerate(args):
                if arg is None:
                    argc = i
                    break
                obj = AsObj(arg)
                tklib.Tcl_IncrRefCount(obj)
                objects[i] = obj

            with self._tcl_lock:
                res = tklib.Tcl_EvalObjv(self.interp, argc, objects, flags)
                if res == tklib.TCL_ERROR:
                    self.raiseTclError()
                else:
                    result = self._callResult()
        finally:
            for obj in objects:
                if obj:
                    tklib.Tcl_DecrRefCount(obj)
        return result

    def _callResult(self):
        assert self._wantobjects
        value = tklib.Tcl_GetObjResult(self.interp)
        # Not sure whether the IncrRef is necessary, but something
        # may overwrite the interpreter result while we are
        # converting it.
        tklib.Tcl_IncrRefCount(value)
        res = FromObj(self, value)
        tklib.Tcl_DecrRefCount(value)
        return res

    def eval(self, script):
        self._check_tcl_appartment()
<<<<<<< HEAD
        res = tklib.Tcl_Eval(self.interp, script.encode('utf-8'))
        if res == tklib.TCL_ERROR:
            self.raiseTclError()
        result = tkffi.string(tklib.Tcl_GetStringResult(self.interp))
        return result.decode('utf-8')

    def evalfile(self, filename):
        self._check_tcl_appartment()
        res = tklib.Tcl_EvalFile(self.interp, filename.encode('utf-8'))
        if res == tklib.TCL_ERROR:
            self.raiseTclError()
        result = tkffi.string(tklib.Tcl_GetStringResult(self.interp))
        return result.decode('utf-8')
=======
        with self._tcl_lock:
            res = tklib.Tcl_Eval(self.interp, script)
            if res == tklib.TCL_ERROR:
                self.raiseTclError()
            return tkffi.string(tklib.Tcl_GetStringResult(self.interp))

    def evalfile(self, filename):
        self._check_tcl_appartment()
        with self._tcl_lock:
            res = tklib.Tcl_EvalFile(self.interp, filename)
            if res == tklib.TCL_ERROR:
                self.raiseTclError()
            return tkffi.string(tklib.Tcl_GetStringResult(self.interp))
>>>>>>> ee085b94

    def split(self, arg):
        if isinstance(arg, tuple):
            return self._splitObj(arg)
        else:
            return self._split(arg)

    def splitlist(self, arg):
        if isinstance(arg, tuple):
            return arg
        if isinstance(arg, str):
            arg = arg.encode('utf8')

        argc = tkffi.new("int*")
        argv = tkffi.new("char***")
        res = tklib.Tcl_SplitList(self.interp, arg, argc, argv)
        if res == tklib.TCL_ERROR:
            self.raiseTclError()

        result = tuple(tkffi.string(argv[0][i]).decode('utf-8')
                       for i in range(argc[0]))
        tklib.Tcl_Free(argv[0])
        return result

    def _splitObj(self, arg):
        if isinstance(arg, tuple):
            size = len(arg)
            # Recursively invoke SplitObj for all tuple items.
            # If this does not return a new object, no action is
            # needed.
            result = None
            newelems = (self._splitObj(elem) for elem in arg)
            for elem, newelem in zip(arg, newelems):
                if elem is not newelem:
                    return newelems
        elif isinstance(arg, bytes):
            argc = tkffi.new("int*")
            argv = tkffi.new("char***")
            res = tklib.Tcl_SplitList(tkffi.NULL, arg, argc, argv)
            if res == tklib.TCL_ERROR:
                return arg
            tklib.Tcl_Free(argv[0])
            if argc[0] > 1:
                return self._split(arg)
        return arg

    def _split(self, arg):
        argc = tkffi.new("int*")
        argv = tkffi.new("char***")
        res = tklib.Tcl_SplitList(tkffi.NULL, arg, argc, argv)
        if res == tklib.TCL_ERROR:
            # Not a list.
            # Could be a quoted string containing funnies, e.g. {"}.
            # Return the string itself.
            return arg.decode('utf-8')

        try:
            if argc[0] == 0:
                return ""
            elif argc[0] == 1:
                return argv[0][0]
            else:
                return (self._split(argv[0][i])
                        for i in range(argc[0]))
        finally:
            tklib.Tcl_Free(argv[0])

    def getboolean(self, s):
        if isinstance(s, int):
            return s
        s = s.encode('utf-8')
        v = tkffi.new("int*")
        res = tklib.Tcl_GetBoolean(self.interp, s, v)
        if res == tklib.TCL_ERROR:
            self.raiseTclError()

    def mainloop(self, threshold):
        self._check_tcl_appartment()
        self.dispatching = True
        while (tklib.Tk_GetNumMainWindows() > threshold and
               not self.quitMainLoop and not self.errorInCmd):

            if self.threaded:
                result = tklib.Tcl_DoOneEvent(0)
            else:
                with self._tcl_lock:
                    result = tklib.Tcl_DoOneEvent(tklib.TCL_DONT_WAIT)
                if result == 0:
                    time.sleep(self._busywaitinterval)

            if result < 0:
                break
        self.dispatching = False
        self.quitMainLoop = False
        if self.errorInCmd:
            self.errorInCmd = False
            raise self.exc_info[1].with_traceback(self.exc_info[2])

    def quit(self):
        self.quitMainLoop = True<|MERGE_RESOLUTION|>--- conflicted
+++ resolved
@@ -53,23 +53,10 @@
     def PythonCmd(clientData, interp, argc, argv):
         self = tkffi.from_handle(clientData)
         assert self.app.interp == interp
-<<<<<<< HEAD
-        try:
-            args = [tkffi.string(arg).decode('utf-8')
-                    for arg in argv[1:argc]]
-            result = self.func(*args)
-            obj = AsObj(result)
-            tklib.Tcl_SetObjResult(interp, obj)
-        except:
-            self.app.errorInCmd = True
-            self.app.exc_info = sys.exc_info()
-            return tklib.TCL_ERROR
-        else:
-            return tklib.TCL_OK
-=======
         with self.app._tcl_lock_released():
             try:
-                args = [tkffi.string(arg) for arg in argv[1:argc]]
+                args = [tkffi.string(arg).decode('utf-8')
+                        for arg in argv[1:argc]]
                 result = self.func(*args)
                 obj = AsObj(result)
                 tklib.Tcl_SetObjResult(interp, obj)
@@ -79,7 +66,6 @@
                 return tklib.TCL_ERROR
             else:
                 return tklib.TCL_OK
->>>>>>> ee085b94
 
     @tkffi.callback("Tcl_CmdDeleteProc")
     def PythonCmdDelete(clientData):
@@ -90,13 +76,9 @@
 
 
 class TkApp(object):
-<<<<<<< HEAD
+    _busywaitinterval = 0.02  # 20ms.
+
     def __new__(cls, screenName, className,
-=======
-    _busywaitinterval = 0.02  # 20ms.
-
-    def __new__(cls, screenName, baseName, className,
->>>>>>> ee085b94
                 interactive, wantobjects, wantTk, sync, use):
         if not wantobjects:
             raise NotImplementedError("wantobjects=True only")
@@ -276,16 +258,10 @@
         if self.threaded and self.thread_id != tklib.Tcl_GetCurrentThread():
             raise NotImplementedError("Call from another thread")
 
-<<<<<<< HEAD
-        res = tklib.Tcl_CreateCommand(
-            self.interp, cmdName.encode('utf-8'), _CommandData.PythonCmd,
-            clientData, _CommandData.PythonCmdDelete)
-=======
         with self._tcl_lock:
             res = tklib.Tcl_CreateCommand(
-                self.interp, cmdName, _CommandData.PythonCmd,
+                self.interp, cmdName.encode('utf-8'), _CommandData.PythonCmd,
                 clientData, _CommandData.PythonCmdDelete)
->>>>>>> ee085b94
         if not res:
             raise TclError("can't create Tcl command")
 
@@ -293,12 +269,8 @@
         if self.threaded and self.thread_id != tklib.Tcl_GetCurrentThread():
             raise NotImplementedError("Call from another thread")
 
-<<<<<<< HEAD
-        res = tklib.Tcl_DeleteCommand(self.interp, cmdName.encode('utf-8'))
-=======
-        with self._tcl_lock:
-            res = tklib.Tcl_DeleteCommand(self.interp, cmdName)
->>>>>>> ee085b94
+        with self._tcl_lock:
+            res = tklib.Tcl_DeleteCommand(self.interp, cmdName.encode('utf-8'))
         if res == -1:
             raise TclError("can't delete Tcl command")
 
@@ -350,35 +322,21 @@
 
     def eval(self, script):
         self._check_tcl_appartment()
-<<<<<<< HEAD
-        res = tklib.Tcl_Eval(self.interp, script.encode('utf-8'))
-        if res == tklib.TCL_ERROR:
-            self.raiseTclError()
-        result = tkffi.string(tklib.Tcl_GetStringResult(self.interp))
-        return result.decode('utf-8')
+        with self._tcl_lock:
+            res = tklib.Tcl_Eval(self.interp, script.encode('utf-8'))
+            if res == tklib.TCL_ERROR:
+                self.raiseTclError()
+            result = tkffi.string(tklib.Tcl_GetStringResult(self.interp))
+            return result.decode('utf-8')
 
     def evalfile(self, filename):
         self._check_tcl_appartment()
-        res = tklib.Tcl_EvalFile(self.interp, filename.encode('utf-8'))
-        if res == tklib.TCL_ERROR:
-            self.raiseTclError()
-        result = tkffi.string(tklib.Tcl_GetStringResult(self.interp))
-        return result.decode('utf-8')
-=======
-        with self._tcl_lock:
-            res = tklib.Tcl_Eval(self.interp, script)
+        with self._tcl_lock:
+            res = tklib.Tcl_EvalFile(self.interp, filename.encode('utf-8'))
             if res == tklib.TCL_ERROR:
                 self.raiseTclError()
-            return tkffi.string(tklib.Tcl_GetStringResult(self.interp))
-
-    def evalfile(self, filename):
-        self._check_tcl_appartment()
-        with self._tcl_lock:
-            res = tklib.Tcl_EvalFile(self.interp, filename)
-            if res == tklib.TCL_ERROR:
-                self.raiseTclError()
-            return tkffi.string(tklib.Tcl_GetStringResult(self.interp))
->>>>>>> ee085b94
+            result = tkffi.string(tklib.Tcl_GetStringResult(self.interp))
+            return result.decode('utf-8')
 
     def split(self, arg):
         if isinstance(arg, tuple):
