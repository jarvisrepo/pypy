--- conflicted
+++ resolved
@@ -110,19 +110,12 @@
             return self._string
         return tkffi.string(tklib.Tcl_GetString(self._value)).decode('utf-8')
 
-<<<<<<< HEAD
-    def __eq__(self, other):
-        if not isinstance(other, Tcl_Obj):
-            return NotImplemented
-        return self._value == other._value
-
-=======
     def __repr__(self):
         return "<%s object at 0x%x>" % (
             self.typename, tkffi.cast("intptr_t", self._value))
 
     def __eq__(self, other):
-        if not isinstance(other, TclObject):
+        if not isinstance(other, Tcl_Obj):
             return NotImplemented
         return self._value == other._value
 
@@ -130,7 +123,6 @@
     def typename(self):
         return tkffi.string(self._value.typePtr.name)
 
->>>>>>> 2eb84b38
     @property
     def string(self):
         "the string representation of this object, either as str or bytes"
