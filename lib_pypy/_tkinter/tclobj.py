# Tcl_Obj, conversions with Python objects

from .tklib_cffi import ffi as tkffi, lib as tklib
import binascii

class TypeCache(object):
    def __init__(self):
        self.OldBooleanType = tklib.Tcl_GetObjType(b"boolean")
        self.BooleanType = None
        self.ByteArrayType = tklib.Tcl_GetObjType(b"bytearray")
        self.DoubleType = tklib.Tcl_GetObjType(b"double")
        self.IntType = tklib.Tcl_GetObjType(b"int")
        self.WideIntType = tklib.Tcl_GetObjType(b"wideInt")
        self.BigNumType = None
        self.ListType = tklib.Tcl_GetObjType(b"list")
        self.ProcBodyType = tklib.Tcl_GetObjType(b"procbody")
        self.StringType = tklib.Tcl_GetObjType(b"string")

    def add_extra_types(self, app):
        # Some types are not registered in Tcl.
        result = app.call('expr', 'true')
        typePtr = AsObj(result).typePtr
        if tkffi.string(typePtr.name) == b"booleanString":
            self.BooleanType = typePtr

        result = app.call('expr', '2**63')
        typePtr = AsObj(result).typePtr
        if tkffi.string(typePtr.name) == b"bignum":
            self.BigNumType = typePtr


def FromTclString(s):
    try:
        return s.decode('utf-8')
    except UnicodeDecodeError:
        # Tcl encodes null character as \xc0\x80
        try:
            return s.replace(b'\xc0\x80', b'\x00').decode('utf-8')
        except UnicodeDecodeError:
            pass
    return s


# Only when tklib.HAVE_WIDE_INT_TYPE.
def FromWideIntObj(app, value):
    wide = tkffi.new("Tcl_WideInt*")
    if tklib.Tcl_GetWideIntFromObj(app.interp, value, wide) != tklib.TCL_OK:
        app.raiseTclError()
    return wide[0]

# Only when tklib.HAVE_LIBTOMMATH!
def FromBignumObj(app, value):
    bigValue = tkffi.new("mp_int*")
    if tklib.Tcl_GetBignumFromObj(app.interp, value, bigValue) != tklib.TCL_OK:
        app.raiseTclError()
    try:
        numBytes = tklib.mp_unsigned_bin_size(bigValue)
        buf = tkffi.new("unsigned char[]", numBytes)
        bufSize_ptr = tkffi.new("unsigned long*", numBytes)
        if tklib.mp_to_unsigned_bin_n(
                bigValue, buf, bufSize_ptr) != tklib.MP_OKAY:
            raise MemoryError
        if bufSize_ptr[0] == 0:
            return 0
        bytes = tkffi.buffer(buf)[0:bufSize_ptr[0]]
        sign = -1 if bigValue.sign == tklib.MP_NEG else 1
        return int(sign * int(binascii.hexlify(bytes), 16))
    finally:
        tklib.mp_clear(bigValue)

def AsBignumObj(value):
    sign = -1 if value < 0 else 1
    hexstr = b'%x' % abs(value)
    bigValue = tkffi.new("mp_int*")
    tklib.mp_init(bigValue)
    try:
        if tklib.mp_read_radix(bigValue, hexstr, 16) != tklib.MP_OKAY:
            raise MemoryError
        bigValue.sign = tklib.MP_NEG if value < 0 else tklib.MP_ZPOS
        return tklib.Tcl_NewBignumObj(bigValue)
    finally:
        tklib.mp_clear(bigValue)


def FromObj(app, value):
    """Convert a TclObj pointer into a Python object."""
    typeCache = app._typeCache
    if not value.typePtr:
        buf = tkffi.buffer(value.bytes, value.length)
        return FromTclString(buf[:])

    if value.typePtr in (typeCache.BooleanType, typeCache.OldBooleanType):
        value_ptr = tkffi.new("int*")
        if tklib.Tcl_GetBooleanFromObj(
                app.interp, value, value_ptr) == tklib.TCL_ERROR:
            app.raiseTclError()
        return bool(value_ptr[0])
    if value.typePtr == typeCache.ByteArrayType:
        size = tkffi.new('int*')
        data = tklib.Tcl_GetByteArrayFromObj(value, size)
        return tkffi.buffer(data, size[0])[:]
    if value.typePtr == typeCache.DoubleType:
        return value.internalRep.doubleValue
    if value.typePtr == typeCache.IntType:
        return value.internalRep.longValue
    if value.typePtr == typeCache.WideIntType:
        return FromWideIntObj(app, value)
    if value.typePtr == typeCache.BigNumType and tklib.HAVE_LIBTOMMATH:
        return FromBignumObj(app, value)
    if value.typePtr == typeCache.ListType:
        size = tkffi.new('int*')
        status = tklib.Tcl_ListObjLength(app.interp, value, size)
        if status == tklib.TCL_ERROR:
            app.raiseTclError()
        result = []
        tcl_elem = tkffi.new("Tcl_Obj**")
        for i in range(size[0]):
            status = tklib.Tcl_ListObjIndex(app.interp,
                                            value, i, tcl_elem)
            if status == tklib.TCL_ERROR:
                app.raiseTclError()
            result.append(FromObj(app, tcl_elem[0]))
        return tuple(result)
    if value.typePtr == typeCache.ProcBodyType:
        pass  # fall through and return tcl object.
    if value.typePtr == typeCache.StringType:
        buf = tklib.Tcl_GetUnicode(value)
        length = tklib.Tcl_GetCharLength(value)
        buf = tkffi.buffer(tkffi.cast("char*", buf), length*2)[:]
        return buf.decode('utf-16')

    return Tcl_Obj(value)

def AsObj(value):
    if isinstance(value, bytes):
        return tklib.Tcl_NewByteArrayObj(value, len(value))
    if isinstance(value, bool):
        return tklib.Tcl_NewBooleanObj(value)
    if isinstance(value, int):
        try:
            return tklib.Tcl_NewLongObj(value)
        except OverflowError:
            if tklib.HAVE_WIDE_INT_TYPE:
                try:
                    tkffi.new("Tcl_WideInt[]", [value])
                except OverflowError:
                    pass
                else:
                    return tklib.Tcl_NewWideIntObj(value)
            if tklib.HAVE_LIBTOMMATH:
                return AsBignumObj(value)
    if isinstance(value, float):
        return tklib.Tcl_NewDoubleObj(value)
    if isinstance(value, (tuple, list)):
        argv = tkffi.new("Tcl_Obj*[]", len(value))
        for i in range(len(value)):
            argv[i] = AsObj(value[i])
        return tklib.Tcl_NewListObj(len(value), argv)
    if isinstance(value, str):
        encoded = value.encode('utf-16')[2:]
        buf = tkffi.new("char[]", encoded)
        inbuf = tkffi.cast("Tcl_UniChar*", buf)
<<<<<<< HEAD
        return tklib.Tcl_NewUnicodeObj(inbuf, len(encoded)//2)
    if isinstance(value, Tcl_Obj):
        tklib.Tcl_IncrRefCount(value._value)
=======
        return tklib.Tcl_NewUnicodeObj(inbuf, len(encoded)/2)
    if isinstance(value, TclObject):
>>>>>>> e4d6c045
        return value._value

    return AsObj(str(value))

class Tcl_Obj(object):
    def __new__(cls, value):
        self = object.__new__(cls)
        tklib.Tcl_IncrRefCount(value)
        self._value = value
        self._string = None
        return self

    def __del__(self):
        tklib.Tcl_DecrRefCount(self._value)

    def __str__(self):
        if self._string and isinstance(self._string, str):
            return self._string
        return tkffi.string(tklib.Tcl_GetString(self._value)).decode('utf-8')

    def __repr__(self):
        return "<%s object at 0x%x>" % (
            self.typename, int(tkffi.cast("intptr_t", self._value)))

    def __eq__(self, other):
        if not isinstance(other, Tcl_Obj):
            return NotImplemented
        return self._value == other._value

    @property
    def typename(self):
        return FromTclString(tkffi.string(self._value.typePtr.name))

    @property
    def string(self):
        "the string representation of this object, either as str or bytes"
        if self._string is None:
            length = tkffi.new("int*")
            s = tklib.Tcl_GetStringFromObj(self._value, length)
            value = tkffi.buffer(s, length[0])[:]
            value = value.decode('utf-8')
            self._string = value
        return self._string<|MERGE_RESOLUTION|>--- conflicted
+++ resolved
@@ -160,14 +160,8 @@
         encoded = value.encode('utf-16')[2:]
         buf = tkffi.new("char[]", encoded)
         inbuf = tkffi.cast("Tcl_UniChar*", buf)
-<<<<<<< HEAD
         return tklib.Tcl_NewUnicodeObj(inbuf, len(encoded)//2)
     if isinstance(value, Tcl_Obj):
-        tklib.Tcl_IncrRefCount(value._value)
-=======
-        return tklib.Tcl_NewUnicodeObj(inbuf, len(encoded)/2)
-    if isinstance(value, TclObject):
->>>>>>> e4d6c045
         return value._value
 
     return AsObj(str(value))
