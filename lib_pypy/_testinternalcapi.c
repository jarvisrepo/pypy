--- conflicted
+++ resolved
@@ -12,12 +12,6 @@
 #define PY_SSIZE_T_CLEAN
 
 #include "Python.h"
-<<<<<<< HEAD
-#include "pycore_byteswap.h"     // _Py_bswap32()
-#include "pycore_initconfig.h"   // _Py_GetConfigsAsDict()
-#include "pycore_hashtable.h"    // _Py_hashtable_new()
-#include "pycore_gc.h"           // PyGC_Head
-=======
 #include "pycore_atomic_funcs.h" // _Py_atomic_int_get()
 #include "pycore_bitutils.h"     // _Py_bswap32()
 #include "pycore_gc.h"           // PyGC_Head
@@ -43,7 +37,6 @@
     return PyLong_FromLong(tstate->recursion_depth - 1);
 }
 
->>>>>>> 51768410
 
 static PyObject*
 test_bswap(PyObject *self, PyObject *Py_UNUSED(args))
@@ -256,55 +249,6 @@
 }
 
 
-<<<<<<< HEAD
-static PyObject*
-get_recursion_depth(PyObject *self, PyObject *Py_UNUSED(args))
-{
-    PyThreadState *tstate = PyThreadState_Get();
-
-    /* subtract one to ignore the frame of the get_recursion_depth() call */
-    return PyLong_FromLong(tstate->recursion_depth - 1);
-}
-
-
-static PyObject*
-test_bswap(PyObject *self, PyObject *Py_UNUSED(args))
-{
-    uint16_t u16 = _Py_bswap16(UINT16_C(0x3412));
-    if (u16 != UINT16_C(0x1234)) {
-        PyErr_Format(PyExc_AssertionError,
-                     "_Py_bswap16(0x3412) returns %u", u16);
-        return NULL;
-    }
-
-    uint32_t u32 = _Py_bswap32(UINT32_C(0x78563412));
-    if (u32 != UINT32_C(0x12345678)) {
-        PyErr_Format(PyExc_AssertionError,
-                     "_Py_bswap32(0x78563412) returns %lu", u32);
-        return NULL;
-    }
-
-    uint64_t u64 = _Py_bswap64(UINT64_C(0xEFCDAB9078563412));
-    if (u64 != UINT64_C(0x1234567890ABCDEF)) {
-        PyErr_Format(PyExc_AssertionError,
-                     "_Py_bswap64(0xEFCDAB9078563412) returns %llu", u64);
-        return NULL;
-    }
-
-    Py_RETURN_NONE;
-}
-
-
-#define TO_PTR(ch) ((void*)(uintptr_t)ch)
-#define FROM_PTR(ptr) ((uintptr_t)ptr)
-#define VALUE(key) (1 + ((int)(key) - 'a'))
-
-static Py_uhash_t
-hash_char(const void *key)
-{
-    char ch = (char)FROM_PTR(key);
-    return ch;
-=======
 static PyObject *
 test_set_config(PyObject *Py_UNUSED(self), PyObject *dict)
 {
@@ -333,86 +277,10 @@
     _Py_atomic_size_set(&var, 2);
     assert(_Py_atomic_size_get(&var) == 2);
     Py_RETURN_NONE;
->>>>>>> 51768410
 }
 
 
 static int
-<<<<<<< HEAD
-hashtable_cb(_Py_hashtable_t *table,
-             const void *key_ptr, const void *value_ptr,
-             void *user_data)
-{
-    int *count = (int *)user_data;
-    char key = (char)FROM_PTR(key_ptr);
-    int value = (int)FROM_PTR(value_ptr);
-    assert(value == VALUE(key));
-    *count += 1;
-    return 0;
-}
-
-
-static PyObject*
-test_hashtable(PyObject *self, PyObject *Py_UNUSED(args))
-{
-    _Py_hashtable_t *table = _Py_hashtable_new(hash_char,
-                                               _Py_hashtable_compare_direct);
-    if (table == NULL) {
-        return PyErr_NoMemory();
-    }
-
-    // Using an newly allocated table must not crash
-    assert(table->nentries == 0);
-    assert(table->nbuckets > 0);
-    assert(_Py_hashtable_get(table, TO_PTR('x')) == NULL);
-
-    // Test _Py_hashtable_set()
-    char key;
-    for (key='a'; key <= 'z'; key++) {
-        int value = VALUE(key);
-        if (_Py_hashtable_set(table, TO_PTR(key), TO_PTR(value)) < 0) {
-            _Py_hashtable_destroy(table);
-            return PyErr_NoMemory();
-        }
-    }
-    assert(table->nentries == 26);
-    assert(table->nbuckets > table->nentries);
-
-    // Test _Py_hashtable_get_entry()
-    for (key='a'; key <= 'z'; key++) {
-        _Py_hashtable_entry_t *entry = _Py_hashtable_get_entry(table, TO_PTR(key));
-        assert(entry != NULL);
-        assert(entry->key == TO_PTR(key));
-        assert(entry->value == TO_PTR(VALUE(key)));
-    }
-
-    // Test _Py_hashtable_get()
-    for (key='a'; key <= 'z'; key++) {
-        void *value_ptr = _Py_hashtable_get(table, TO_PTR(key));
-        assert((int)FROM_PTR(value_ptr) == VALUE(key));
-    }
-
-    // Test _Py_hashtable_steal()
-    key = 'p';
-    void *value_ptr = _Py_hashtable_steal(table, TO_PTR(key));
-    assert((int)FROM_PTR(value_ptr) == VALUE(key));
-    assert(table->nentries == 25);
-    assert(_Py_hashtable_get_entry(table, TO_PTR(key)) == NULL);
-
-    // Test _Py_hashtable_foreach()
-    int count = 0;
-    int res = _Py_hashtable_foreach(table, hashtable_cb, &count);
-    assert(res == 0);
-    assert(count == 25);
-
-    // Test _Py_hashtable_clear()
-    _Py_hashtable_clear(table);
-    assert(table->nentries == 0);
-    assert(table->nbuckets > 0);
-    assert(_Py_hashtable_get(table, TO_PTR('x')) == NULL);
-
-    _Py_hashtable_destroy(table);
-=======
 check_edit_cost(const char *a, const char *b, Py_ssize_t expected)
 {
     int ret = -1;
@@ -493,7 +361,6 @@
     CHECK("AttributeError", "AttributeErrorTests", 10);
 
     #undef CHECK
->>>>>>> 51768410
     Py_RETURN_NONE;
 }
 
@@ -502,9 +369,6 @@
     {"get_configs", get_configs, METH_NOARGS},
     {"get_recursion_depth", get_recursion_depth, METH_NOARGS},
     {"test_bswap", test_bswap, METH_NOARGS},
-<<<<<<< HEAD
-    {"test_hashtable", test_hashtable, METH_NOARGS},
-=======
     {"test_popcount", test_popcount, METH_NOARGS},
     {"test_bit_length", test_bit_length, METH_NOARGS},
     {"test_hashtable", test_hashtable, METH_NOARGS},
@@ -512,7 +376,6 @@
     {"set_config", test_set_config, METH_O},
     {"test_atomic_funcs", test_atomic_funcs, METH_NOARGS},
     {"test_edit_cost", test_edit_cost, METH_NOARGS},
->>>>>>> 51768410
     {NULL, NULL} /* sentinel */
 };
 
