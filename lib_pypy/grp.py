--- conflicted
+++ resolved
@@ -54,15 +54,10 @@
     while res.contents.gr_mem[i]:
         mem.append(res.contents.gr_mem[i])
         i += 1
-<<<<<<< HEAD
-    return Group(os.fsdecode(res.contents.gr_name),
-                 os.fsdecode(res.contents.gr_passwd),
-                 res.contents.gr_gid,
-                 mem)
-=======
-    return struct_group((res.contents.gr_name, res.contents.gr_passwd,
-                         res.contents.gr_gid, mem))
->>>>>>> 838ca22b
+    return struct_group((os.fsdecode(res.contents.gr_name),
+                         os.fsdecode(res.contents.gr_passwd),
+                         res.contents.gr_gid,
+                         mem))
 
 @builtinify
 def getgrgid(gid):
