
""" This module provides ctypes version of cpython's grp module
"""

import os
import sys
if sys.platform == 'win32':
    raise ImportError("No grp module on Windows")

from ctypes import Structure, c_char_p, c_int, POINTER
from ctypes_support import standard_c_lib as libc
import _structseq

try: from __pypy__ import builtinify
except ImportError: builtinify = lambda f: f


gid_t = c_int

class GroupStruct(Structure):
    _fields_ = (
        ('gr_name', c_char_p),
        ('gr_passwd', c_char_p),
        ('gr_gid', gid_t),
        ('gr_mem', POINTER(c_char_p)),
        )

class struct_group(metaclass=_structseq.structseqtype):

    gr_name   = _structseq.structseqfield(0)
    gr_passwd = _structseq.structseqfield(1)
    gr_gid    = _structseq.structseqfield(2)
    gr_mem    = _structseq.structseqfield(3)

libc.getgrgid.argtypes = [gid_t]
libc.getgrgid.restype = POINTER(GroupStruct)

libc.getgrnam.argtypes = [c_char_p]
libc.getgrnam.restype = POINTER(GroupStruct)

libc.getgrent.argtypes = []
libc.getgrent.restype = POINTER(GroupStruct)

libc.setgrent.argtypes = []
libc.setgrent.restype = None

libc.endgrent.argtypes = []
libc.endgrent.restype = None

def _group_from_gstruct(res):
    i = 0
    mem = []
    while res.contents.gr_mem[i]:
        mem.append(res.contents.gr_mem[i])
        i += 1
    return struct_group((os.fsdecode(res.contents.gr_name),
                         os.fsdecode(res.contents.gr_passwd),
                         res.contents.gr_gid,
                         mem))

@builtinify
def getgrgid(gid):
    res = libc.getgrgid(gid)
    if not res:
        # XXX maybe check error eventually
        raise KeyError(gid)
    return _group_from_gstruct(res)

@builtinify
def getgrnam(name):
    if not isinstance(name, basestring):
        raise TypeError("expected string")
<<<<<<< HEAD
    res = libc.getgrnam(os.fsencode(name))
=======
    name = str(name)
    res = libc.getgrnam(name)
>>>>>>> bf744154
    if not res:
        raise KeyError("'getgrnam(): name not found: %s'" % name)
    return _group_from_gstruct(res)

@builtinify
def getgrall():
    libc.setgrent()
    lst = []
    while 1:
        p = libc.getgrent()
        if not p:
            libc.endgrent()
            return lst
        lst.append(_group_from_gstruct(p))<|MERGE_RESOLUTION|>--- conflicted
+++ resolved
@@ -68,14 +68,9 @@
 
 @builtinify
 def getgrnam(name):
-    if not isinstance(name, basestring):
+    if not isinstance(name, str):
         raise TypeError("expected string")
-<<<<<<< HEAD
     res = libc.getgrnam(os.fsencode(name))
-=======
-    name = str(name)
-    res = libc.getgrnam(name)
->>>>>>> bf744154
     if not res:
         raise KeyError("'getgrnam(): name not found: %s'" % name)
     return _group_from_gstruct(res)
