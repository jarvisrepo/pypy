import os, sys, imp
import tempfile

def _get_c_extension_suffix():
    for ext, mod, typ in imp.get_suffixes():
        if typ == imp.C_EXTENSION:
            return ext


def compile_shared(csource, modulename):
    """Compile '_testcapi.c' or '_ctypes_test.c' into an extension module,
    and import it.
    """
    thisdir = os.path.dirname(__file__)
    output_dir = tempfile.mkdtemp()

    from distutils.ccompiler import new_compiler

    compiler = new_compiler()
    compiler.output_dir = output_dir

    # Compile .c file
    include_dir = os.path.join(thisdir, '..', 'include')
    if sys.platform == 'win32':
        ccflags = ['-D_CRT_SECURE_NO_WARNINGS']
    else:
        ccflags = ['-fPIC', '-Wimplicit-function-declaration']
    res = compiler.compile([os.path.join(thisdir, csource)],
                           include_dirs=[include_dir],
                           extra_preargs=ccflags)
    object_filename = res[0]

    # set link options
    output_filename = modulename + _get_c_extension_suffix()
    if sys.platform == 'win32':
        # XXX pyconfig.h uses a pragma to link to the import library,
        #     which is currently python27.lib
        library = os.path.join(thisdir, '..', 'include', 'python27')
        if not os.path.exists(library + '.lib'):
<<<<<<< HEAD
            #For a nightly build
            library = os.path.join(thisdir, '..', 'include', 'python3')
        if not os.path.exists(library + '.lib'):
            # For a local translation
            library = os.path.join(thisdir, '..', 'pypy', 'goal', 'libpypy-c')
=======
            # For a local translation or nightly build
            library = os.path.join(thisdir, '..', 'pypy', 'goal', 'python27')
        assert os.path.exists(library + '.lib'),'Could not find import library "%s"' % library
>>>>>>> 899acc67
        libraries = [library, 'oleaut32']
        extra_ldargs = ['/MANIFEST',  # needed for VC10
                        '/EXPORT:PyInit_' + modulename]
    else:
        libraries = []
        extra_ldargs = []

    # link the dynamic library
    compiler.link_shared_object(
        [object_filename],
        output_filename,
        libraries=libraries,
        extra_preargs=extra_ldargs)

    # Now import the newly created library, it will replace the original
    # module in sys.modules
    fp, filename, description = imp.find_module(modulename, path=[output_dir])
    imp.load_module(modulename, fp, filename, description)<|MERGE_RESOLUTION|>--- conflicted
+++ resolved
@@ -34,20 +34,12 @@
     output_filename = modulename + _get_c_extension_suffix()
     if sys.platform == 'win32':
         # XXX pyconfig.h uses a pragma to link to the import library,
-        #     which is currently python27.lib
-        library = os.path.join(thisdir, '..', 'include', 'python27')
+        #     which is currently python3.lib
+        library = os.path.join(thisdir, '..', 'include', 'python3')
         if not os.path.exists(library + '.lib'):
-<<<<<<< HEAD
-            #For a nightly build
-            library = os.path.join(thisdir, '..', 'include', 'python3')
-        if not os.path.exists(library + '.lib'):
-            # For a local translation
-            library = os.path.join(thisdir, '..', 'pypy', 'goal', 'libpypy-c')
-=======
             # For a local translation or nightly build
-            library = os.path.join(thisdir, '..', 'pypy', 'goal', 'python27')
+            library = os.path.join(thisdir, '..', 'pypy', 'goal', 'python3')
         assert os.path.exists(library + '.lib'),'Could not find import library "%s"' % library
->>>>>>> 899acc67
         libraries = [library, 'oleaut32']
         extra_ldargs = ['/MANIFEST',  # needed for VC10
                         '/EXPORT:PyInit_' + modulename]
