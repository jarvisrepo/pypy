import os, sys, imp
import tempfile, binascii


def get_hashed_dir(cfile):
    with open(cfile,'r') as fid:
        content = fid.read()
    # from cffi's Verifier()
    key = '\x00'.join([sys.version[:3], content])
    if sys.version_info >= (3,):
        key = key.encode('utf-8')
    k1 = hex(binascii.crc32(key[0::2]) & 0xffffffff)
    k1 = k1.lstrip('0x').rstrip('L')
    k2 = hex(binascii.crc32(key[1::2]) & 0xffffffff)
    k2 = k2.lstrip('0').rstrip('L')
    try:
        username = os.environ['USER']           #linux, et al
    except KeyError:
        try:
            username = os.environ['USERNAME']   #windows
        except KeyError:
            username = os.getuid()
    output_dir = tempfile.gettempdir() + os.path.sep + 'tmp_%s_%s%s' % (
        username, k1, k2)
    if not os.path.exists(output_dir):
        os.mkdir(output_dir)
    return output_dir


def _get_c_extension_suffix():
    for ext, mod, typ in imp.get_suffixes():
        if typ == imp.C_EXTENSION:
            return ext


def compile_shared(csource, modulename, output_dir=None):
    """Compile '_testcapi.c' or '_ctypes_test.c' into an extension module,
    and import it.
    """
    thisdir = os.path.dirname(__file__)
    if output_dir is None:
        output_dir = tempfile.mkdtemp()

    from distutils.ccompiler import new_compiler

    compiler = new_compiler()
    compiler.output_dir = output_dir

    # Compile .c file
    include_dir = os.path.join(thisdir, '..', 'include')
    if sys.platform == 'win32':
        ccflags = ['-D_CRT_SECURE_NO_WARNINGS']
    else:
        ccflags = ['-fPIC', '-Wimplicit-function-declaration']
    res = compiler.compile([os.path.join(thisdir, csource)],
                           include_dirs=[include_dir],
                           extra_preargs=ccflags)
    object_filename = res[0]

    # set link options
    output_filename = modulename + _get_c_extension_suffix()
    if sys.platform == 'win32':
        # XXX pyconfig.h uses a pragma to link to the import library,
<<<<<<< HEAD
        #     which is currently python3.lib
        library = os.path.join(thisdir, '..', 'include', 'python32')
=======
        #     which is currently python27.lib
        library = os.path.join(thisdir, '..', 'libs', 'python27')
>>>>>>> 0f37b11f
        if not os.path.exists(library + '.lib'):
            # For a local translation or nightly build
            library = os.path.join(thisdir, '..', 'pypy', 'goal', 'python32')
        assert os.path.exists(library + '.lib'),'Could not find import library "%s"' % library
        libraries = [library, 'oleaut32']
        extra_ldargs = ['/MANIFEST',  # needed for VC10
                        '/EXPORT:PyInit_' + modulename]
    else:
        libraries = []
        extra_ldargs = []

    # link the dynamic library
    compiler.link_shared_object(
        [object_filename],
        output_filename,
        libraries=libraries,
        extra_preargs=extra_ldargs)

    # Now import the newly created library, it will replace the original
    # module in sys.modules
    fp, filename, description = imp.find_module(modulename, path=[output_dir])
    imp.load_module(modulename, fp, filename, description)<|MERGE_RESOLUTION|>--- conflicted
+++ resolved
@@ -61,13 +61,8 @@
     output_filename = modulename + _get_c_extension_suffix()
     if sys.platform == 'win32':
         # XXX pyconfig.h uses a pragma to link to the import library,
-<<<<<<< HEAD
         #     which is currently python3.lib
-        library = os.path.join(thisdir, '..', 'include', 'python32')
-=======
-        #     which is currently python27.lib
-        library = os.path.join(thisdir, '..', 'libs', 'python27')
->>>>>>> 0f37b11f
+        library = os.path.join(thisdir, '..', 'libs', 'python32')
         if not os.path.exists(library + '.lib'):
             # For a local translation or nightly build
             library = os.path.join(thisdir, '..', 'pypy', 'goal', 'python32')
