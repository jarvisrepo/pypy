<<<<<<< HEAD
import sys, os, binascii, shutil
from . import __version__
=======
import sys, os, binascii, shutil, io
from . import __version_verifier_modules__
>>>>>>> 2eb84b38
from . import ffiplatform

if sys.version_info >= (3, 3):
    import importlib.machinery
<<<<<<< HEAD
    def extension_suffixes():
        return importlib.machinery.EXTENSION_SUFFIXES[:]
else:
    import imp
    def extension_suffixes():
        return [suffix for suffix, _, type in imp.get_suffixes()
                if type == imp.C_EXTENSION]

=======
    def _extension_suffixes():
        return importlib.machinery.EXTENSION_SUFFIXES[:]
else:
    import imp
    def _extension_suffixes():
        return [suffix for suffix, _, type in imp.get_suffixes()
                if type == imp.C_EXTENSION]


if sys.version_info >= (3,):
    NativeIO = io.StringIO
else:
    class NativeIO(io.BytesIO):
        def write(self, s):
            if isinstance(s, unicode):
                s = s.encode('ascii')
            super(NativeIO, self).write(s)

>>>>>>> 2eb84b38

class Verifier(object):

    def __init__(self, ffi, preamble, tmpdir=None, modulename=None,
                 ext_package=None, tag='', force_generic_engine=False,
                 source_extension='.c', flags=None, relative_to=None, **kwds):
        self.ffi = ffi
        self.preamble = preamble
        if not modulename:
            flattened_kwds = ffiplatform.flatten(kwds)
        vengine_class = _locate_engine_class(ffi, force_generic_engine)
        self._vengine = vengine_class(self)
        self._vengine.patch_extension_kwds(kwds)
        self.flags = flags
        self.kwds = self.make_relative_to(kwds, relative_to)
        #
        if modulename:
            if tag:
                raise TypeError("can't specify both 'modulename' and 'tag'")
        else:
            key = '\x00'.join([sys.version[:3], __version_verifier_modules__,
                               preamble, flattened_kwds] +
                              ffi._cdefsources)
            if sys.version_info >= (3,):
                key = key.encode('utf-8')
            k1 = hex(binascii.crc32(key[0::2]) & 0xffffffff)
            k1 = k1.lstrip('0x').rstrip('L')
            k2 = hex(binascii.crc32(key[1::2]) & 0xffffffff)
            k2 = k2.lstrip('0').rstrip('L')
            modulename = '_cffi_%s_%s%s%s' % (tag, self._vengine._class_key,
                                              k1, k2)
        suffix = _get_so_suffixes()[0]
        self.tmpdir = tmpdir or _caller_dir_pycache()
        self.sourcefilename = os.path.join(self.tmpdir, modulename + source_extension)
        self.modulefilename = os.path.join(self.tmpdir, modulename + suffix)
        self.ext_package = ext_package
        self._has_source = False
        self._has_module = False

    def write_source(self, file=None):
        """Write the C source code.  It is produced in 'self.sourcefilename',
        which can be tweaked beforehand."""
        with self.ffi._lock:
            if self._has_source and file is None:
                raise ffiplatform.VerificationError(
                    "source code already written")
            self._write_source(file)

    def compile_module(self):
        """Write the C source code (if not done already) and compile it.
        This produces a dynamic link library in 'self.modulefilename'."""
        with self.ffi._lock:
            if self._has_module:
                raise ffiplatform.VerificationError("module already compiled")
            if not self._has_source:
                self._write_source()
            self._compile_module()

    def load_library(self):
        """Get a C module from this Verifier instance.
        Returns an instance of a FFILibrary class that behaves like the
        objects returned by ffi.dlopen(), but that delegates all
        operations to the C module.  If necessary, the C code is written
        and compiled first.
        """
        with self.ffi._lock:
            if not self._has_module:
                self._locate_module()
                if not self._has_module:
                    if not self._has_source:
                        self._write_source()
                    self._compile_module()
            return self._load_library()

    def get_module_name(self):
        basename = os.path.basename(self.modulefilename)
        # kill both the .so extension and the other .'s, as introduced
        # by Python 3: 'basename.cpython-33m.so'
        basename = basename.split('.', 1)[0]
        # and the _d added in Python 2 debug builds --- but try to be
        # conservative and not kill a legitimate _d
        if basename.endswith('_d') and hasattr(sys, 'gettotalrefcount'):
            basename = basename[:-2]
        return basename

    def get_extension(self):
        if not self._has_source:
            with self.ffi._lock:
                if not self._has_source:
                    self._write_source()
        sourcename = ffiplatform.maybe_relative_path(self.sourcefilename)
        modname = self.get_module_name()
        return ffiplatform.get_extension(sourcename, modname, **self.kwds)

    def generates_python_module(self):
        return self._vengine._gen_python_module

    def make_relative_to(self, kwds, relative_to):
        if relative_to and os.path.dirname(relative_to):
            dirname = os.path.dirname(relative_to)
            kwds = kwds.copy()
            for key in ffiplatform.LIST_OF_FILE_NAMES:
                if key in kwds:
                    lst = kwds[key]
                    if not isinstance(lst, (list, tuple)):
                        raise TypeError("keyword '%s' should be a list or tuple"
                                        % (key,))
                    lst = [os.path.join(dirname, fn) for fn in lst]
                    kwds[key] = lst
        return kwds

    # ----------

    def _locate_module(self):
        if not os.path.isfile(self.modulefilename):
            if self.ext_package:
                try:
                    pkg = __import__(self.ext_package, None, None, ['__doc__'])
                except ImportError:
                    return      # cannot import the package itself, give up
                    # (e.g. it might be called differently before installation)
                path = pkg.__path__
            else:
                path = None
            filename = self._vengine.find_module(self.get_module_name(), path,
                                                 _get_so_suffixes())
            if filename is None:
                return
            self.modulefilename = filename
        self._vengine.collect_types()
        self._has_module = True

    def _write_source_to(self, file):
        self._vengine._f = file
        try:
            self._vengine.write_source_to_f()
        finally:
            del self._vengine._f

    def _write_source(self, file=None):
        if file is not None:
            self._write_source_to(file)
        else:
            # Write our source file to an in memory file.
            f = NativeIO()
            self._write_source_to(f)
            source_data = f.getvalue()

            # Determine if this matches the current file
            if os.path.exists(self.sourcefilename):
                with open(self.sourcefilename, "r") as fp:
                    needs_written = not (fp.read() == source_data)
            else:
                needs_written = True

            # Actually write the file out if it doesn't match
            if needs_written:
                _ensure_dir(self.sourcefilename)
                with open(self.sourcefilename, "w") as fp:
                    fp.write(source_data)

            # Set this flag
            self._has_source = True

    def _compile_module(self):
        # compile this C source
        tmpdir = os.path.dirname(self.sourcefilename)
        outputfilename = ffiplatform.compile(tmpdir, self.get_extension())
        try:
            same = ffiplatform.samefile(outputfilename, self.modulefilename)
        except OSError:
            same = False
        if not same:
            _ensure_dir(self.modulefilename)
            shutil.move(outputfilename, self.modulefilename)
        self._has_module = True

    def _load_library(self):
        assert self._has_module
        if self.flags is not None:
            return self._vengine.load_library(self.flags)
        else:
            return self._vengine.load_library()

# ____________________________________________________________

_FORCE_GENERIC_ENGINE = False      # for tests

def _locate_engine_class(ffi, force_generic_engine):
    if _FORCE_GENERIC_ENGINE:
        force_generic_engine = True
    if not force_generic_engine:
        if '__pypy__' in sys.builtin_module_names:
            force_generic_engine = True
        else:
            try:
                import _cffi_backend
            except ImportError:
                _cffi_backend = '?'
            if ffi._backend is not _cffi_backend:
                force_generic_engine = True
    if force_generic_engine:
        from . import vengine_gen
        return vengine_gen.VGenericEngine
    else:
        from . import vengine_cpy
        return vengine_cpy.VCPythonEngine

# ____________________________________________________________

_TMPDIR = None

def _caller_dir_pycache():
    if _TMPDIR:
        return _TMPDIR
    result = os.environ.get('CFFI_TMPDIR')
    if result:
        return result
    filename = sys._getframe(2).f_code.co_filename
    return os.path.abspath(os.path.join(os.path.dirname(filename),
                           '__pycache__'))

def set_tmpdir(dirname):
    """Set the temporary directory to use instead of __pycache__."""
    global _TMPDIR
    _TMPDIR = dirname

def cleanup_tmpdir(tmpdir=None, keep_so=False):
    """Clean up the temporary directory by removing all files in it
    called `_cffi_*.{c,so}` as well as the `build` subdirectory."""
    tmpdir = tmpdir or _caller_dir_pycache()
    try:
        filelist = os.listdir(tmpdir)
    except OSError:
        return
    if keep_so:
        suffix = '.c'   # only remove .c files
    else:
        suffix = _get_so_suffixes()[0].lower()
    for fn in filelist:
        if fn.lower().startswith('_cffi_') and (
                fn.lower().endswith(suffix) or fn.lower().endswith('.c')):
            try:
                os.unlink(os.path.join(tmpdir, fn))
            except OSError:
                pass
    clean_dir = [os.path.join(tmpdir, 'build')]
    for dir in clean_dir:
        try:
            for fn in os.listdir(dir):
                fn = os.path.join(dir, fn)
                if os.path.isdir(fn):
                    clean_dir.append(fn)
                else:
                    os.unlink(fn)
        except OSError:
            pass

def _get_so_suffixes():
<<<<<<< HEAD
    suffixes = extension_suffixes()
=======
    suffixes = _extension_suffixes()
>>>>>>> 2eb84b38
    if not suffixes:
        # bah, no C_EXTENSION available.  Occurs on pypy without cpyext
        if sys.platform == 'win32':
            suffixes = [".pyd"]
        else:
            suffixes = [".so"]

    return suffixes

def _ensure_dir(filename):
    try:
        os.makedirs(os.path.dirname(filename))
    except OSError:
        pass<|MERGE_RESOLUTION|>--- conflicted
+++ resolved
@@ -1,25 +1,10 @@
-<<<<<<< HEAD
-import sys, os, binascii, shutil
-from . import __version__
-=======
 import sys, os, binascii, shutil, io
 from . import __version_verifier_modules__
->>>>>>> 2eb84b38
 from . import ffiplatform
 
 if sys.version_info >= (3, 3):
     import importlib.machinery
-<<<<<<< HEAD
     def extension_suffixes():
-        return importlib.machinery.EXTENSION_SUFFIXES[:]
-else:
-    import imp
-    def extension_suffixes():
-        return [suffix for suffix, _, type in imp.get_suffixes()
-                if type == imp.C_EXTENSION]
-
-=======
-    def _extension_suffixes():
         return importlib.machinery.EXTENSION_SUFFIXES[:]
 else:
     import imp
@@ -37,7 +22,6 @@
                 s = s.encode('ascii')
             super(NativeIO, self).write(s)
 
->>>>>>> 2eb84b38
 
 class Verifier(object):
 
@@ -297,11 +281,7 @@
             pass
 
 def _get_so_suffixes():
-<<<<<<< HEAD
-    suffixes = extension_suffixes()
-=======
     suffixes = _extension_suffixes()
->>>>>>> 2eb84b38
     if not suffixes:
         # bah, no C_EXTENSION available.  Occurs on pypy without cpyext
         if sys.platform == 'win32':
