--- conflicted
+++ resolved
@@ -13,17 +13,10 @@
             yacctab='cffi._pycparser.yacctab',
                      ^^^^^^^^^^^^^^^
 
-<<<<<<< HEAD
-Also, when updating the version of this in-place, you must regenerate the
-lextab.py and yacctab.py files. They will be regenerated on import if they
-are not found, so they should be removed, then regenrated, then the new
-versions committed.
-=======
 - When updating the version of this in-place, you must regenerate the
   lextab.py and yacctab.py files. They will be regenerated on import if they
   are not found, so they should be removed, then regenrated, then the new
   versions committed.
->>>>>>> 0f7f54fb
 
 - the "subprocess import" in __init__.py has been moved to an internal
   function to prevent circular import on windows:
