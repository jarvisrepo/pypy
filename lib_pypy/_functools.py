""" Supplies the internal functions for functools.py in the standard library """
try: from __pypy__ import builtinify
except ImportError: builtinify = lambda f: f


sentinel = object()

@builtinify
def reduce(func, sequence, initial=sentinel):
    """reduce(function, sequence[, initial]) -> value

Apply a function of two arguments cumulatively to the items of a sequence,
from left to right, so as to reduce the sequence to a single value.
For example, reduce(lambda x, y: x+y, [1, 2, 3, 4, 5]) calculates
((((1+2)+3)+4)+5).  If initial is present, it is placed before the items
of the sequence in the calculation, and serves as a default when the
sequence is empty."""
    iterator = iter(sequence)
    if initial is sentinel:
        try:
            initial = next(iterator)
        except StopIteration:
            raise TypeError("reduce() of empty sequence with no initial value")
    result = initial
    for item in iterator:
        result = func(result, item)
    return result


class partial(object):
    """
    partial(func, *args, **keywords) - new function with partial application
    of the given arguments and keywords.
    """

    def __init__(self, func, *args, **keywords):
        if not callable(func):
            raise TypeError("the first argument must be callable")
        self.func = func
        self.args = args
        self.keywords = keywords or None

    def __call__(self, *fargs, **fkeywords):
        if self.keywords is not None:
            fkeywords = dict(self.keywords, **fkeywords)
        return self.func(*(self.args + fargs), **fkeywords)

<<<<<<< HEAD
    def __repr__(self):
        cls = type(self)
        if cls is partial:
            name = 'functools.partial'
        else:
            name = cls.__name__
        tmp = [repr(self.func)]
        for arg in self.args:
            tmp.append(repr(arg))
        if self.keywords:
            for k, v in self.keywords.items():
                tmp.append("{}={!r}".format(k, v))
        return "{}({})".format(name, ', '.join(tmp))
=======
    def __reduce__(self):
        d = dict((k, v) for k, v in self.__dict__.iteritems() if k not in
                ('func', 'args', 'keywords'))
        if len(d) == 0:
            d = None
        return (type(self), (self.func,),
                (self.func, self.args, self.keywords, d))

    def __setstate__(self, state):
        self.func, self.args, self.keywords, d = state
        if d is not None:
            self.__dict__.update(d)
>>>>>>> 7ca3c59e
<|MERGE_RESOLUTION|>--- conflicted
+++ resolved
@@ -45,7 +45,6 @@
             fkeywords = dict(self.keywords, **fkeywords)
         return self.func(*(self.args + fargs), **fkeywords)
 
-<<<<<<< HEAD
     def __repr__(self):
         cls = type(self)
         if cls is partial:
@@ -59,7 +58,7 @@
             for k, v in self.keywords.items():
                 tmp.append("{}={!r}".format(k, v))
         return "{}({})".format(name, ', '.join(tmp))
-=======
+
     def __reduce__(self):
         d = dict((k, v) for k, v in self.__dict__.iteritems() if k not in
                 ('func', 'args', 'keywords'))
@@ -71,5 +70,4 @@
     def __setstate__(self, state):
         self.func, self.args, self.keywords, d = state
         if d is not None:
-            self.__dict__.update(d)
->>>>>>> 7ca3c59e
+            self.__dict__.update(d)