from _rawffi import alt as _ffi
import _rawffi

from _ctypes.basics import _CData, cdata_from_address, _CDataMeta, sizeof
from _ctypes.basics import keepalive_key, store_reference, ensure_objects
from _ctypes.basics import CArgObject, as_ffi_pointer

class ArrayMeta(_CDataMeta):
    def __new__(self, name, cls, typedict):
        res = type.__new__(self, name, cls, typedict)
<<<<<<< HEAD
        if cls == (_CData,): # this is the Array class defined below
            return res

        ffiarray = res._ffiarray = _rawffi.Array(res._type_._ffishape)
        subletter = getattr(res._type_, '_type_', None)
        if subletter == 'c':
            def getvalue(self):
                return _rawffi.charp2string(self._buffer.buffer,
                                            self._length_)
            def setvalue(self, val):
                # we don't want to have buffers here
                if len(val) > self._length_:
                    raise ValueError("%r too long" % (val,))
                if isinstance(val, str):
                    _rawffi.rawstring2charp(self._buffer.buffer, val)
                else:
                    for i in range(len(val)):
                        self[i] = val[i]
                if len(val) < self._length_:
                    self._buffer[len(val)] = b'\x00'
            res.value = property(getvalue, setvalue)

            def getraw(self):
                return _rawffi.charp2rawstring(self._buffer.buffer,
                                               self._length_)

            def setraw(self, buffer):
                if len(buffer) > self._length_:
                    raise ValueError("%r too long" % (buffer,))
                _rawffi.rawstring2charp(self._buffer.buffer, buffer)
            res.raw = property(getraw, setraw)
        elif subletter == 'u':
            def getvalue(self):
                return _rawffi.wcharp2unicode(self._buffer.buffer,
                                              self._length_)

            def setvalue(self, val):
                # we don't want to have buffers here
                if len(val) > self._length_:
                    raise ValueError("%r too long" % (val,))
                if isinstance(val, str):
                    target = self._buffer
                else:
                    target = self
                for i in range(len(val)):
                    target[i] = val[i]
                if len(val) < self._length_:
                    target[len(val)] = '\x00'
            res.value = property(getvalue, setvalue)

        res._ffishape = (ffiarray, res._length_)
        res._fficompositesize = res._sizeofinstances()
=======
        if '_type_' in typedict:
            ffiarray = _rawffi.Array(typedict['_type_']._ffishape_)
            res._ffiarray = ffiarray
            subletter = getattr(typedict['_type_'], '_type_', None)
            if subletter == 'c':
                def getvalue(self):
                    return _rawffi.charp2string(self._buffer.buffer,
                                                self._length_)
                def setvalue(self, val):
                    # we don't want to have buffers here
                    if len(val) > self._length_:
                        raise ValueError("%r too long" % (val,))
                    if isinstance(val, str):
                        _rawffi.rawstring2charp(self._buffer.buffer, val)
                    else:
                        for i in range(len(val)):
                            self[i] = val[i]
                    if len(val) < self._length_:
                        self._buffer[len(val)] = '\x00'
                res.value = property(getvalue, setvalue)

                def getraw(self):
                    return _rawffi.charp2rawstring(self._buffer.buffer,
                                                   self._length_)

                def setraw(self, buffer):
                    if len(buffer) > self._length_:
                        raise ValueError("%r too long" % (buffer,))
                    _rawffi.rawstring2charp(self._buffer.buffer, buffer)
                res.raw = property(getraw, setraw)
            elif subletter == 'u':
                def getvalue(self):
                    return _rawffi.wcharp2unicode(self._buffer.buffer,
                                                  self._length_)

                def setvalue(self, val):
                    # we don't want to have buffers here
                    if len(val) > self._length_:
                        raise ValueError("%r too long" % (val,))
                    if isinstance(val, unicode):
                        target = self._buffer
                    else:
                        target = self
                    for i in range(len(val)):
                        target[i] = val[i]
                    if len(val) < self._length_:
                        target[len(val)] = u'\x00'
                res.value = property(getvalue, setvalue)
                
            if '_length_' in typedict:
                res._ffishape_ = (ffiarray, typedict['_length_'])
                res._fficompositesize_ = res._sizeofinstances()
        else:
            res._ffiarray = None
>>>>>>> a01c38ec
        return res

    from_address = cdata_from_address

    def _sizeofinstances(self):
        size, alignment = self._ffiarray.size_alignment(self._length_)
        return size

    def _alignmentofinstances(self):
        return self._type_._alignmentofinstances()

    def _CData_output(self, resarray, base=None, index=-1):
        # this seems to be a string if we're array of char, surprise!
        from ctypes import c_char, c_wchar
        if self._type_ is c_char:
            return _rawffi.charp2string(resarray.buffer, self._length_)
        if self._type_ is c_wchar:
            return _rawffi.wcharp2unicode(resarray.buffer, self._length_)
        res = self.__new__(self)
        ffiarray = self._ffiarray.fromaddress(resarray.buffer, self._length_)
        res._buffer = ffiarray
        res._base = base
        res._index = index
        return res

    def _CData_retval(self, resbuffer):
        raise NotImplementedError

    def from_param(self, value):
        # array accepts very strange parameters as part of structure
        # or function argument...
        from ctypes import c_char, c_wchar
        if issubclass(self._type_, (c_char, c_wchar)):
             # XXX: this should maybe be stricer for py3 (c_char disallowing str?)
            if isinstance(value, (bytes, str)):
                if len(value) > self._length_:
                    raise ValueError("Invalid length")
                value = self(*value)
            elif not isinstance(value, self):
                raise TypeError("expected string, %s found"
                                % (value.__class__.__name__,))
        else:
            if isinstance(value, tuple):
                if len(value) > self._length_:
                    raise RuntimeError("Invalid length")
                value = self(*value)
        return _CDataMeta.from_param(self, value)

def array_get_slice_params(self, index):
    if hasattr(self, '_length_'):
        start, stop, step = index.indices(self._length_)
    else:
        step = index.step
        if step is None:
            step = 1
        start = index.start
        stop = index.stop
        if start is None:
            if step > 0:
                start = 0
            else:
                raise ValueError("slice start is required for step < 0")
        if stop is None:
            raise ValueError("slice stop is required")

    return start, stop, step

def array_slice_setitem(self, index, value):
    start, stop, step = self._get_slice_params(index)

    if ((step < 0 and stop >= start) or
        (step > 0 and start >= stop)):
        slicelength = 0
    elif step < 0:
        slicelength = (stop - start + 1) / step + 1
    else:
        slicelength = (stop - start - 1) / step + 1;

    if slicelength != len(value):
        raise ValueError("Can only assign slices of the same length")
    for i, j in enumerate(range(start, stop, step)):
        self[j] = value[i]

def array_slice_getitem(self, index):
    start, stop, step = self._get_slice_params(index)
    l = [self[i] for i in range(start, stop, step)]
    letter = getattr(self._type_, '_type_', None)
    if letter == 'c':
        return b"".join(l)
    if letter == 'u':
        return "".join(l)
    return l

<<<<<<< HEAD
class Array(_CData, metaclass=ArrayMeta):
    _ffiargshape = 'P'
=======
class Array(_CData):
    __metaclass__ = ArrayMeta
    _ffiargshape_ = 'P'
>>>>>>> a01c38ec

    def __init__(self, *args):
        if not hasattr(self, '_buffer'):
            self._buffer = self._ffiarray(self._length_, autofree=True)
        for i, arg in enumerate(args):
            self[i] = arg

    def _fix_index(self, index):
        if index < 0:
            index += self._length_
        if 0 <= index < self._length_:
            return index
        else:
            raise IndexError

    _get_slice_params = array_get_slice_params
    _slice_getitem = array_slice_getitem
    _slice_setitem = array_slice_setitem

    def _subarray(self, index):
        """Return a _rawffi array of length 1 whose address is the same as
        the index'th item of self."""
        address = self._buffer.itemaddress(index)
        return self._ffiarray.fromaddress(address, 1)

    def __setitem__(self, index, value):
        if isinstance(index, slice):
            self._slice_setitem(index, value)
            return
        index = self._fix_index(index)
        cobj = self._type_.from_param(value)
        if ensure_objects(cobj) is not None:
            store_reference(self, index, cobj._objects)
        arg = cobj._get_buffer_value()
        if self._type_._fficompositesize_ is None:
            self._buffer[index] = arg
            # something more sophisticated, cannot set field directly
        else:
            from ctypes import memmove
            dest = self._buffer.itemaddress(index)
            memmove(dest, arg, self._type_._fficompositesize_)

    def __getitem__(self, index):
        if isinstance(index, slice):
            return self._slice_getitem(index)
        index = self._fix_index(index)
        return self._type_._CData_output(self._subarray(index), self, index)

    def __len__(self):
        return self._length_

    def _get_buffer_for_param(self):
        return CArgObject(self, self._buffer.byptr())

    def _get_buffer_value(self):
        return self._buffer.buffer

    def _to_ffi_param(self):
        return self._get_buffer_value()

    def _as_ffi_pointer_(self, ffitype):
        return as_ffi_pointer(self, ffitype)

ARRAY_CACHE = {}

def create_array_type(base, length):
    if not isinstance(length, int):
        raise TypeError("Can't multiply a ctypes type by a non-integer")
    if length < 0:
        raise ValueError("Array length must be >= 0")
    key = (base, length)
    try:
        return ARRAY_CACHE[key]
    except KeyError:
        name = "%s_Array_%d" % (base.__name__, length)
        tpdict = dict(
            _length_ = length,
            _type_ = base
        )
        cls = ArrayMeta(name, (Array,), tpdict)
        cls._ffiargtype = _ffi.types.Pointer(base.get_ffi_argtype())
        ARRAY_CACHE[key] = cls
        return cls<|MERGE_RESOLUTION|>--- conflicted
+++ resolved
@@ -8,11 +8,10 @@
 class ArrayMeta(_CDataMeta):
     def __new__(self, name, cls, typedict):
         res = type.__new__(self, name, cls, typedict)
-<<<<<<< HEAD
         if cls == (_CData,): # this is the Array class defined below
             return res
 
-        ffiarray = res._ffiarray = _rawffi.Array(res._type_._ffishape)
+        ffiarray = res._ffiarray = _rawffi.Array(res._type_._ffishape_)
         subletter = getattr(res._type_, '_type_', None)
         if subletter == 'c':
             def getvalue(self):
@@ -59,64 +58,8 @@
                     target[len(val)] = '\x00'
             res.value = property(getvalue, setvalue)
 
-        res._ffishape = (ffiarray, res._length_)
-        res._fficompositesize = res._sizeofinstances()
-=======
-        if '_type_' in typedict:
-            ffiarray = _rawffi.Array(typedict['_type_']._ffishape_)
-            res._ffiarray = ffiarray
-            subletter = getattr(typedict['_type_'], '_type_', None)
-            if subletter == 'c':
-                def getvalue(self):
-                    return _rawffi.charp2string(self._buffer.buffer,
-                                                self._length_)
-                def setvalue(self, val):
-                    # we don't want to have buffers here
-                    if len(val) > self._length_:
-                        raise ValueError("%r too long" % (val,))
-                    if isinstance(val, str):
-                        _rawffi.rawstring2charp(self._buffer.buffer, val)
-                    else:
-                        for i in range(len(val)):
-                            self[i] = val[i]
-                    if len(val) < self._length_:
-                        self._buffer[len(val)] = '\x00'
-                res.value = property(getvalue, setvalue)
-
-                def getraw(self):
-                    return _rawffi.charp2rawstring(self._buffer.buffer,
-                                                   self._length_)
-
-                def setraw(self, buffer):
-                    if len(buffer) > self._length_:
-                        raise ValueError("%r too long" % (buffer,))
-                    _rawffi.rawstring2charp(self._buffer.buffer, buffer)
-                res.raw = property(getraw, setraw)
-            elif subletter == 'u':
-                def getvalue(self):
-                    return _rawffi.wcharp2unicode(self._buffer.buffer,
-                                                  self._length_)
-
-                def setvalue(self, val):
-                    # we don't want to have buffers here
-                    if len(val) > self._length_:
-                        raise ValueError("%r too long" % (val,))
-                    if isinstance(val, unicode):
-                        target = self._buffer
-                    else:
-                        target = self
-                    for i in range(len(val)):
-                        target[i] = val[i]
-                    if len(val) < self._length_:
-                        target[len(val)] = u'\x00'
-                res.value = property(getvalue, setvalue)
-                
-            if '_length_' in typedict:
-                res._ffishape_ = (ffiarray, typedict['_length_'])
-                res._fficompositesize_ = res._sizeofinstances()
-        else:
-            res._ffiarray = None
->>>>>>> a01c38ec
+        res._ffishape_ = (ffiarray, res._length_)
+        res._fficompositesize_ = res._sizeofinstances()
         return res
 
     from_address = cdata_from_address
@@ -210,14 +153,8 @@
         return "".join(l)
     return l
 
-<<<<<<< HEAD
 class Array(_CData, metaclass=ArrayMeta):
-    _ffiargshape = 'P'
-=======
-class Array(_CData):
-    __metaclass__ = ArrayMeta
     _ffiargshape_ = 'P'
->>>>>>> a01c38ec
 
     def __init__(self, *args):
         if not hasattr(self, '_buffer'):
