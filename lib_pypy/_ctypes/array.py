from _rawffi import alt as _ffi
import _rawffi

from _ctypes.basics import _CData, cdata_from_address, _CDataMeta, sizeof
from _ctypes.basics import keepalive_key, store_reference, ensure_objects
from _ctypes.basics import CArgObject, as_ffi_pointer
import sys, __pypy__, struct

class ArrayMeta(_CDataMeta):
    def __new__(self, name, cls, typedict):
        res = type.__new__(self, name, cls, typedict)

        if cls == (_CData,): # this is the Array class defined below
            res._ffiarray = None
            return res
        if not hasattr(res, '_length_') or not isinstance(res._length_, int):
            raise AttributeError(
                "class must define a '_length_' attribute, "
                "which must be a positive integer")
        ffiarray = res._ffiarray = _rawffi.Array(res._type_._ffishape_)
        subletter = getattr(res._type_, '_type_', None)
        if subletter == 'c':
            def getvalue(self):
                return _rawffi.charp2string(self._buffer.buffer,
                                            self._length_)
            def setvalue(self, val):
                # we don't want to have buffers here
                if len(val) > self._length_:
                    raise ValueError("%r too long" % (val,))
                if isinstance(val, str):
                    _rawffi.rawstring2charp(self._buffer.buffer, val)
                else:
                    for i in range(len(val)):
                        self[i] = val[i]
                if len(val) < self._length_:
                    self._buffer[len(val)] = b'\x00'
            res.value = property(getvalue, setvalue)

            def getraw(self):
                return _rawffi.charp2rawstring(self._buffer.buffer,
                                               self._length_)

            def setraw(self, buffer):
                if len(buffer) > self._length_:
                    raise ValueError("%r too long" % (buffer,))
                _rawffi.rawstring2charp(self._buffer.buffer, buffer)
            res.raw = property(getraw, setraw)
        elif subletter == 'u':
            def getvalue(self):
                return _rawffi.wcharp2unicode(self._buffer.buffer,
                                              self._length_)

            def setvalue(self, val):
                # we don't want to have buffers here
                if len(val) > self._length_:
                    raise ValueError("%r too long" % (val,))
                if isinstance(val, str):
                    target = self._buffer
                else:
                    target = self
                for i in range(len(val)):
                    target[i] = val[i]
                if len(val) < self._length_:
                    target[len(val)] = u'\x00'
            res.value = property(getvalue, setvalue)

        res._ffishape_ = (ffiarray, res._length_)
        res._fficompositesize_ = res._sizeofinstances()
        return res

    from_address = cdata_from_address

    def _sizeofinstances(self):
        if self._ffiarray is None:
            raise TypeError("abstract class")
        size, alignment = self._ffiarray.size_alignment(self._length_)
        return size

    def _alignmentofinstances(self):
        return self._type_._alignmentofinstances()

    def _CData_output(self, resarray, base=None, index=-1):
        from _rawffi.alt import types
        # If a char_p or unichar_p is received, skip the string interpretation
        try:
            deref = type(base)._deref_ffiargtype()
        except AttributeError:
            deref = None
        if deref != types.char_p and deref != types.unichar_p:
            # this seems to be a string if we're array of char, surprise!
            from ctypes import c_char, c_wchar
            if self._type_ is c_char:
                return _rawffi.charp2string(resarray.buffer, self._length_)
            if self._type_ is c_wchar:
                return _rawffi.wcharp2unicode(resarray.buffer, self._length_)
        res = self.__new__(self)
        ffiarray = self._ffiarray.fromaddress(resarray.buffer, self._length_)
        res._buffer = ffiarray
        if base is not None:
            res._base = base
            res._index = index
        return res

    def _CData_retval(self, resbuffer):
        raise NotImplementedError

    def from_param(self, value):
        # array accepts very strange parameters as part of structure
        # or function argument...
        from ctypes import c_char, c_wchar
        if isinstance(value, self):
            return value
        if hasattr(self, '_type_'):
            if issubclass(self._type_, c_char):
                if isinstance(value, bytes):
                    if len(value) > self._length_:
                        raise ValueError("Invalid length")
                    value = self(*value)
                elif not isinstance(value, self):
                    raise TypeError("expected bytes, %s found"
                                    % (value.__class__.__name__,))
            elif issubclass(self._type_, c_wchar):
                if isinstance(value, str):
                    if len(value) > self._length_:
                        raise ValueError("Invalid length")
                    value = self(*value)
                elif not isinstance(value, self):
                    raise TypeError("expected unicode string, %s found"
                                    % (value.__class__.__name__,))
        if isinstance(value, tuple):
            if len(value) > self._length_:
                raise RuntimeError("Invalid length")
            value = self(*value)
        return _CDataMeta.from_param(self, value)

    def _build_ffiargtype(self):
        return _ffi.types.Pointer(self._type_.get_ffi_argtype())

    def _deref_ffiargtype(self):
        return self._type_.get_ffi_argtype()

    def _getformat(self):
        shape = []
        tp = self
        while hasattr(tp, '_length_'):
            shape.append(tp._length_)
            tp = tp._type_
        return "(%s)%s" % (','.join([str(n) for n in shape]), tp._getformat())


def array_get_slice_params(self, index):
    if hasattr(self, '_length_'):
        start, stop, step = index.indices(self._length_)
    else:
        step = index.step
        if step is None:
            step = 1
        start = index.start
        stop = index.stop
        if start is None:
            if step > 0:
                start = 0
            else:
                raise ValueError("slice start is required for step < 0")
        if stop is None:
            raise ValueError("slice stop is required")

    return start, stop, step

def array_slice_setitem(self, index, value):
    start, stop, step = self._get_slice_params(index)

    if ((step < 0 and stop >= start) or
        (step > 0 and start >= stop)):
        slicelength = 0
    elif step < 0:
        slicelength = (stop - start + 1) / step + 1
    else:
        slicelength = (stop - start - 1) / step + 1;

    if slicelength != len(value):
        raise ValueError("Can only assign slices of the same length")
    for i, j in enumerate(range(start, stop, step)):
        self[j] = value[i]

def array_slice_getitem(self, index):
    start, stop, step = self._get_slice_params(index)
    l = [self[i] for i in range(start, stop, step)]
    letter = getattr(self._type_, '_type_', None)
    if letter == 'c':
        return b"".join(l)
    if letter == 'u':
        return u"".join(l)
    return l

class Array(_CData, metaclass=ArrayMeta):
    _ffiargshape_ = 'P'

    def __init__(self, *args):
        if not hasattr(self, '_buffer'):
            self._buffer = self._ffiarray(self._length_, autofree=True)
        for i, arg in enumerate(args):
            self[i] = arg
    _init_no_arg_ = __init__

    def _fix_index(self, index):
        if index < 0:
            index += self._length_
        if 0 <= index < self._length_:
            return index
        else:
            raise IndexError

    _get_slice_params = array_get_slice_params
    _slice_getitem = array_slice_getitem
    _slice_setitem = array_slice_setitem

    def _subarray(self, index):
        """Return a _rawffi array of length 1 whose address is the same as
        the index'th item of self."""
        address = self._buffer.itemaddress(index)
        return self._ffiarray.fromaddress(address, 1)

    def __setitem__(self, index, value):
        if isinstance(index, slice):
            self._slice_setitem(index, value)
            return
        index = self._fix_index(index)
        cobj = self._type_.from_param(value)
        if ensure_objects(cobj) is not None:
            store_reference(self, index, cobj._objects)
        arg = cobj._get_buffer_value()
        if self._type_._fficompositesize_ is None:
            self._buffer[index] = arg
            # something more sophisticated, cannot set field directly
        else:
            from ctypes import memmove
            dest = self._buffer.itemaddress(index)
            memmove(dest, arg, self._type_._fficompositesize_)

    def __getitem__(self, index):
        if isinstance(index, slice):
            return self._slice_getitem(index)
        index = self._fix_index(index)
        return self._type_._CData_output(self._subarray(index), self, index)

    def __len__(self):
        return self._length_

    def _get_buffer_for_param(self):
        return CArgObject(self, self._buffer.byptr())

    def _get_buffer_value(self):
        return self._buffer.buffer

    def _to_ffi_param(self):
        return self._get_buffer_value()

    def _as_ffi_pointer_(self, ffitype):
        return as_ffi_pointer(self, ffitype)

    def __buffer__(self, flags):
        shape = []
        obj = self
        while 1:
            shape.append(obj._length_)
            try:
                obj[0]._length_
            except (AttributeError, IndexError):
                break
            obj = obj[0]

        fmt = obj._type_._getformat()
        itemsize = sizeof(obj._type_)
        return __pypy__.newmemoryview(memoryview(self._buffer), itemsize, fmt, shape)

ARRAY_CACHE = {}

def create_array_type(base, length):
    if not isinstance(length, int):
        raise TypeError("Can't multiply a ctypes type by a non-integer")
    if length < 0:
        raise ValueError("Array length must be >= 0")
    if length * base._sizeofinstances() > sys.maxsize:
        raise OverflowError("array too large")
    key = (base, length)
    try:
        return ARRAY_CACHE[key]
    except KeyError:
        name = "%s_Array_%d" % (base.__name__, length)
        tpdict = dict(
            _length_ = length,
            _type_ = base
        )
        cls = ArrayMeta(name, (Array,), tpdict)
        ARRAY_CACHE[key] = cls
        return cls

byteorder = {'little': '<', 'big': '>'}
swappedorder = {'little': '>', 'big': '<'}

def get_format_str(typ):
<<<<<<< HEAD
    if hasattr(typ, '_fields_'):
        if hasattr(typ, '_swappedbytes_'):
            bo = swappedorder[sys.byteorder]
        else:
            bo = byteorder[sys.byteorder]
        flds = []
        cum_size = 0
        for name, obj in typ._fields_:
            padding = typ._ffistruct_.fieldoffset(name) - cum_size
            if padding:
                flds.append('%dx' % padding)
            # Trim off the leading '<' or '>'
            ch = get_format_str(obj)[1:]
            length = getattr(obj, '_length_', None)
            if length:
                flds.append('(%d,)' % length)
            if (ch) == 'B':
                flds.append(byteorder[sys.byteorder])
            else:
                flds.append(bo)
            flds.append(ch)
            flds.append(':')
            flds.append(name)
            flds.append(':')
            cum_size += typ._ffistruct_.fieldsize(name)
        return 'T{' + ''.join(flds) + '}'
    elif hasattr(typ, '_type_'):
        from _ctypes.primitive import SimpleType
        ch = typ._type_
        if isinstance(ch, SimpleType):
            ch = ch._type_
        return byteorder[sys.byteorder] + ch
    else:
        raise ValueError('cannot get format string for %r' % typ)
=======
    return typ._getformat()
>>>>>>> f4a65f79
<|MERGE_RESOLUTION|>--- conflicted
+++ resolved
@@ -300,41 +300,4 @@
 swappedorder = {'little': '>', 'big': '<'}
 
 def get_format_str(typ):
-<<<<<<< HEAD
-    if hasattr(typ, '_fields_'):
-        if hasattr(typ, '_swappedbytes_'):
-            bo = swappedorder[sys.byteorder]
-        else:
-            bo = byteorder[sys.byteorder]
-        flds = []
-        cum_size = 0
-        for name, obj in typ._fields_:
-            padding = typ._ffistruct_.fieldoffset(name) - cum_size
-            if padding:
-                flds.append('%dx' % padding)
-            # Trim off the leading '<' or '>'
-            ch = get_format_str(obj)[1:]
-            length = getattr(obj, '_length_', None)
-            if length:
-                flds.append('(%d,)' % length)
-            if (ch) == 'B':
-                flds.append(byteorder[sys.byteorder])
-            else:
-                flds.append(bo)
-            flds.append(ch)
-            flds.append(':')
-            flds.append(name)
-            flds.append(':')
-            cum_size += typ._ffistruct_.fieldsize(name)
-        return 'T{' + ''.join(flds) + '}'
-    elif hasattr(typ, '_type_'):
-        from _ctypes.primitive import SimpleType
-        ch = typ._type_
-        if isinstance(ch, SimpleType):
-            ch = ch._type_
-        return byteorder[sys.byteorder] + ch
-    else:
-        raise ValueError('cannot get format string for %r' % typ)
-=======
-    return typ._getformat()
->>>>>>> f4a65f79
+    return typ._getformat()