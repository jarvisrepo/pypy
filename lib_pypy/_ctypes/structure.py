--- conflicted
+++ resolved
@@ -180,13 +180,8 @@
         if isinstance(address, _rawffi.StructureInstance):
             address = address.buffer
         # fix the address: turn it into as unsigned, in case it is negative
-<<<<<<< HEAD
         address = address & (sys.maxsize * 2 + 1)
-        instance.__dict__['_buffer'] = self._ffistruct.fromaddress(address)
-=======
-        address = address & (sys.maxint * 2 + 1)
         instance.__dict__['_buffer'] = self._ffistruct_.fromaddress(address)
->>>>>>> a01c38ec
         return instance
 
     def _sizeofinstances(self):
