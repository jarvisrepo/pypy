import sys
import _rawffi
from _ctypes.basics import _CData, _CDataMeta, keepalive_key,\
     store_reference, ensure_objects, CArgObject
from _ctypes.array import Array
from _ctypes.pointer import _Pointer
import inspect


def names_and_fields(self, _fields_, superclass, anonymous_fields=None):
    # _fields_: list of (name, ctype, [optional_bitfield])
    if isinstance(_fields_, tuple):
        _fields_ = list(_fields_)
    for f in _fields_:
        tp = f[1]
        if not isinstance(tp, _CDataMeta):
            raise TypeError("Expected CData subclass, got %s" % (tp,))
        if isinstance(tp, StructOrUnionMeta):
            tp._make_final()
        if len(f) == 3:
            if (not hasattr(tp, '_type_')
                or not isinstance(tp._type_, str)
                or tp._type_ not in "iIhHbBlLqQ"):
                #XXX: are those all types?
                #     we just dont get the type name
                #     in the interp level thrown TypeError
                #     from rawffi if there are more
                raise TypeError('bit fields not allowed for type ' + tp.__name__)

    all_fields = []
    for cls in reversed(inspect.getmro(superclass)):
        # The first field comes from the most base class
        all_fields.extend(getattr(cls, '_fields_', []))
    all_fields.extend(_fields_)
    names = [f[0] for f in all_fields]
    rawfields = []
    for f in all_fields:
        if len(f) > 2:
            rawfields.append((f[0], f[1]._ffishape_, f[2]))
        else:
            rawfields.append((f[0], f[1]._ffishape_))

    # hack for duplicate field names
    already_seen = set()
    names1 = names
    names = []
    for f in names1:
        if f not in already_seen:
            names.append(f)
            already_seen.add(f)
    already_seen = set()
    for i in reversed(range(len(rawfields))):
        if rawfields[i][0] in already_seen:
            rawfields[i] = (('$DUP%d$%s' % (i, rawfields[i][0]),)
                            + rawfields[i][1:])
        already_seen.add(rawfields[i][0])
    # /hack

    _set_shape(self, rawfields, self._is_union)

    fields = {}
    for i, field in enumerate(all_fields):
        name = field[0]
        value = field[1]
        is_bitfield = (len(field) == 3)
        fields[name] = Field(name,
                             self._ffistruct_.fieldoffset(name),
                             self._ffistruct_.fieldsize(name),
                             value, i, is_bitfield)

    if anonymous_fields:
        resnames = []
        for i, field in enumerate(all_fields):
            name = field[0]
            value = field[1]
            is_bitfield = (len(field) == 3)
            startpos = self._ffistruct_.fieldoffset(name)
            if name in anonymous_fields:
                for subname in value._names_:
                    resnames.append(subname)
                    subfield = getattr(value, subname)
                    relpos = startpos + subfield.offset
                    subvalue = subfield.ctype
                    fields[subname] = Field(subname,
                                            relpos, subvalue._sizeofinstances(),
                                            subvalue, i, is_bitfield,
                                            inside_anon_field=fields[name])
            else:
                resnames.append(name)
        names = resnames
    self._names_ = names
    for name, field in fields.items():
        setattr(self, name, field)


class Field(object):
    def __init__(self, name, offset, size, ctype, num, is_bitfield,
                 inside_anon_field=None):
        self.__dict__['name'] = name
        self.__dict__['offset'] = offset
        self.__dict__['size'] = size
        self.__dict__['ctype'] = ctype
        self.__dict__['num'] = num
        self.__dict__['is_bitfield'] = is_bitfield
        self.__dict__['inside_anon_field'] = inside_anon_field

    def __setattr__(self, name, value):
        raise AttributeError(name)

    def __repr__(self):
        return "<Field '%s' offset=%d size=%d>" % (self.name, self.offset,
                                                   self.size)

    def __get__(self, obj, cls=None):
        if obj is None:
            return self
        if self.inside_anon_field is not None:
            return getattr(self.inside_anon_field.__get__(obj), self.name)
        if self.is_bitfield:
            # bitfield member, use direct access
            return obj._buffer.__getattr__(self.name)
        else:
            fieldtype = self.ctype
            offset = self.num
            suba = obj._subarray(fieldtype, self.name)
            return fieldtype._CData_output(suba, obj, offset)

    def __set__(self, obj, value):
        if self.inside_anon_field is not None:
            setattr(self.inside_anon_field.__get__(obj), self.name, value)
            return
        fieldtype = self.ctype
        cobj = fieldtype.from_param(value)
        key = keepalive_key(self.num)
        if issubclass(fieldtype, _Pointer) and isinstance(cobj, Array):
            # if our value is an Array we need the whole thing alive
            store_reference(obj, key, cobj)
        elif ensure_objects(cobj) is not None:
            store_reference(obj, key, cobj._objects)
        arg = cobj._get_buffer_value()
        if fieldtype._fficompositesize_ is not None:
            from ctypes import memmove
            dest = obj._buffer.fieldaddress(self.name)
            memmove(dest, arg, fieldtype._fficompositesize_)
        else:
            obj._buffer.__setattr__(self.name, arg)



def _set_shape(tp, rawfields, is_union=False):
    tp._ffistruct_ = _rawffi.Structure(rawfields, is_union,
                                      getattr(tp, '_pack_', 0))
    tp._ffiargshape_ = tp._ffishape_ = (tp._ffistruct_, 1)
    tp._fficompositesize_ = tp._ffistruct_.size


def struct_setattr(self, name, value):
    if name == '_fields_':
        if self.__dict__.get('_fields_', None) is not None:
            raise AttributeError("_fields_ is final")
        if self in [f[1] for f in value]:
            raise AttributeError("Structure or union cannot contain itself")
        names_and_fields(
            self,
            value, self.__bases__[0],
            self.__dict__.get('_anonymous_', None))
        _CDataMeta.__setattr__(self, '_fields_', value)
        return
    _CDataMeta.__setattr__(self, name, value)


class StructOrUnionMeta(_CDataMeta):
    def __new__(self, name, cls, typedict):
        res = type.__new__(self, name, cls, typedict)
        if "_abstract_" in typedict:
            return res
        cls = cls or (object,)
        if isinstance(cls[0], StructOrUnionMeta):
            cls[0]._make_final()
        if '_pack_' in typedict:
            if not 0 <= typedict['_pack_'] < 2**31:
                raise ValueError("_pack_ must be a non-negative integer")
        if '_fields_' in typedict:
            if not hasattr(typedict.get('_anonymous_', []), '__iter__'):
                raise TypeError("Anonymous field must be iterable")
            for item in typedict.get('_anonymous_', []):
                if item not in dict(typedict['_fields_']):
                    raise AttributeError("Anonymous field not found")
            names_and_fields(
                res,
                typedict['_fields_'], cls[0],
                typedict.get('_anonymous_', None))
        return res

    def _make_final(self):
        if self is StructOrUnion:
            return
        if '_fields_' not in self.__dict__:
            self._fields_ = []  # As a side-effet, this also sets the ffishape.

    __setattr__ = struct_setattr

    def from_address(self, address):
        instance = StructOrUnion.__new__(self)
        if isinstance(address, _rawffi.StructureInstance):
            address = address.buffer
        # fix the address: turn it into as unsigned, in case it is negative
        address = address & (sys.maxsize * 2 + 1)
        instance.__dict__['_buffer'] = self._ffistruct_.fromaddress(address)
        return instance

    def _sizeofinstances(self):
        if not hasattr(self, '_ffistruct_'):
            return 0
        return self._ffistruct_.size

    def _alignmentofinstances(self):
        return self._ffistruct_.alignment

    def from_param(self, value):
        if isinstance(value, tuple):
            try:
                value = self(*value)
            except Exception as e:
                # XXX CPython does not even respect the exception type
                raise RuntimeError("(%s) %s: %s" % (self.__name__, type(e), e))
        return _CDataMeta.from_param(self, value)

    def _CData_output(self, resarray, base=None, index=-1):
        res = StructOrUnion.__new__(self)
        ffistruct = self._ffistruct_.fromaddress(resarray.buffer)
        res.__dict__['_buffer'] = ffistruct
        res.__dict__['_base'] = base
        res.__dict__['_index'] = index
        return res

    def _CData_retval(self, resbuffer):
        res = StructOrUnion.__new__(self)
        res.__dict__['_buffer'] = resbuffer
        res.__dict__['_base'] = None
        res.__dict__['_index'] = -1
        return res

<<<<<<< HEAD

class StructOrUnion(_CData, metaclass=StructOrUnionMeta):
=======
class StructOrUnion(_CData):
    __metaclass__ = StructOrUnionMeta
>>>>>>> f487107c

    def __new__(cls, *args, **kwds):
        from _ctypes import union
        if ('_abstract_' in cls.__dict__ or cls is Structure
                                         or cls is union.Union):
            raise TypeError("abstract class")
        if hasattr(cls, '_swappedbytes_'):
            fields = [None] * len(cls._fields_)
            for i in range(len(cls._fields_)):
                if cls._fields_[i][1] == cls._fields_[i][1].__dict__.get('__ctype_be__', None):
                    swapped = cls._fields_[i][1].__dict__.get('__ctype_le__', cls._fields_[i][1])
                else:
                    swapped = cls._fields_[i][1].__dict__.get('__ctype_be__', cls._fields_[i][1])
                if len(cls._fields_[i]) < 3:
                    fields[i] = (cls._fields_[i][0], swapped)
                else:
                    fields[i] = (cls._fields_[i][0], swapped, cls._fields_[i][2])
            names_and_fields(cls, fields, _CData, cls.__dict__.get('_anonymous_', None))
        self = super(_CData, cls).__new__(cls)
        if hasattr(cls, '_ffistruct_'):
            self.__dict__['_buffer'] = self._ffistruct_(autofree=True)
        return self

    def __init__(self, *args, **kwds):
        type(self)._make_final()
        if len(args) > len(self._names_):
            raise TypeError("too many initializers")
        for name, arg in zip(self._names_, args):
            if name in kwds:
                raise TypeError("duplicate value for argument %r" % (
                    name,))
            self.__setattr__(name, arg)
        for name, arg in kwds.items():
            self.__setattr__(name, arg)

    def _subarray(self, fieldtype, name):
        """Return a _rawffi array of length 1 whose address is the same as
        the address of the field 'name' of self."""
        address = self._buffer.fieldaddress(name)
        A = _rawffi.Array(fieldtype._ffishape_)
        return A.fromaddress(address, 1)

    def _get_buffer_for_param(self):
        return self

    def _get_buffer_value(self):
        return self._buffer.buffer

    def _to_ffi_param(self):
        return self._buffer


class StructureMeta(StructOrUnionMeta):
    _is_union = False


class Structure(StructOrUnion, metaclass=StructureMeta):
    pass<|MERGE_RESOLUTION|>--- conflicted
+++ resolved
@@ -241,13 +241,7 @@
         res.__dict__['_index'] = -1
         return res
 
-<<<<<<< HEAD
-
 class StructOrUnion(_CData, metaclass=StructOrUnionMeta):
-=======
-class StructOrUnion(_CData):
-    __metaclass__ = StructOrUnionMeta
->>>>>>> f487107c
 
     def __new__(cls, *args, **kwds):
         from _ctypes import union
