
from _ctypes.basics import _CData, _CDataMeta, cdata_from_address
from _ctypes.primitive import SimpleType, _SimpleCData
from _ctypes.basics import ArgumentError, keepalive_key
from _ctypes.basics import is_struct_shape
from _ctypes.builtin import get_errno, set_errno, get_last_error, set_last_error
import _rawffi
import _ffi
import sys
import traceback
import warnings


# XXX this file needs huge refactoring I fear

PARAMFLAG_FIN   = 0x1
PARAMFLAG_FOUT  = 0x2
PARAMFLAG_FLCID = 0x4
PARAMFLAG_COMBINED = PARAMFLAG_FIN | PARAMFLAG_FOUT | PARAMFLAG_FLCID

VALID_PARAMFLAGS = (
    0,
    PARAMFLAG_FIN,
    PARAMFLAG_FIN | PARAMFLAG_FOUT,
    PARAMFLAG_FIN | PARAMFLAG_FLCID
    )

WIN64 = sys.platform == 'win32' and sys.maxint == 2**63 - 1


def get_com_error(errcode, riid, pIunk):
    "Win32 specific: build a COM Error exception"
    # XXX need C support code
    from _ctypes import COMError
    return COMError(errcode, None, None)

def call_function(func, args):
    "Only for debugging so far: So that we can call CFunction instances"
    funcptr = CFuncPtr(func)
    funcptr.restype = int
    return funcptr(*args)


class CFuncPtrType(_CDataMeta):
    # XXX write down here defaults and such things

    def _sizeofinstances(self):
        return _rawffi.sizeof('P')

    def _alignmentofinstances(self):
        return _rawffi.alignment('P')

    def _is_pointer_like(self):
        return True

    from_address = cdata_from_address


class CFuncPtr(_CData):
    __metaclass__ = CFuncPtrType

    _argtypes_ = None
    _restype_ = None
    _errcheck_ = None
    _flags_ = 0
    _ffiargshape = 'P'
    _ffishape = 'P'
    _fficompositesize = None
    _ffiarray = _rawffi.Array('P')
    _needs_free = False
    callable = None
    _ptr = None
    _buffer = None
    _address = None
    # win32 COM properties
    _paramflags = None
    _com_index = None
    _com_iid = None
    _is_fastpath = False

    def _getargtypes(self):
        return self._argtypes_

    def _setargtypes(self, argtypes):
        self._ptr = None
        if argtypes is None:
            self._argtypes_ = ()
        else:
            for i, argtype in enumerate(argtypes):
                if not hasattr(argtype, 'from_param'):
                    raise TypeError(
                        "item %d in _argtypes_ has no from_param method" % (
                            i + 1,))
            self._argtypes_ = list(argtypes)
            self._check_argtypes_for_fastpath()
    argtypes = property(_getargtypes, _setargtypes)

    def _check_argtypes_for_fastpath(self):
        if all([hasattr(argtype, '_ffiargshape') for argtype in self._argtypes_]):
            fastpath_cls = make_fastpath_subclass(self.__class__)
            fastpath_cls.enable_fastpath_maybe(self)

    def _getparamflags(self):
        return self._paramflags

    def _setparamflags(self, paramflags):
        if paramflags is None or not self._argtypes_:
            self._paramflags = None
            return
        if not isinstance(paramflags, tuple):
            raise TypeError("paramflags must be a tuple or None")
        if len(paramflags) != len(self._argtypes_):
            raise ValueError("paramflags must have the same length as argtypes")
        for idx, paramflag in enumerate(paramflags):
            paramlen = len(paramflag)
            name = default = None
            if paramlen == 1:
                flag = paramflag[0]
            elif paramlen == 2:
                flag, name = paramflag
            elif paramlen == 3:
                flag, name, default = paramflag
            else:
                raise TypeError(
                    "paramflags must be a sequence of (int [,string [,value]]) "
                    "tuples"
                    )
            if not isinstance(flag, int):
                raise TypeError(
                    "paramflags must be a sequence of (int [,string [,value]]) "
                    "tuples"
                    )
            _flag = flag & PARAMFLAG_COMBINED
            if _flag == PARAMFLAG_FOUT:
                typ = self._argtypes_[idx]
                if getattr(typ, '_ffiargshape', None) not in ('P', 'z', 'Z'):
                    raise TypeError(
                        "'out' parameter %d must be a pointer type, not %s"
                        % (idx+1, type(typ).__name__)
                        )
            elif _flag not in VALID_PARAMFLAGS:
                raise TypeError("paramflag value %d not supported" % flag)
        self._paramflags = paramflags

    paramflags = property(_getparamflags, _setparamflags)


    def _getrestype(self):
        return self._restype_

    def _setrestype(self, restype):
        self._ptr = None
        if restype is int:
            from ctypes import c_int
            restype = c_int
        if not (isinstance(restype, _CDataMeta) or restype is None or
                callable(restype)):
            raise TypeError("restype must be a type, a callable, or None")
        self._restype_ = restype

    def _delrestype(self):
        self._ptr = None
        del self._restype_

    restype = property(_getrestype, _setrestype, _delrestype)

    def _geterrcheck(self):
        return getattr(self, '_errcheck_', None)
    def _seterrcheck(self, errcheck):
        if not callable(errcheck):
            raise TypeError("The errcheck attribute must be callable")
        self._errcheck_ = errcheck
    def _delerrcheck(self):
        try:
            del self._errcheck_
        except AttributeError:
            pass
    errcheck = property(_geterrcheck, _seterrcheck, _delerrcheck)

    def _ffishapes(self, args, restype):
        if args is None:
            args = []
        argtypes = [arg._ffiargshape for arg in args]
        if restype is not None:
            if not isinstance(restype, SimpleType):
                raise TypeError("invalid result type for callback function")
            restype = restype._ffiargshape
        else:
            restype = 'O' # void
        return argtypes, restype

    def _set_address(self, address):
        if not self._buffer:
            self._buffer = _rawffi.Array('P')(1)
        self._buffer[0] = address

    def _get_address(self):
        return self._buffer[0]

    def __init__(self, *args):
        self.name = None
        self._objects = {keepalive_key(0):self}
        self._needs_free = True

        # Empty function object -- this is needed for casts
        if not args:
            self._set_address(0)
            return

        argsl = list(args)
        argument = argsl.pop(0)

        # Direct construction from raw address
        if isinstance(argument, (int, long)) and not argsl:
            self._set_address(argument)
            restype = self._restype_
            if restype is None:
                import ctypes
                restype = ctypes.c_int
            self._ptr = self._getfuncptr_fromaddress(self._argtypes_, restype)
            self._check_argtypes_for_fastpath()
            return


        # A callback into python
        if callable(argument) and not argsl:
            self.callable = argument
            ffiargs, ffires = self._ffishapes(self._argtypes_, self._restype_)
            if self._restype_ is None:
                ffires = None
            self._ptr = _rawffi.CallbackPtr(self._wrap_callable(argument,
                                                                self.argtypes),
                                            ffiargs, ffires, self._flags_)
            self._buffer = self._ptr.byptr()
            return

        # Function exported from a shared library
        if isinstance(argument, tuple) and len(argument) == 2:
            import ctypes
            self.name, dll = argument
            if isinstance(dll, str):
                self.dll = ctypes.CDLL(self.dll)
            else:
                self.dll = dll
            if argsl:
                self.paramflags = argsl.pop(0)
                if argsl:
                    raise TypeError("Unknown constructor %s" % (args,))
            # We need to check dll anyway
            ptr = self._getfuncptr([], ctypes.c_int)
            self._set_address(ptr.getaddr())
            return

        # A COM function call, by index
        if (sys.platform == 'win32' and isinstance(argument, (int, long))
            and argsl):
            ffiargs, ffires = self._ffishapes(self._argtypes_, self._restype_)
            self._com_index =  argument + 0x1000
            self.name = argsl.pop(0)
            if argsl:
                self.paramflags = argsl.pop(0)
                if argsl:
                    self._com_iid = argsl.pop(0)
                    if argsl:
                        raise TypeError("Unknown constructor %s" % (args,))
            return

        raise TypeError("Unknown constructor %s" % (args,))

    def _wrap_callable(self, to_call, argtypes):
        def f(*args):
            if argtypes:
                args = [argtype._CData_retval(argtype.from_address(arg)._buffer)
                        for argtype, arg in zip(argtypes, args)]
            return to_call(*args)
        return f

    def __call__(self, *args, **kwargs):
        argtypes = self._argtypes_
        if self.callable is not None:
            if len(args) == len(argtypes):
                pass
            elif self._flags_ & _rawffi.FUNCFLAG_CDECL:
                if len(args) < len(argtypes):
                    plural = len(argtypes) > 1 and "s" or ""
                    raise TypeError(
                        "This function takes at least %d argument%s (%s given)"
                        % (len(argtypes), plural, len(args)))
                else:
                    # For cdecl functions, we allow more actual arguments
                    # than the length of the argtypes tuple.
                    args = args[:len(self._argtypes_)]
            else:
                plural = len(self._argtypes_) > 1 and "s" or ""
                raise TypeError(
                    "This function takes %d argument%s (%s given)"
                    % (len(self._argtypes_), plural, len(args)))

            try:
                newargs = self._convert_args_for_callback(argtypes, args)
            except (UnicodeError, TypeError, ValueError), e:
                raise ArgumentError(str(e))
            try:
                res = self.callable(*newargs)
            except:
                exc_info = sys.exc_info()
                traceback.print_tb(exc_info[2], file=sys.stderr)
                print >>sys.stderr, "%s: %s" % (exc_info[0].__name__, exc_info[1])
                return 0
            if self._restype_ is not None:
                return res
            return

        if argtypes is None:
            warnings.warn('C function without declared arguments called',
                          RuntimeWarning, stacklevel=2)
            argtypes = []

        if self._com_index:
            from ctypes import cast, c_void_p, POINTER
            if not args:
                raise ValueError(
                    "native COM method call without 'this' parameter"
                    )
            thisarg = cast(args[0], POINTER(POINTER(c_void_p)))
            keepalives, newargs, argtypes, outargs = self._convert_args(argtypes,
                                                                        args[1:], kwargs)
            newargs.insert(0, args[0].value)
            argtypes.insert(0, c_void_p)
        else:
            thisarg = None
            keepalives, newargs, argtypes, outargs = self._convert_args(argtypes,
                                                                        args, kwargs)

        funcptr = self._getfuncptr(argtypes, self._restype_, thisarg)
        result = self._call_funcptr(funcptr, *newargs)
        result = self._do_errcheck(result, args)

        if not outargs:
            return result

        simple_cdata = type(c_void_p()).__bases__[0]
        outargs = [x.value if type(x).__bases__[0] is simple_cdata else x
                   for x in outargs]

        if len(outargs) == 1:
            return outargs[0]
        return tuple(outargs)

    def _call_funcptr(self, funcptr, *newargs):

        if self._flags_ & _rawffi.FUNCFLAG_USE_ERRNO:
            tmp = _rawffi.get_errno()
            _rawffi.set_errno(get_errno())
            set_errno(tmp)
        if self._flags_ & _rawffi.FUNCFLAG_USE_LASTERROR:
            tmp = _rawffi.get_last_error()
            _rawffi.set_last_error(get_last_error())
            set_last_error(tmp)
        try:
            result = funcptr(*newargs)
        finally:
            if self._flags_ & _rawffi.FUNCFLAG_USE_ERRNO:
                tmp = _rawffi.get_errno()
                _rawffi.set_errno(get_errno())
                set_errno(tmp)
            if self._flags_ & _rawffi.FUNCFLAG_USE_LASTERROR:
                tmp = _rawffi.get_last_error()
                _rawffi.set_last_error(get_last_error())
                set_last_error(tmp)
        #
        try:
            return self._build_result(self._restype_, result, newargs)
        finally:
            funcptr.free_temp_buffers()

    def _do_errcheck(self, result, args):
        # The 'errcheck' protocol
        if self._errcheck_:
            v = self._errcheck_(result, self, args)
            # If the errcheck funtion failed, let it throw
            # If the errcheck function returned newargs unchanged,
            # continue normal processing.
            # If the errcheck function returned something else,
            # use that as result.
            if v is not args:
                return v
        return result

    def _getfuncptr_fromaddress(self, argtypes, restype):
        address = self._get_address()
        ffiargs = [argtype.get_ffi_argtype() for argtype in argtypes]
        ffires = restype.get_ffi_argtype()
        return _ffi.FuncPtr.fromaddr(address, '', ffiargs, ffires, self._flags_)

    def _getfuncptr(self, argtypes, restype, thisarg=None):
        if self._ptr is not None and (argtypes is self._argtypes_ or argtypes == self._argtypes_):
            return self._ptr
        if restype is None or not isinstance(restype, _CDataMeta):
            import ctypes
            restype = ctypes.c_int
        if self._buffer is not None:
            ptr = self._getfuncptr_fromaddress(argtypes, restype)
            if argtypes == self._argtypes_:
                self._ptr = ptr
            return ptr

        if self._com_index:
            # extract the address from the object's virtual table
            if not thisarg:
                raise ValueError("COM method call without VTable")
            ptr = thisarg[0][self._com_index - 0x1000]
            ffiargs = [argtype.get_ffi_argtype() for argtype in argtypes]
            ffires = restype.get_ffi_argtype()
<<<<<<< HEAD
            return _ffi.FuncPtr.fromaddr(ptr, '', ffiargs, ffires)

=======
            return _ffi.FuncPtr.fromaddr(ptr, '', ffiargs, ffires, self._flags_)
        
>>>>>>> 2639399a
        cdll = self.dll._handle
        try:
            ffi_argtypes = [argtype.get_ffi_argtype() for argtype in argtypes]
            ffi_restype = restype.get_ffi_argtype()
            self._ptr = cdll.getfunc(self.name, ffi_argtypes, ffi_restype)
            return self._ptr
        except AttributeError:
            if self._flags_ & _rawffi.FUNCFLAG_CDECL:
                raise

            # Win64 has no stdcall calling conv, so it should also not have the
            # name mangling of it.
            if WIN64:
                raise
            # For stdcall, try mangled names:
            # funcname -> _funcname@<n>
            # where n is 0, 4, 8, 12, ..., 128
            for i in range(33):
                mangled_name = "_%s@%d" % (self.name, i*4)
                try:
                    return cdll.getfunc(mangled_name,
                                        ffi_argtypes, ffi_restype,
                                        # XXX self._flags_
                                        )
                except AttributeError:
                    pass
            raise

    @classmethod
    def _conv_param(cls, argtype, arg):
<<<<<<< HEAD
        if isinstance(argtype, _CDataMeta):
            cobj, ffiparam = argtype.get_ffi_param(arg)
            return cobj, ffiparam, argtype

=======
>>>>>>> 2639399a
        if argtype is not None:
            arg = argtype.from_param(arg)
        if hasattr(arg, '_as_parameter_'):
            arg = arg._as_parameter_
        if isinstance(arg, _CData):
            return arg, arg._to_ffi_param(), type(arg)
        #
        # non-usual case: we do the import here to save a lot of code in the
        # jit trace of the normal case
        from ctypes import c_char_p, c_wchar_p, c_void_p, c_int
        #
        if isinstance(arg, str):
            cobj = c_char_p(arg)
        elif isinstance(arg, unicode):
            cobj = c_wchar_p(arg)
        elif arg is None:
            cobj = c_void_p()
        elif isinstance(arg, (int, long)):
            cobj = c_int(arg)
        else:
            raise TypeError("Don't know how to handle %s" % (arg,))

        return cobj, cobj._to_ffi_param(), type(cobj)

    def _convert_args_for_callback(self, argtypes, args):
        assert len(argtypes) == len(args)
        newargs = []
        for argtype, arg in zip(argtypes, args):
            param = argtype.from_param(arg)
            _type_ = getattr(argtype, '_type_', None)
            if _type_ == 'P': # special-case for c_void_p
                param = param._get_buffer_value()
            elif self._is_primitive(argtype):
                param = param.value
            newargs.append(param)
        return newargs

    def _convert_args(self, argtypes, args, kwargs, marker=object()):
        newargs = []
        outargs = []
        keepalives = []
        newargtypes = []
        total = len(args)
        paramflags = self._paramflags
        inargs_idx = 0

        if not paramflags and total < len(argtypes):
            raise TypeError("not enough arguments")

        for i, argtype in enumerate(argtypes):
            flag = 0
            name = None
            defval = marker
            if paramflags:
                paramflag = paramflags[i]
                paramlen = len(paramflag)
                name = None
                if paramlen == 1:
                    flag = paramflag[0]
                elif paramlen == 2:
                    flag, name = paramflag
                elif paramlen == 3:
                    flag, name, defval = paramflag
                flag = flag & PARAMFLAG_COMBINED
                if flag == PARAMFLAG_FIN | PARAMFLAG_FLCID:
                    val = defval
                    if val is marker:
                        val = 0
                    keepalive, newarg, newargtype = self._conv_param(argtype, val)
                    keepalives.append(keepalive)
                    newargs.append(newarg)
                    newargtypes.append(newargtype)
                elif flag in (0, PARAMFLAG_FIN):
                    if inargs_idx < total:
                        val = args[inargs_idx]
                        inargs_idx += 1
                    elif kwargs and name in kwargs:
                        val = kwargs[name]
                        inargs_idx += 1
                    elif defval is not marker:
                        val = defval
                    elif name:
                        raise TypeError("required argument '%s' missing" % name)
                    else:
                        raise TypeError("not enough arguments")
                    keepalive, newarg, newargtype = self._conv_param(argtype, val)
                    keepalives.append(keepalive)
                    newargs.append(newarg)
                    newargtypes.append(newargtype)
                elif flag == PARAMFLAG_FOUT:
                    if defval is not marker:
                        outargs.append(defval)
                        keepalive, newarg, newargtype = self._conv_param(argtype, defval)
                    else:
                        import ctypes
                        val = argtype._type_()
                        outargs.append(val)
                        keepalive = None
                        newarg = ctypes.byref(val)
                        newargtype = type(newarg)
                    keepalives.append(keepalive)
                    newargs.append(newarg)
                    newargtypes.append(newargtype)
                else:
                    raise ValueError("paramflag %d not yet implemented" % flag)
            else:
                try:
                    keepalive, newarg, newargtype = self._conv_param(argtype, args[i])
                except (UnicodeError, TypeError, ValueError), e:
                    raise ArgumentError(str(e))
                keepalives.append(keepalive)
                newargs.append(newarg)
                newargtypes.append(newargtype)
                inargs_idx += 1

        if len(newargs) < len(args):
            extra = args[len(newargs):]
            for i, arg in enumerate(extra):
                try:
                    keepalive, newarg, newargtype = self._conv_param(None, arg)
                except (UnicodeError, TypeError, ValueError), e:
                    raise ArgumentError(str(e))
                keepalives.append(keepalive)
                newargs.append(newarg)
                newargtypes.append(newargtype)
        return keepalives, newargs, newargtypes, outargs

    @staticmethod
    def _is_primitive(argtype):
        return argtype.__bases__[0] is _SimpleCData

    def _wrap_result(self, restype, result):
        """
        Convert from low-level repr of the result to the high-level python
        one.
        """
        # hack for performance: if restype is a "simple" primitive type, don't
        # allocate the buffer because it's going to be thrown away immediately
        if self._is_primitive(restype) and not restype._is_pointer_like():
            return result
        #
        shape = restype._ffishape
        if is_struct_shape(shape):
            buf = result
        else:
            buf = _rawffi.Array(shape)(1, autofree=True)
            buf[0] = result
        retval = restype._CData_retval(buf)
        return retval

    def _build_result(self, restype, result, argsandobjs):
        """Build the function result:
           If there is no OUT parameter, return the actual function result
           If there is one OUT parameter, return it
           If there are many OUT parameters, return a tuple"""

        # XXX: note for the future: the function used to take a "resbuffer",
        # i.e. an array of ints. Now it takes a result, which is already a
        # python object. All places that do "resbuffer[0]" should check that
        # result is actually an int and just use it.
        #
        # Also, argsandobjs used to be "args" in __call__, now it's "newargs"
        # (i.e., the already unwrapped objects). It's used only when we have a
        # PARAMFLAG_FOUT and it's probably wrong, I'll fix it when I find a
        # failing test

        retval = None

        if restype is not None:
            checker = getattr(self.restype, '_check_retval_', None)
            if checker:
                val = restype(result)
                # the original ctypes seems to make the distinction between
                # classes defining a new type, and their subclasses
                if '_type_' in restype.__dict__:
                    val = val.value
                # XXX Raise a COMError when restype is HRESULT and
                # checker(val) fails.  How to check for restype == HRESULT?
                if self._com_index:
                    if result & 0x80000000:
                        raise get_com_error(result, None, None)
                else:
                    retval = checker(val)
            elif not isinstance(restype, _CDataMeta):
                retval = restype(result)
            else:
                retval = self._wrap_result(restype, result)

        return retval

    def __bool__(self):
        return self._com_index is not None or bool(self._buffer[0])

    def __del__(self):
        if self._needs_free:
            # XXX we need to find a bad guy here
            if self._buffer is None:
                return
            self._buffer.free()
            self._buffer = None
            if isinstance(self._ptr, _rawffi.CallbackPtr):
                self._ptr.free()
                self._ptr = None
            self._needs_free = False


def make_fastpath_subclass(CFuncPtr):
    if CFuncPtr._is_fastpath:
        return CFuncPtr
    #
    try:
        return make_fastpath_subclass.memo[CFuncPtr]
    except KeyError:
        pass

    class CFuncPtrFast(CFuncPtr):

        _is_fastpath = True
        _slowpath_allowed = True # set to False by tests

        @classmethod
        def enable_fastpath_maybe(cls, obj):
            if (obj.callable is None and
                obj._com_index is None):
                obj.__class__ = cls

        def __rollback(self):
            assert self._slowpath_allowed
            self.__class__ = CFuncPtr

        # disable the fast path if we reset argtypes
        def _setargtypes(self, argtypes):
            self.__rollback()
            self._setargtypes(argtypes)
        argtypes = property(CFuncPtr._getargtypes, _setargtypes)

        def _setcallable(self, func):
            self.__rollback()
            self.callable = func
        callable = property(lambda x: None, _setcallable)

        def _setcom_index(self, idx):
            self.__rollback()
            self._com_index = idx
        _com_index = property(lambda x: None, _setcom_index)

        def __call__(self, *args):
            thisarg = None
            argtypes = self._argtypes_
            restype = self._restype_
            funcptr = self._getfuncptr(argtypes, restype, thisarg)
            try:
                result = self._call_funcptr(funcptr, *args)
                result = self._do_errcheck(result, args)
            except (TypeError, ArgumentError, UnicodeDecodeError):
                assert self._slowpath_allowed
                return CFuncPtr.__call__(self, *args)
            return result

    make_fastpath_subclass.memo[CFuncPtr] = CFuncPtrFast
    return CFuncPtrFast
make_fastpath_subclass.memo = {}<|MERGE_RESOLUTION|>--- conflicted
+++ resolved
@@ -412,13 +412,8 @@
             ptr = thisarg[0][self._com_index - 0x1000]
             ffiargs = [argtype.get_ffi_argtype() for argtype in argtypes]
             ffires = restype.get_ffi_argtype()
-<<<<<<< HEAD
-            return _ffi.FuncPtr.fromaddr(ptr, '', ffiargs, ffires)
-
-=======
             return _ffi.FuncPtr.fromaddr(ptr, '', ffiargs, ffires, self._flags_)
         
->>>>>>> 2639399a
         cdll = self.dll._handle
         try:
             ffi_argtypes = [argtype.get_ffi_argtype() for argtype in argtypes]
@@ -449,13 +444,10 @@
 
     @classmethod
     def _conv_param(cls, argtype, arg):
-<<<<<<< HEAD
         if isinstance(argtype, _CDataMeta):
             cobj, ffiparam = argtype.get_ffi_param(arg)
             return cobj, ffiparam, argtype
-
-=======
->>>>>>> 2639399a
+        
         if argtype is not None:
             arg = argtype.from_param(arg)
         if hasattr(arg, '_as_parameter_'):
