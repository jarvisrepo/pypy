from _ctypes.basics import _CData, _CDataMeta, cdata_from_address
from _ctypes.primitive import SimpleType, _SimpleCData
from _ctypes.basics import ArgumentError, keepalive_key
from _ctypes.basics import is_struct_shape
from _ctypes.builtin import get_errno, set_errno, get_last_error, set_last_error
import _rawffi
from _rawffi import alt as _ffi
import sys
import traceback


try:
    from __pypy__ import builtinify
except ImportError:
    builtinify = lambda f: f

# XXX this file needs huge refactoring I fear

PARAMFLAG_FIN = 0x1
PARAMFLAG_FOUT = 0x2
PARAMFLAG_FLCID = 0x4
PARAMFLAG_COMBINED = PARAMFLAG_FIN | PARAMFLAG_FOUT | PARAMFLAG_FLCID

VALID_PARAMFLAGS = (
    0,
    PARAMFLAG_FIN,
    PARAMFLAG_FIN | PARAMFLAG_FOUT,
    PARAMFLAG_FIN | PARAMFLAG_FLCID
)

<<<<<<< HEAD
WIN64 = sys.platform == 'win32' and sys.maxsize == 2**63 - 1
=======
WIN64 = sys.platform == 'win32' and sys.maxint == 2 ** 63 - 1
>>>>>>> d13bac66


def get_com_error(errcode, riid, pIunk):
    "Win32 specific: build a COM Error exception"
    # XXX need C support code
    from _ctypes import COMError
    return COMError(errcode, None, None)


@builtinify
def call_function(func, args):
    "Only for debugging so far: So that we can call CFunction instances"
    funcptr = CFuncPtr(func)
    funcptr.restype = int
    return funcptr(*args)


class CFuncPtrType(_CDataMeta):
    # XXX write down here defaults and such things

    def _sizeofinstances(self):
        return _rawffi.sizeof('P')

    def _alignmentofinstances(self):
        return _rawffi.alignment('P')

    def _is_pointer_like(self):
        return True

    from_address = cdata_from_address


class CFuncPtr(_CData, metaclass=CFuncPtrType):

    _argtypes_ = None
    _restype_ = None
    _errcheck_ = None
    _flags_ = 0
    _ffiargshape_ = 'P'
    _ffishape_ = 'P'
    _fficompositesize_ = None
    _ffiarray = _rawffi.Array('P')
    _needs_free = False
    callable = None
    _ptr = None
    _buffer = None
    _address = None
    # win32 COM properties
    _paramflags = None
    _com_index = None
    _com_iid = None
    _is_fastpath = False

    def _getargtypes(self):
        return self._argtypes_

    def _setargtypes(self, argtypes):
        self._ptr = None
        if argtypes is None:
            self._argtypes_ = ()
        else:
            for i, argtype in enumerate(argtypes):
                if not hasattr(argtype, 'from_param'):
                    raise TypeError(
                        "item %d in _argtypes_ has no from_param method" % (
                            i + 1,))
            self._argtypes_ = list(argtypes)

    argtypes = property(_getargtypes, _setargtypes)

    def _getparamflags(self):
        return self._paramflags

    def _setparamflags(self, paramflags):
        if paramflags is None or not self._argtypes_:
            self._paramflags = None
            return
        if not isinstance(paramflags, tuple):
            raise TypeError("paramflags must be a tuple or None")
        if len(paramflags) != len(self._argtypes_):
            raise ValueError("paramflags must have the same length as argtypes")
        for idx, paramflag in enumerate(paramflags):
            paramlen = len(paramflag)
            name = default = None
            if paramlen == 1:
                flag = paramflag[0]
            elif paramlen == 2:
                flag, name = paramflag
            elif paramlen == 3:
                flag, name, default = paramflag
            else:
                raise TypeError(
                    "paramflags must be a sequence of (int [,string [,value]]) "
                    "tuples"
                )
            if not isinstance(flag, int):
                raise TypeError(
                    "paramflags must be a sequence of (int [,string [,value]]) "
                    "tuples"
                )
            _flag = flag & PARAMFLAG_COMBINED
            if _flag == PARAMFLAG_FOUT:
                typ = self._argtypes_[idx]
                if getattr(typ, '_ffiargshape_', None) not in ('P', 'z', 'Z'):
                    raise TypeError(
                        "'out' parameter %d must be a pointer type, not %s"
                        % (idx + 1, type(typ).__name__)
                    )
            elif _flag not in VALID_PARAMFLAGS:
                raise TypeError("paramflag value %d not supported" % flag)
        self._paramflags = paramflags

    paramflags = property(_getparamflags, _setparamflags)

    def _getrestype(self):
        return self._restype_

    def _setrestype(self, restype):
        self._ptr = None
        if restype is int:
            from ctypes import c_int
            restype = c_int
        if not (isinstance(restype, _CDataMeta) or restype is None or
                    callable(restype)):
            raise TypeError("restype must be a type, a callable, or None")
        self._restype_ = restype

    def _delrestype(self):
        self._ptr = None
        del self._restype_

    restype = property(_getrestype, _setrestype, _delrestype)

    def _geterrcheck(self):
        return getattr(self, '_errcheck_', None)

    def _seterrcheck(self, errcheck):
        if not callable(errcheck):
            raise TypeError("The errcheck attribute must be callable")
        self._errcheck_ = errcheck

    def _delerrcheck(self):
        try:
            del self._errcheck_
        except AttributeError:
            pass

    errcheck = property(_geterrcheck, _seterrcheck, _delerrcheck)

    def _ffishapes(self, args, restype):
        if args is None:
            args = []
        argtypes = [arg._ffiargshape_ for arg in args]
        if restype is not None:
            if not isinstance(restype, SimpleType):
                raise TypeError("invalid result type for callback function")
            restype = restype._ffiargshape_
        else:
            restype = 'O'  # void
        return argtypes, restype

    def _set_address(self, address):
        if not self._buffer:
            self._buffer = _rawffi.Array('P')(1)
        self._buffer[0] = address

    def _get_address(self):
        return self._buffer[0]

    def __init__(self, *args):
        self.name = None
        self._objects = {keepalive_key(0): self}
        self._needs_free = True

        # Empty function object -- this is needed for casts
        if not args:
            self._set_address(0)
            return

        argsl = list(args)
        argument = argsl.pop(0)

        # Direct construction from raw address
        if isinstance(argument, int) and not argsl:
            self._set_address(argument)
            restype = self._restype_
            if restype is None:
                import ctypes
                restype = ctypes.c_int
            if self._argtypes_ is None:
                self._argtypes_ = []
            self._ptr = self._getfuncptr_fromaddress(self._argtypes_, restype)
            return

        # A callback into python
        if callable(argument) and not argsl:
            self.callable = argument
            ffiargs, ffires = self._ffishapes(self._argtypes_, self._restype_)
            if self._restype_ is None:
                ffires = None
            self._ptr = _rawffi.CallbackPtr(self._wrap_callable(argument,
                                                                self.argtypes),
                                            ffiargs, ffires, self._flags_)
            self._buffer = self._ptr.byptr()
            return

        # Function exported from a shared library
        if isinstance(argument, tuple) and len(argument) == 2:
            import ctypes
            self.name, dll = argument
            if isinstance(dll, str):
                self.dll = ctypes.CDLL(self.dll)
            else:
                self.dll = dll
            if argsl:
                self.paramflags = argsl.pop(0)
                if argsl:
                    raise TypeError("Unknown constructor %s" % (args,))
            # We need to check dll anyway
            ptr = self._getfuncptr([], ctypes.c_int)
            self._set_address(ptr.getaddr())
            return

        # A COM function call, by index
        if (sys.platform == 'win32' and isinstance(argument, int)
            and argsl):
            ffiargs, ffires = self._ffishapes(self._argtypes_, self._restype_)
            self._com_index = argument + 0x1000
            self.name = argsl.pop(0)
            if argsl:
                self.paramflags = argsl.pop(0)
                if argsl:
                    self._com_iid = argsl.pop(0)
                    if argsl:
                        raise TypeError("Unknown constructor %s" % (args,))
            return

        raise TypeError("Unknown constructor %s" % (args,))

    def _wrap_callable(self, to_call, argtypes):
        def f(*args):
            if argtypes:
                args = [argtype._CData_retval(argtype.from_address(arg)._buffer)
                        for argtype, arg in zip(argtypes, args)]
            try:
                return to_call(*args)
            except SystemExit as e:
                handle_system_exit(e)
                raise

        return f

    def __call__(self, *args, **kwargs):
        argtypes = self._argtypes_
        if self.callable is not None:
            if len(args) == len(argtypes):
                pass
            elif self._flags_ & _rawffi.FUNCFLAG_CDECL:
                if len(args) < len(argtypes):
                    plural = len(argtypes) > 1 and "s" or ""
                    raise TypeError(
                        "This function takes at least %d argument%s (%s given)"
                        % (len(argtypes), plural, len(args)))
                else:
                    # For cdecl functions, we allow more actual arguments
                    # than the length of the argtypes tuple.
                    args = args[:len(self._argtypes_)]
            else:
                plural = len(self._argtypes_) > 1 and "s" or ""
                raise TypeError(
                    "This function takes %d argument%s (%s given)"
                    % (len(self._argtypes_), plural, len(args)))

            try:
                newargs = self._convert_args_for_callback(argtypes, args)
            except (UnicodeError, TypeError, ValueError) as e:
                raise ArgumentError(str(e))
            try:
                try:
                    res = self.callable(*newargs)
                except SystemExit as e:
                    handle_system_exit(e)
                    raise
            except:
                exc_info = sys.exc_info()
                traceback.print_tb(exc_info[2], file=sys.stderr)
<<<<<<< HEAD
                print("%s: %s" % (exc_info[0].__name__, exc_info[1]),
                      file=sys.stderr)
=======
                print >> sys.stderr, "%s: %s" % (exc_info[0].__name__, exc_info[1])
>>>>>>> d13bac66
                return 0
            if self._restype_ is not None:
                return res
            return

        if argtypes is None:
            # XXX this warning was originally meaning "it's going to be
            # really slow".  Now we don't worry that much about slowness
            # of ctypes, and it's strange to get warnings for perfectly-
            # legal code.
            # warnings.warn('C function without declared arguments called',
            #              RuntimeWarning, stacklevel=2)
            argtypes = []

        if self._com_index:
            from ctypes import cast, c_void_p, POINTER
            if not args:
                raise ValueError(
                    "native COM method call without 'this' parameter"
                )
            thisvalue = args[0]
            thisarg = cast(thisvalue, POINTER(POINTER(c_void_p)))
            keepalives, newargs, argtypes, outargs, errcheckargs = (
                self._convert_args(argtypes, args[1:], kwargs))
            newargs.insert(0, thisarg)
            argtypes.insert(0, c_void_p)
        else:
            thisarg = None
            keepalives, newargs, argtypes, outargs, errcheckargs = (
                self._convert_args(argtypes, args, kwargs))

        funcptr = self._getfuncptr(argtypes, self._restype_, thisarg)
        result = self._call_funcptr(funcptr, *newargs)
        result, forced = self._do_errcheck(result, errcheckargs)

        if not outargs or forced:
            return result

        from ctypes import c_void_p
        simple_cdata = type(c_void_p()).__bases__[0]
        outargs = [x.value if type(x).__bases__[0] is simple_cdata else x
                   for x in outargs]

        if len(outargs) == 1:
            return outargs[0]
        return tuple(outargs)

    def _call_funcptr(self, funcptr, *newargs):
        if self._flags_ & _rawffi.FUNCFLAG_USE_ERRNO:
            tmp = _rawffi.get_errno()
            _rawffi.set_errno(get_errno())
            set_errno(tmp)
        if self._flags_ & _rawffi.FUNCFLAG_USE_LASTERROR:
            tmp = _rawffi.get_last_error()
            _rawffi.set_last_error(get_last_error())
            set_last_error(tmp)
        try:
            result = funcptr(*newargs)
        finally:
            if self._flags_ & _rawffi.FUNCFLAG_USE_ERRNO:
                tmp = _rawffi.get_errno()
                _rawffi.set_errno(get_errno())
                set_errno(tmp)
            if self._flags_ & _rawffi.FUNCFLAG_USE_LASTERROR:
                tmp = _rawffi.get_last_error()
                _rawffi.set_last_error(get_last_error())
                set_last_error(tmp)
        #
        try:
            return self._build_result(self._restype_, result)
        finally:
            funcptr.free_temp_buffers()

    def _do_errcheck(self, result, args):
        # The 'errcheck' protocol
        if self._errcheck_:
            v = self._errcheck_(result, self, tuple(args))
            # If the errcheck funtion failed, let it throw
            # If the errcheck function returned newargs unchanged,
            # continue normal processing.
            # If the errcheck function returned something else,
            # use that as result.
            if v is not args:
                return v, True
        return result, False

    def _getfuncptr_fromaddress(self, argtypes, restype):
        address = self._get_address()
        ffiargs = [argtype.get_ffi_argtype() for argtype in argtypes]
        ffires = restype.get_ffi_argtype()
        return _ffi.FuncPtr.fromaddr(address, '', ffiargs, ffires, self._flags_)

    def _getfuncptr(self, argtypes, restype, thisarg=None):
        if self._ptr is not None and (argtypes is self._argtypes_ or argtypes == self._argtypes_):
            return self._ptr
        if restype is None or not isinstance(restype, _CDataMeta):
            import ctypes
            restype = ctypes.c_int
        if self._buffer is not None:
            ptr = self._getfuncptr_fromaddress(argtypes, restype)
            if argtypes == self._argtypes_:
                self._ptr = ptr
            return ptr

        if self._com_index:
            # extract the address from the object's virtual table
            if not thisarg:
                raise ValueError("COM method call without VTable")
            ptr = thisarg[0][self._com_index - 0x1000]
            ffiargs = [argtype.get_ffi_argtype() for argtype in argtypes]
            ffires = restype.get_ffi_argtype()
            return _ffi.FuncPtr.fromaddr(ptr, '', ffiargs, ffires, self._flags_)

        cdll = self.dll._handle
        try:
            ffi_argtypes = [argtype.get_ffi_argtype() for argtype in argtypes]
            ffi_restype = restype.get_ffi_argtype()
            self._ptr = cdll.getfunc(self.name, ffi_argtypes, ffi_restype)
            return self._ptr
        except AttributeError:
            if self._flags_ & _rawffi.FUNCFLAG_CDECL:
                raise

            # Win64 has no stdcall calling conv, so it should also not have the
            # name mangling of it.
            if WIN64:
                raise
            # For stdcall, try mangled names:
            # funcname -> _funcname@<n>
            # where n is 0, 4, 8, 12, ..., 128
            for i in range(33):
                mangled_name = "_%s@%d" % (self.name, i * 4)
                try:
                    return cdll.getfunc(mangled_name,
                                        ffi_argtypes, ffi_restype,
                                        # XXX self._flags_
                                        )
                except AttributeError:
                    pass
            raise

    @classmethod
    def _conv_param(cls, argtype, arg):
        if argtype is not None:
            arg = argtype.from_param(arg)
        if hasattr(arg, '_as_parameter_'):
            arg = arg._as_parameter_
        if isinstance(arg, _CData):
            return arg, arg._to_ffi_param(), type(arg)
        #
        # non-usual case: we do the import here to save a lot of code in the
        # jit trace of the normal case
        from ctypes import c_char_p, c_wchar_p, c_void_p, c_int
        #
        if isinstance(arg, bytes):
            cobj = c_char_p(arg)
        elif isinstance(arg, str):
            cobj = c_wchar_p(arg)
        elif arg is None:
            cobj = c_void_p()
        elif isinstance(arg, int):
            cobj = c_int(arg)
        else:
            raise TypeError("Don't know how to handle %s" % (arg,))

        return cobj, cobj._to_ffi_param(), type(cobj)

    def _convert_args_for_callback(self, argtypes, args):
        assert len(argtypes) == len(args)
        newargs = []
        for argtype, arg in zip(argtypes, args):
            param = argtype.from_param(arg)
            _type_ = getattr(argtype, '_type_', None)
            if _type_ == 'P':  # special-case for c_void_p
                param = param._get_buffer_value()
            elif self._is_primitive(argtype):
                param = param.value
            newargs.append(param)
        return newargs

    def _convert_args(self, argtypes, args, kwargs, marker=object()):
        newargs = []
        outargs = []
        keepalives = []
        newargtypes = []
        total = len(args)
        paramflags = self._paramflags

        if not paramflags and total < len(argtypes):
            raise TypeError("not enough arguments")

        if paramflags:
            errcheckargs = []
            inargs_idx = 0
            for i, argtype in enumerate(argtypes):
                flag = 0
                defval = marker
                paramflag = paramflags[i]
                paramlen = len(paramflag)
                name = None
                if paramlen == 1:
                    flag = paramflag[0]
                elif paramlen == 2:
                    flag, name = paramflag
                elif paramlen == 3:
                    flag, name, defval = paramflag
                flag = flag & PARAMFLAG_COMBINED
                if flag == PARAMFLAG_FIN | PARAMFLAG_FLCID:
                    val = defval
                    if val is marker:
                        val = 0
                    errcheckargs.append(val)
                    keepalive, newarg, newargtype = self._conv_param(argtype, val)
                    keepalives.append(keepalive)
                    newargs.append(newarg)
                    newargtypes.append(newargtype)
                elif flag in (0, PARAMFLAG_FIN):
                    if inargs_idx < total:
                        val = args[inargs_idx]
                        inargs_idx += 1
                    elif kwargs and name in kwargs:
                        val = kwargs[name]
                        inargs_idx += 1
                    elif defval is not marker:
                        val = defval
                    elif name:
                        raise TypeError("required argument '%s' missing" % name)
                    else:
                        raise TypeError("not enough arguments")
                    errcheckargs.append(val)
                    keepalive, newarg, newargtype = self._conv_param(argtype, val)
                    keepalives.append(keepalive)
                    newargs.append(newarg)
                    newargtypes.append(newargtype)
                elif flag == PARAMFLAG_FOUT:
                    if defval is not marker:
                        val = defval
                        keepalive, newarg, newargtype = self._conv_param(argtype, defval)
                    else:
                        import ctypes
                        val = argtype._type_()
                        keepalive = None
                        newarg = ctypes.byref(val)
                        newargtype = type(newarg)
                    errcheckargs.append(val)
                    outargs.append(val)
                    keepalives.append(keepalive)
                    newargs.append(newarg)
                    newargtypes.append(newargtype)
                else:
                    raise ValueError("paramflag %d not yet implemented" % flag)
        else:
            errcheckargs = args
            for i, argtype in enumerate(argtypes):
                try:
                    keepalive, newarg, newargtype = self._conv_param(argtype, args[i])
                except (UnicodeError, TypeError, ValueError) as e:
                    raise ArgumentError(str(e))
                keepalives.append(keepalive)
                newargs.append(newarg)
                newargtypes.append(newargtype)

        if len(newargs) < len(args):
            extra = args[len(newargs):]
            for i, arg in enumerate(extra):
                try:
                    keepalive, newarg, newargtype = self._conv_param(None, arg)
                except (UnicodeError, TypeError, ValueError) as e:
                    raise ArgumentError(str(e))
                keepalives.append(keepalive)
                newargs.append(newarg)
                newargtypes.append(newargtype)
        return keepalives, newargs, newargtypes, outargs, errcheckargs

    @staticmethod
    def _is_primitive(argtype):
        return argtype.__bases__[0] is _SimpleCData

    def _wrap_result(self, restype, result):
        """
        Convert from low-level repr of the result to the high-level python
        one.
        """
        # hack for performance: if restype is a "simple" primitive type, don't
        # allocate the buffer because it's going to be thrown away immediately
        if (self._is_primitive(restype) and restype._type_ != '?'
            and not restype._is_pointer_like()):
            return result
        #
        shape = restype._ffishape_
        if is_struct_shape(shape):
            buf = result
        else:
            buf = _rawffi.Array(shape)(1, autofree=True)
            buf[0] = result
        retval = restype._CData_retval(buf)
        return retval

    def _build_result(self, restype, result):
        """Build the function result:
           If there is no OUT parameter, return the actual function result
           If there is one OUT parameter, return it
           If there are many OUT parameters, return a tuple"""

        # XXX: note for the future: the function used to take a "resbuffer",
        # i.e. an array of ints. Now it takes a result, which is already a
        # python object. All places that do "resbuffer[0]" should check that
        # result is actually an int and just use it.

        retval = None

        if restype is not None:
            checker = getattr(self.restype, '_check_retval_', None)
            if checker:
                val = restype(result)
                # the original ctypes seems to make the distinction between
                # classes defining a new type, and their subclasses
                if '_type_' in restype.__dict__:
                    val = val.value
                # XXX Raise a COMError when restype is HRESULT and
                # checker(val) fails.  How to check for restype == HRESULT?
                if self._com_index:
                    if result & 0x80000000:
                        raise get_com_error(result, None, None)
                else:
                    retval = checker(val)
            elif not isinstance(restype, _CDataMeta):
                retval = restype(result)
            else:
                retval = self._wrap_result(restype, result)

        return retval

    def __bool__(self):
        return self._com_index is not None or bool(self._buffer[0])

    def __del__(self):
        if self._needs_free:
            # XXX we need to find a bad guy here
            if self._buffer is None:
                return
            self._buffer.free()
            self._buffer = None
            if isinstance(self._ptr, _rawffi.CallbackPtr):
                self._ptr.free()
                self._ptr = None
            self._needs_free = False


def handle_system_exit(e):
    # issue #1194: if we get SystemExit here, then exit the interpreter.
    # Highly obscure imho but some people seem to depend on it.
    if sys.flags.inspect:
        return  # Don't exit if -i flag was given.
    else:
        code = e.code
        if isinstance(code, int):
            exitcode = code
        else:
            f = getattr(sys, 'stderr', None)
            if f is None:
                f = sys.__stderr__
            print >> f, code
            exitcode = 1

        _rawffi.exit(exitcode)<|MERGE_RESOLUTION|>--- conflicted
+++ resolved
@@ -28,11 +28,7 @@
     PARAMFLAG_FIN | PARAMFLAG_FLCID
 )
 
-<<<<<<< HEAD
 WIN64 = sys.platform == 'win32' and sys.maxsize == 2**63 - 1
-=======
-WIN64 = sys.platform == 'win32' and sys.maxint == 2 ** 63 - 1
->>>>>>> d13bac66
 
 
 def get_com_error(errcode, riid, pIunk):
@@ -319,12 +315,8 @@
             except:
                 exc_info = sys.exc_info()
                 traceback.print_tb(exc_info[2], file=sys.stderr)
-<<<<<<< HEAD
                 print("%s: %s" % (exc_info[0].__name__, exc_info[1]),
                       file=sys.stderr)
-=======
-                print >> sys.stderr, "%s: %s" % (exc_info[0].__name__, exc_info[1])
->>>>>>> d13bac66
                 return 0
             if self._restype_ is not None:
                 return res
