--- conflicted
+++ resolved
@@ -410,10 +410,6 @@
                                             id(self))
 
     def __bool__(self):
-<<<<<<< HEAD
-        return self._buffer[0] not in (0, '\x00')
-=======
         return self._buffer[0] not in (0, b'\x00')
->>>>>>> 6f745706
 
 from _ctypes.function import CFuncPtr