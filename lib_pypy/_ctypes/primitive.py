from _rawffi import alt as _ffi
import _rawffi
import weakref
import sys

SIMPLE_TYPE_CHARS = "cbBhHiIlLdfguzZqQPXOv?"

from _ctypes.basics import (
    _CData, _CDataMeta, cdata_from_address, CArgObject, sizeof)
from _ctypes.builtin import ConvMode
from _ctypes.array import Array, byteorder
from _ctypes.pointer import _Pointer, as_ffi_pointer

class NULL(object):
    pass
NULL = NULL()

TP_TO_DEFAULT = {
        'c': 0,
        'u': 0,
        'b': 0,
        'B': 0,
        'h': 0,
        'H': 0,
        'i': 0,
        'I': 0,
        'l': 0,
        'L': 0,
        'q': 0,
        'Q': 0,
        'f': 0.0,
        'd': 0.0,
        'g': 0.0,
        'P': None,
        # not part of struct
        'O': NULL,
        'z': None,
        'Z': None,
        '?': False,
}

if sys.platform == 'win32':
    TP_TO_DEFAULT['X'] = NULL
    TP_TO_DEFAULT['v'] = 0

DEFAULT_VALUE = object()

class GlobalPyobjContainer(object):
    def __init__(self):
        self.objs = []

    def add(self, obj):
        num = len(self.objs)
        self.objs.append(weakref.ref(obj))
        return num

    def get(self, num):
        return self.objs[num]()

pyobj_container = GlobalPyobjContainer()

def swap_bytes(value, sizeof, typeof, get_or_set):
    def swap_2():
        return ((value >> 8) & 0x00FF) | ((value << 8) & 0xFF00)

    def swap_4():
        return ((value & 0x000000FF) << 24) | \
               ((value & 0x0000FF00) << 8) | \
               ((value & 0x00FF0000) >> 8) | \
               ((value >> 24) & 0xFF)

    def swap_8():
        return ((value & 0x00000000000000FF) << 56) | \
               ((value & 0x000000000000FF00) << 40) | \
               ((value & 0x0000000000FF0000) << 24) | \
               ((value & 0x00000000FF000000) << 8) | \
               ((value & 0x000000FF00000000) >> 8) | \
               ((value & 0x0000FF0000000000) >> 24) | \
               ((value & 0x00FF000000000000) >> 40) | \
               ((value >> 56) & 0xFF)

    def swap_double_float(typ):
        from struct import pack, unpack
        if get_or_set == 'set':
            if sys.byteorder == 'little':
                st = pack(''.join(['>', typ]), value)
            else:
                st = pack(''.join(['<', typ]), value)
            return unpack(typ, st)[0]
        else:
            packed = pack(typ, value)
            if sys.byteorder == 'little':
                st = unpack(''.join(['>', typ]), packed)
            else:
                st = unpack(''.join(['<', typ]), packed)
            return st[0]

    if typeof in ('c_float', 'c_float_le', 'c_float_be'):
        return swap_double_float('f')
    elif typeof in ('c_double', 'c_double_le', 'c_double_be'):
        return swap_double_float('d')
    else:
        if sizeof == 2:
            return swap_2()
        elif sizeof == 4:
            return swap_4()
        elif sizeof == 8:
            return swap_8()

def generic_xxx_p_from_param(cls, value):
    if value is None:
        return cls(None)
    if isinstance(value, (str, bytes)):
        return cls(value)
    if isinstance(value, _SimpleCData) and \
           type(value)._type_ in 'zZP':
        return value
    return None # eventually raise

def from_param_char_p(cls, value):
    "used by c_char_p and c_wchar_p subclasses"
    res = generic_xxx_p_from_param(cls, value)
    if res is not None:
        return res
    if isinstance(value, (Array, _Pointer)):
        from ctypes import c_char, c_byte, c_wchar
        if type(value)._type_ in [c_char, c_byte, c_wchar]:
            return value

def from_param_void_p(cls, value):
    "used by c_void_p subclasses"
    from _ctypes.function import CFuncPtr
    res = generic_xxx_p_from_param(cls, value)
    if res is not None:
        return res
    if isinstance(value, Array):
        return value
    if isinstance(value, (_Pointer, CFuncPtr)):
        return cls.from_address(value._buffer.buffer)
    if isinstance(value, int):
        return cls(value)

FROM_PARAM_BY_TYPE = {
    'z': from_param_char_p,
    'Z': from_param_char_p,
    'P': from_param_void_p,
    }

class SimpleType(_CDataMeta):
    def __new__(self, name, bases, dct):
        try:
            tp = dct['_type_']
        except KeyError:
            for base in bases:
                if hasattr(base, '_type_'):
                    tp = base._type_
                    break
            else:
                raise AttributeError("cannot find _type_ attribute")
        if tp == 'abstract':
            tp = 'i'
        if (not isinstance(tp, str) or
            not len(tp) == 1 or
            tp not in SIMPLE_TYPE_CHARS):
            raise ValueError('%s is not a type character' % (tp))
        default = TP_TO_DEFAULT[tp]
        ffiarray = _rawffi.Array(tp)
        result = type.__new__(self, name, bases, dct)
        result._ffiargshape_ = tp
        result._ffishape_ = tp
        result._fficompositesize_ = None
        result._ffiarray = ffiarray
        result._format = byteorder[sys.byteorder] + tp
        if tp == 'z':
            # c_char_p
            def _getvalue(self):
                addr = self._buffer[0]
                if addr == 0:
                    return None
                else:
                    return _rawffi.charp2string(addr)

            def _setvalue(self, value):
                if isinstance(value, bytes):
                    #self._objects = value
                    array = _rawffi.Array('c')(len(value)+1, value)
                    self._objects = CArgObject(value, array)
                    value = array.buffer
                elif value is None:
                    value = 0
                self._buffer[0] = value
            result.value = property(_getvalue, _setvalue)
            result._ffiargtype = _ffi.types.Pointer(_ffi.types.char)

        elif tp == 'Z':
            # c_wchar_p
            def _getvalue(self):
                addr = self._buffer[0]
                if addr == 0:
                    return None
                else:
                    return _rawffi.wcharp2unicode(addr)

            def _setvalue(self, value):
                if isinstance(value, str):
                    #self._objects = value
                    array = _rawffi.Array('u')(len(value)+1, value)
                    self._objects = CArgObject(value, array)
                    value = array.buffer
                elif value is None:
                    value = 0
                self._buffer[0] = value
            result.value = property(_getvalue, _setvalue)
            result._ffiargtype = _ffi.types.Pointer(_ffi.types.unichar)

        elif tp == 'P':
            # c_void_p

            def _getvalue(self):
                addr = self._buffer[0]
                if addr == 0:
                    return None
                return addr

            def _setvalue(self, value):
                if isinstance(value, bytes):
                    array = _rawffi.Array('c')(len(value)+1, value)
                    self._objects = CArgObject(value, array)
                    value = array.buffer
                elif value is None:
                    value = 0
                self._buffer[0] = value
            result.value = property(_getvalue, _setvalue)

        elif tp == 'u':
            def _setvalue(self, val):
                if val:
                    self._buffer[0] = val
            def _getvalue(self):
                return self._buffer[0]
            result.value = property(_getvalue, _setvalue)

        elif tp == 'c':
            def _setvalue(self, val):
                if val:
                    self._buffer[0] = val
            def _getvalue(self):
                return self._buffer[0]
            result.value = property(_getvalue, _setvalue)

        elif tp == 'O':
            def _setvalue(self, val):
                num = pyobj_container.add(val)
                self._buffer[0] = num
            def _getvalue(self):
                return pyobj_container.get(self._buffer[0])
            result.value = property(_getvalue, _setvalue)

        elif tp == 'X':
            from ctypes import WinDLL
            # Use WinDLL("oleaut32") instead of windll.oleaut32
            # because the latter is a shared (cached) object; and
            # other code may set their own restypes. We need out own
            # restype here.
            oleaut32 = WinDLL("oleaut32")
            SysAllocStringLen = oleaut32.SysAllocStringLen
            SysStringLen = oleaut32.SysStringLen
            SysFreeString = oleaut32.SysFreeString
            def _getvalue(self):
                addr = self._buffer[0]
                if addr == 0:
                    return None
                else:
                    size = SysStringLen(addr)
                    return _rawffi.wcharp2rawunicode(addr, size)

            def _setvalue(self, value):
                if isinstance(value, (str, bytes)):
                    if isinstance(value, bytes):
                        value = value.decode(ConvMode.encoding,
                                             ConvMode.errors)
                    array = _rawffi.Array('u')(len(value)+1, value)
                    value = SysAllocStringLen(array.buffer, len(value))
                elif value is None:
                    value = 0
                if self._buffer[0]:
                    SysFreeString(self._buffer[0])
                self._buffer[0] = value
            result.value = property(_getvalue, _setvalue)

        elif tp == '?':  # regular bool
            def _getvalue(self):
                return bool(self._buffer[0])
            def _setvalue(self, value):
                self._buffer[0] = bool(value)
            result.value = property(_getvalue, _setvalue)

        elif tp == 'v': # VARIANT_BOOL type
            def _getvalue(self):
                return bool(self._buffer[0])
            def _setvalue(self, value):
                if value:
                    self._buffer[0] = -1 # VARIANT_TRUE
                else:
                    self._buffer[0] = 0  # VARIANT_FALSE
            result.value = property(_getvalue, _setvalue)

        # make pointer-types compatible with the _ffi fast path
        if result._is_pointer_like():
            def _as_ffi_pointer_(self, ffitype):
                return as_ffi_pointer(self, ffitype)
            result._as_ffi_pointer_ = _as_ffi_pointer_
        if name[-2:] != '_p' and name[-3:] not in ('_le', '_be') \
                and name not in ('c_wchar', '_SimpleCData', 'c_longdouble', 'c_bool', 'py_object'):
            if sys.byteorder == 'big':
                name += '_le'
                swapped = self.__new__(self, name, bases, dct)
                result.__ctype_le__ = swapped
                result.__ctype_be__ = result
                swapped.__ctype_be__ = result
                swapped.__ctype_le__ = swapped
                swapped._format = '<' + tp
            else:
                name += '_be'
                swapped = self.__new__(self, name, bases, dct)
                result.__ctype_be__ = swapped
                result.__ctype_le__ = result
                swapped.__ctype_le__ = result
                swapped.__ctype_be__ = swapped
                swapped._format = '>' + tp
            from _ctypes import sizeof
            def _getval(self):
                return swap_bytes(self._buffer[0], sizeof(self), name, 'get')
            def _setval(self, value):
                d = result()
                d.value = value
                self._buffer[0] = swap_bytes(d.value, sizeof(self), name, 'set')
            swapped.value = property(_getval, _setval)

        return result

    from_address = cdata_from_address

    def from_param(self, value):
        if isinstance(value, self):
            return value
        if self._type_ == 'abstract':
            raise TypeError('abstract class')
        from_param_f = FROM_PARAM_BY_TYPE.get(self._type_)
        if from_param_f:
            res = from_param_f(self, value)
            if res is not None:
                return res
        else:
            try:
                return self(value)
            except (TypeError, ValueError):
                pass

        return super(SimpleType, self).from_param(value)

    def _CData_output(self, resbuffer, base=None, index=-1):
        output = super(SimpleType, self)._CData_output(resbuffer, base, index)
        if self.__bases__[0] is _SimpleCData:
            return output.value
        return output

    def _sizeofinstances(self):
        return _rawffi.sizeof(self._type_)

    def _alignmentofinstances(self):
        return _rawffi.alignment(self._type_)

    def _is_pointer_like(self):
        return self._type_ in "sPzUZXO"

<<<<<<< HEAD
class _SimpleCData(_CData, metaclass=SimpleType):
    _type_ = 'abstract'
=======
    def _getformat(self):
        return self._format

class _SimpleCData(_CData):
    __metaclass__ = SimpleType
    _type_ = 'i'
>>>>>>> f4a65f79

    def __init__(self, value=DEFAULT_VALUE):
        if not hasattr(self, '_buffer'):
            self._buffer = self._ffiarray(1, autofree=True)
        if value is not DEFAULT_VALUE:
            self.value = value
    _init_no_arg_ = __init__

    def _ensure_objects(self):
        # No '_objects' is the common case for primitives.  Examples
        # where there is an _objects is if _type in 'zZP', or if
        # self comes from 'from_buffer(buf)'.  See module/test_lib_pypy/
        # ctypes_test/test_buffers.py: test_from_buffer_keepalive.
        return getattr(self, '_objects', None)

    def _getvalue(self):
        return self._buffer[0]

    def _setvalue(self, value):
        self._buffer[0] = value
    value = property(_getvalue, _setvalue)
    del _getvalue, _setvalue

    def __ctypes_from_outparam__(self):
        meta = type(type(self))
        if issubclass(meta, SimpleType) and meta != SimpleType:
            return self

        return self.value

    def __repr__(self):
        if type(self).__bases__[0] is _SimpleCData:
            return "%s(%r)" % (type(self).__name__, self.value)
        else:
            return "<%s object at 0x%x>" % (type(self).__name__,
                                            id(self))

<<<<<<< HEAD
    def __bool__(self):
        return self._buffer[0] not in (0, b'\x00')

from _ctypes.function import CFuncPtr
=======
    def __nonzero__(self):
        return self._buffer[0] not in (0, '\x00')
>>>>>>> f4a65f79
<|MERGE_RESOLUTION|>--- conflicted
+++ resolved
@@ -374,17 +374,11 @@
     def _is_pointer_like(self):
         return self._type_ in "sPzUZXO"
 
-<<<<<<< HEAD
+    def _getformat(self):
+        return self._format
+
 class _SimpleCData(_CData, metaclass=SimpleType):
     _type_ = 'abstract'
-=======
-    def _getformat(self):
-        return self._format
-
-class _SimpleCData(_CData):
-    __metaclass__ = SimpleType
-    _type_ = 'i'
->>>>>>> f4a65f79
 
     def __init__(self, value=DEFAULT_VALUE):
         if not hasattr(self, '_buffer'):
@@ -422,12 +416,5 @@
             return "<%s object at 0x%x>" % (type(self).__name__,
                                             id(self))
 
-<<<<<<< HEAD
     def __bool__(self):
-        return self._buffer[0] not in (0, b'\x00')
-
-from _ctypes.function import CFuncPtr
-=======
-    def __nonzero__(self):
-        return self._buffer[0] not in (0, '\x00')
->>>>>>> f4a65f79
+        return self._buffer[0] not in (0, b'\x00')