--- conflicted
+++ resolved
@@ -166,13 +166,8 @@
         else:
             return self.value
 
-<<<<<<< HEAD
-    def __buffer__(self):
-        return memoryview(self._buffer)
-=======
     def __buffer__(self, flags):
         return buffer(self._buffer)
->>>>>>> 3d6784da
 
     def _get_b_base(self):
         try:
@@ -213,7 +208,7 @@
 
 def cdata_from_address(self, address):
     # fix the address: turn it into as unsigned, in case it's a negative number
-    address = address & (sys.maxsize * 2 + 1)
+    address = address & (sys.maxint * 2 + 1)
     instance = self.__new__(self)
     lgt = getattr(self, '_length_', 1)
     instance._buffer = self._ffiarray.fromaddress(address, lgt)
