--- conflicted
+++ resolved
@@ -155,11 +155,7 @@
     def __ne__(self, other):
         return self._obj != other
 
-<<<<<<< HEAD
-class _CData(object, metaclass=_CDataMeta):
-=======
-class _CData(bufferable):
->>>>>>> 6f446d69
+class _CData(bufferable, metaclass=_CDataMeta):
     """ The most basic object for all ctypes types
     """
     _objects = None
