"""
Python interface to the Microsoft Visual C Runtime
Library, providing access to those non-portable, but
still useful routines.
"""

# XXX incomplete: implemented only functions needed by subprocess.py
# PAC: 2010/08 added MS locking for Whoosh

# 07/2016: rewrote in CFFI

import sys
if sys.platform != 'win32':
<<<<<<< HEAD
    raise ModuleNotFoundError("The 'msvcrt' module is only available on Windows")
=======
    raise ModuleNotFoundError("The 'msvcrt' module is only available on Windows", name="msvcrt")
>>>>>>> c97724bc

import _rawffi
if sys.maxsize > 2 ** 31:
    from _pypy_winbase_cffi64 import ffi as _ffi
else:
    from _pypy_winbase_cffi import ffi as _ffi
_lib = _ffi.dlopen(_rawffi.get_libc().name)
_kernel32 = _ffi.dlopen('kernel32')

import errno

from __pypy__ import builtinify, get_osfhandle as _get_osfhandle

def _ioerr():
    e = _ffi.errno
    raise IOError(e, errno.errorcode[e])


@builtinify
def open_osfhandle(fd, flags):
    """"open_osfhandle(handle, flags) -> file descriptor

    Create a C runtime file descriptor from the file handle handle. The
    flags parameter should be a bitwise OR of os.O_APPEND, os.O_RDONLY,
    and os.O_TEXT. The returned file descriptor may be used as a parameter
    to os.fdopen() to create a file object."""
    fd = _lib._open_osfhandle(fd, flags)
    if fd == -1:
        _ioerr()
    return fd

@builtinify
def get_osfhandle(fd):
    """"get_osfhandle(fd) -> file handle

    Return the file handle for the file descriptor fd. Raises IOError if
    fd is not recognized."""
    result = _get_osfhandle(fd)
    if result == -1:
        _ioerr()
    return result

@builtinify
def setmode(fd, flags):
    """setmode(fd, mode) -> Previous mode

    Set the line-end translation mode for the file descriptor fd. To set
    it to text mode, flags should be os.O_TEXT; for binary, it should be
    os.O_BINARY."""
    flags = _lib._setmode(fd, flags)
    if flags == -1:
        _ioerr()
    return flags

LK_UNLCK, LK_LOCK, LK_NBLCK, LK_RLCK, LK_NBRLCK = range(5)

@builtinify
def locking(fd, mode, nbytes):
    """"locking(fd, mode, nbytes) -> None

    Lock part of a file based on file descriptor fd from the C runtime.
    Raises IOError on failure. The locked region of the file extends from
    the current file position for nbytes bytes, and may continue beyond
    the end of the file. mode must be one of the LK_* constants listed
    below. Multiple regions in a file may be locked at the same time, but
    may not overlap. Adjacent regions are not merged; they must be unlocked
    individually."""
    rv = _lib._locking(fd, mode, nbytes)
    if rv != 0:
        _ioerr()

# Console I/O routines

kbhit = _lib._kbhit

@builtinify
def getch():
    return chr(_lib._getch())

@builtinify
def getwch():
    return unichr(_lib._getwch())

@builtinify
def getche():
    return chr(_lib._getche())

@builtinify
def getwche():
    return unichr(_lib._getwche())

@builtinify
def putch(ch):
    _lib._putch(ord(ch))

@builtinify
def putwch(ch):
    _lib._putwch(ord(ch))

@builtinify
def ungetch(ch):
    if _lib._ungetch(ord(ch)) == -1:   # EOF
        _ioerr()

@builtinify
def ungetwch(ch):
    if _lib._ungetwch(ord(ch)) == -1:   # EOF
        _ioerr()

SetErrorMode = _kernel32.SetErrorMode
SEM_FAILCRITICALERRORS     = _lib.SEM_FAILCRITICALERRORS
SEM_NOGPFAULTERRORBOX      = _lib.SEM_NOGPFAULTERRORBOX
SEM_NOALIGNMENTFAULTEXCEPT = _lib.SEM_NOALIGNMENTFAULTEXCEPT
SEM_NOOPENFILEERRORBOX     = _lib.SEM_NOOPENFILEERRORBOX<|MERGE_RESOLUTION|>--- conflicted
+++ resolved
@@ -11,11 +11,7 @@
 
 import sys
 if sys.platform != 'win32':
-<<<<<<< HEAD
-    raise ModuleNotFoundError("The 'msvcrt' module is only available on Windows")
-=======
     raise ModuleNotFoundError("The 'msvcrt' module is only available on Windows", name="msvcrt")
->>>>>>> c97724bc
 
 import _rawffi
 if sys.maxsize > 2 ** 31:
