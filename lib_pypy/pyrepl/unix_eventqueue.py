--- conflicted
+++ resolved
@@ -36,25 +36,6 @@
 
 
 _keynames = {
-<<<<<<< HEAD
-    "delete" : "kdch1",
-    "down" : "kcud1",
-    "end" : "kend",
-    "enter" : "kent",
-    "f1"  : "kf1",    "f2"  : "kf2",    "f3"  : "kf3",    "f4"  : "kf4",
-    "f5"  : "kf5",    "f6"  : "kf6",    "f7"  : "kf7",    "f8"  : "kf8",
-    "f9"  : "kf9",    "f10" : "kf10",   "f11" : "kf11",   "f12" : "kf12",
-    "f13" : "kf13",   "f14" : "kf14",   "f15" : "kf15",   "f16" : "kf16",
-    "f17" : "kf17",   "f18" : "kf18",   "f19" : "kf19",   "f20" : "kf20",
-    "home" : "khome",
-    "insert" : "kich1",
-    "left" : "kcub1",
-    "page down" : "knp",
-    "page up"   : "kpp",
-    "right" : "kcuf1",
-    "up" : "kcuu1",
-    }
-=======
     "delete": "kdch1",
     "down": "kcud1",
     "end": "kend",
@@ -90,7 +71,6 @@
     b'\033Od': 'ctrl left',
     b'\033Oc': 'ctrl right',
 }
->>>>>>> 11d66bc4
 
 def general_keycodes():
     keycodes = {}
@@ -99,17 +79,10 @@
         trace('key {key} tiname {tiname} keycode {keycode!r}', **locals())
         if keycode:
             keycodes[keycode] = key
-<<<<<<< HEAD
-    return keycodes
-
-
-
-=======
     keycodes.update(CTRL_ARROW_KEYCODE)
     return keycodes
 
 
->>>>>>> 11d66bc4
 def EventQueue(fd, encoding):
     keycodes = general_keycodes()
     if os.isatty(fd):
@@ -119,14 +92,6 @@
     trace('keymap {k!r}', k=k)
     return EncodedQueue(k, encoding)
 
-<<<<<<< HEAD
-class EncodedQueue(object):
-    def __init__(self, keymap, encoding):
-        self.k = self.ck = keymap
-        self.events = []
-        self.buf = bytearray()
-        self.encoding=encoding
-=======
 
 class EncodedQueue(object):
     def __init__(self, keymap, encoding):
@@ -134,7 +99,6 @@
         self.events = deque()
         self.buf = bytearray()
         self.encoding = encoding
->>>>>>> 11d66bc4
 
     def get(self):
         if self.events:
@@ -148,24 +112,16 @@
     def flush_buf(self):
         old = self.buf
         self.buf = bytearray()
-<<<<<<< HEAD
-        return bytes(old)
-=======
         return old
->>>>>>> 11d66bc4
 
     def insert(self, event):
         trace('added event {event}', event=event)
         self.events.append(event)
 
     def push(self, char):
-<<<<<<< HEAD
-        self.buf.append(ord(char))
-=======
         ord_char = char if isinstance(char, int) else ord(char)
         char = bytes(bytearray((ord_char,)))
         self.buf.append(ord_char)
->>>>>>> 11d66bc4
         if char in self.k:
             if self.k is self.ck:
                 #sanity check, buffer is empty when a special key comes
@@ -178,15 +134,6 @@
                 self.insert(Event('key', k, self.flush_buf()))
                 self.k = self.ck
 
-<<<<<<< HEAD
-        else:
-            try:
-                decoded = bytes(self.buf).decode(self.encoding)
-            except:
-                return
-
-            self.insert(Event('key', decoded, self.flush_buf()))
-=======
         elif self.buf and self.buf[0] == 27:  # escape
             # escape sequence not recognized by our keymap: propagate it
             # outside so that i can be recognized as an M-... key (see also
@@ -204,5 +151,4 @@
                 return
             else:
                 self.insert(Event('key', decoded, self.flush_buf()))
->>>>>>> 11d66bc4
             self.k = self.ck