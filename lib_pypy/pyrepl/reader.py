--- conflicted
+++ resolved
@@ -61,16 +61,11 @@
 
 
 def _my_unctrl(c, u=_make_unctrl_map()):
-    # takes an integer, returns a unicode
     if c in u:
         return u[c]
     else:
         if unicodedata.category(c).startswith('C'):
-<<<<<<< HEAD
-            return r'\u%04x' % ord(c)
-=======
             return '\\u%04x' % ord(c)
->>>>>>> 457668e9
         else:
             return c
 
@@ -354,10 +349,6 @@
         excluded from the length calculation.  So also a copy of the prompt
         is returned with these control characters removed.  """
 
-        # The logic below also ignores the length of common escape
-        # sequences if they were not explicitly within \x01...\x02.
-        # They are CSI (or ANSI) sequences  ( ESC [ ... LETTER )
-
         out_prompt = ''
         l = wlen(prompt)
         pos = 0
