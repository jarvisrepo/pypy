#   Copyright 2000-2010 Michael Hudson-Doyle <micahel@gmail.com>
#                       Antonio Cuni
#                       Armin Rigo
#
#                        All Rights Reserved
#
#
# Permission to use, copy, modify, and distribute this software and
# its documentation for any purpose is hereby granted without fee,
# provided that the above copyright notice appear in all copies and
# that both that copyright notice and this permission notice appear in
# supporting documentation.
#
# THE AUTHOR MICHAEL HUDSON DISCLAIMS ALL WARRANTIES WITH REGARD TO
# THIS SOFTWARE, INCLUDING ALL IMPLIED WARRANTIES OF MERCHANTABILITY
# AND FITNESS, IN NO EVENT SHALL THE AUTHOR BE LIABLE FOR ANY SPECIAL,
# INDIRECT OR CONSEQUENTIAL DAMAGES OR ANY DAMAGES WHATSOEVER
# RESULTING FROM LOSS OF USE, DATA OR PROFITS, WHETHER IN AN ACTION OF
# CONTRACT, NEGLIGENCE OR OTHER TORTIOUS ACTION, ARISING OUT OF OR IN
# CONNECTION WITH THE USE OR PERFORMANCE OF THIS SOFTWARE.

from __future__ import unicode_literals
<<<<<<< HEAD
import re
=======
>>>>>>> 11d66bc4
import unicodedata
from pyrepl import commands
from pyrepl import input
try:
    unicode
except NameError:
    unicode = str
    unichr = chr
<<<<<<< HEAD

=======
    basestring = bytes, str
>>>>>>> 11d66bc4


def _make_unctrl_map():
    uc_map = {}
<<<<<<< HEAD
    for i in range(256):
        c = unichr(i)
        if unicodedata.category(c)[0] != 'C':
            uc_map[i] = c
    for i in range(32):
        uc_map[i] = '^' + unichr(ord('A') + i - 1)
    uc_map[ord(b'\t')] = '    '  # display TABs as 4 characters
    uc_map[ord(b'\177')] = unicode('^?')
    for i in range(256):
        if i not in uc_map:
            uc_map[i] = unicode('\\%03o') % i
    return uc_map


def _my_unctrl(c, u=_make_unctrl_map()):
    # takes an integer, returns a unicode
    if c in u:
        return u[c]
    else:
        if unicodedata.category(c).startswith('C'):
            return r'\u%04x' % ord(c)
        else:
            return c

if 'a'[0] == b'a':
    # When running tests with python2, bytes characters are bytes.
    def _my_unctrl(c, uc=_my_unctrl):
        return uc(ord(c))
=======
    for c in map(unichr, range(256)):
        if unicodedata.category(c)[0] != 'C':
            uc_map[c] = c
    for i in range(32):
        c = unichr(i)
        uc_map[c] = '^' + unichr(ord('A') + i - 1)
    uc_map[b'\t'] = '    '  # display TABs as 4 characters
    uc_map[b'\177'] = unicode('^?')
    for i in range(256):
        c = unichr(i)
        if c not in uc_map:
            uc_map[c] = unicode('\\%03o') % i
    return uc_map


def _my_unctrl(c, u=_make_unctrl_map()):
    if c in u:
        return u[c]
    else:
        if unicodedata.category(c).startswith('C'):
            return br'\u%04x' % ord(c)
        else:
            return c
>>>>>>> 11d66bc4


def disp_str(buffer, join=''.join, uc=_my_unctrl):
    """ disp_str(buffer:string) -> (string, [int])

    Return the string that should be the printed represenation of
    |buffer| and a list detailing where the characters of |buffer|
    get used up.  E.g.:

    >>> disp_str(chr(3))
    ('^C', [1, 0])

    the list always contains 0s or 1s at present; it could conceivably
    go higher as and when unicode support happens."""
    # disp_str proved to be a bottleneck for large inputs,
    # so it needs to be rewritten in C; it's not required though.
    s = [uc(x) for x in buffer]
    b = []  # XXX: bytearray
    for x in s:
        b.append(1)
        b.extend([0] * (len(x) - 1))
    return join(s), b

del _my_unctrl

del _make_unctrl_map

# syntax classes:

[SYNTAX_WHITESPACE,
 SYNTAX_WORD,
 SYNTAX_SYMBOL] = range(3)


def make_default_syntax_table():
    # XXX perhaps should use some unicodedata here?
    st = {}
    for c in map(unichr, range(256)):
        st[c] = SYNTAX_SYMBOL
    for c in [a for a in map(unichr, range(256)) if a.isalpha()]:
        st[c] = SYNTAX_WORD
    st[unicode('\n')] = st[unicode(' ')] = SYNTAX_WHITESPACE
    return st

default_keymap = tuple(
    [(r'\C-a', 'beginning-of-line'),
     (r'\C-b', 'left'),
     (r'\C-c', 'interrupt'),
     (r'\C-d', 'delete'),
     (r'\C-e', 'end-of-line'),
     (r'\C-f', 'right'),
     (r'\C-g', 'cancel'),
     (r'\C-h', 'backspace'),
     (r'\C-j', 'accept'),
     (r'\<return>', 'accept'),
     (r'\C-k', 'kill-line'),
     (r'\C-l', 'clear-screen'),
     (r'\C-m', 'accept'),
     (r'\C-q', 'quoted-insert'),
     (r'\C-t', 'transpose-characters'),
     (r'\C-u', 'unix-line-discard'),
     (r'\C-v', 'quoted-insert'),
     (r'\C-w', 'unix-word-rubout'),
     (r'\C-x\C-u', 'upcase-region'),
     (r'\C-y', 'yank'),
     (r'\C-z', 'suspend'),

     (r'\M-b', 'backward-word'),
     (r'\M-c', 'capitalize-word'),
     (r'\M-d', 'kill-word'),
     (r'\M-f', 'forward-word'),
     (r'\M-l', 'downcase-word'),
     (r'\M-t', 'transpose-words'),
     (r'\M-u', 'upcase-word'),
     (r'\M-y', 'yank-pop'),
     (r'\M--', 'digit-arg'),
     (r'\M-0', 'digit-arg'),
     (r'\M-1', 'digit-arg'),
     (r'\M-2', 'digit-arg'),
     (r'\M-3', 'digit-arg'),
     (r'\M-4', 'digit-arg'),
     (r'\M-5', 'digit-arg'),
     (r'\M-6', 'digit-arg'),
     (r'\M-7', 'digit-arg'),
     (r'\M-8', 'digit-arg'),
     (r'\M-9', 'digit-arg'),
     #(r'\M-\n', 'insert-nl'),
     ('\\\\', 'self-insert')] +
    [(c, 'self-insert')
<<<<<<< HEAD
     for c in map(chr, range(32, 127)) if c != '\\'] + \
=======
     for c in map(chr, range(32, 127)) if c != '\\'] +
>>>>>>> 11d66bc4
    [(c, 'self-insert')
     for c in map(chr, range(128, 256)) if c.isalpha()] +
    [(r'\<up>', 'up'),
     (r'\<down>', 'down'),
     (r'\<left>', 'left'),
     (r'\<right>', 'right'),
     (r'\<insert>', 'quoted-insert'),
     (r'\<delete>', 'delete'),
     (r'\<backspace>', 'backspace'),
     (r'\M-\<backspace>', 'backward-kill-word'),
     (r'\<end>', 'end-of-line'),         # was 'end'
     (r'\<home>', 'beginning-of-line'),  # was 'home'
     (r'\<f1>', 'help'),
     (r'\EOF', 'end'),   # the entries in the terminfo database for xterms
     (r'\EOH', 'home'),  # seem to be wrong.  this is a less than ideal
                         # workaround
<<<<<<< HEAD
=======
     (r'\<ctrl left>',  'backward-word'),
     (r'\<ctrl right>', 'forward-word'),
>>>>>>> 11d66bc4
     ])

if 'c' in globals():  # only on python 2.x
    del c  # from the listcomps


class Reader(object):
    """The Reader class implements the bare bones of a command reader,
    handling such details as editing and cursor motion.  What it does
    not support are such things as completion or history support -
    these are implemented elsewhere.

    Instance variables of note include:

      * buffer:
        A *list* (*not* a string at the moment :-) containing all the
        characters that have been entered.
      * console:
        Hopefully encapsulates the OS dependent stuff.
      * pos:
        A 0-based index into `buffer' for where the insertion point
        is.
      * screeninfo:
        Ahem.  This list contains some info needed to move the
        insertion point around reasonably efficiently.  I'd like to
        get rid of it, because its contents are obtuse (to put it
        mildly) but I haven't worked out if that is possible yet.
      * cxy, lxy:
        the position of the insertion point in screen ... XXX
      * syntax_table:
        Dictionary mapping characters to `syntax class'; read the
        emacs docs to see what this means :-)
      * commands:
        Dictionary mapping command names to command classes.
      * arg:
        The emacs-style prefix argument.  It will be None if no such
        argument has been provided.
      * dirty:
        True if we need to refresh the display.
      * kill_ring:
        The emacs-style kill-ring; manipulated with yank & yank-pop
      * ps1, ps2, ps3, ps4:
        prompts.  ps1 is the prompt for a one-line input; for a
        multiline input it looks like:
            ps2> first line of input goes here
            ps3> second and further
            ps3> lines get ps3
            ...
            ps4> and the last one gets ps4
        As with the usual top-level, you can set these to instances if
        you like; str() will be called on them (once) at the beginning
        of each command.  Don't put really long or newline containing
        strings here, please!
        This is just the default policy; you can change it freely by
        overriding get_prompt() (and indeed some standard subclasses
        do).
      * finished:
        handle1 will set this to a true value if a command signals
        that we're done.
    """

    help_text = """\
This is pyrepl.  Hear my roar.

Helpful text may appear here at some point in the future when I'm
feeling more loquacious than I am now."""

    msg_at_bottom = True

    def __init__(self, console):
        self.buffer = []
        # Enable the use of `insert` without a `prepare` call - necessary to
        # facilitate the tab completion hack implemented for
        # <https://bugs.python.org/issue25660>.
        self.pos = 0
        self.ps1 = "->> "
        self.ps2 = "/>> "
        self.ps3 = "|.. "
        self.ps4 = r"\__ "
        self.kill_ring = []
        self.arg = None
        self.finished = 0
        self.console = console
        self.commands = {}
        self.msg = ''
        for v in vars(commands).values():
<<<<<<< HEAD
            if (isinstance(v, type)
                and issubclass(v, commands.Command)
                and v.__name__[0].islower()):
=======
            if (isinstance(v, type) and
                    issubclass(v, commands.Command) and
                    v.__name__[0].islower()):
>>>>>>> 11d66bc4
                self.commands[v.__name__] = v
                self.commands[v.__name__.replace('_', '-')] = v
        self.syntax_table = make_default_syntax_table()
        self.input_trans_stack = []
        self.keymap = self.collect_keymap()
        self.input_trans = input.KeymapTranslator(
            self.keymap,
            invalid_cls='invalid-key',
            character_cls='self-insert')

    def collect_keymap(self):
        return default_keymap

    def calc_screen(self):
        """The purpose of this method is to translate changes in
        self.buffer into changes in self.screen.  Currently it rips
        everything down and starts from scratch, which whilst not
        especially efficient is certainly simple(r).
        """
        lines = self.get_unicode().split("\n")
        screen = []
        screeninfo = []
        w = self.console.width - 1
        p = self.pos
        for ln, line in zip(range(len(lines)), lines):
            ll = len(line)
            if 0 <= p <= ll:
                if self.msg and not self.msg_at_bottom:
                    for mline in self.msg.split("\n"):
                        screen.append(mline)
                        screeninfo.append((0, []))
                self.lxy = p, ln
            prompt = self.get_prompt(ln, ll >= p >= 0)
            while '\n' in prompt:
                pre_prompt, _, prompt = prompt.partition('\n')
                screen.append(pre_prompt)
                screeninfo.append((0, []))
            p -= ll + 1
            prompt, lp = self.process_prompt(prompt)
            l, l2 = disp_str(line)
            wrapcount = (len(l) + lp) // w
            if wrapcount == 0:
                screen.append(prompt + l)
                screeninfo.append((lp, l2 + [1]))
            else:
                screen.append(prompt + l[:w - lp] + "\\")
                screeninfo.append((lp, l2[:w - lp]))
                for i in range(-lp + w, -lp + wrapcount * w, w):
                    screen.append(l[i:i + w] + "\\")
                    screeninfo.append((0, l2[i:i + w]))
                screen.append(l[wrapcount * w - lp:])
                screeninfo.append((0, l2[wrapcount * w - lp:] + [1]))
        self.screeninfo = screeninfo
        self.cxy = self.pos2xy(self.pos)
        if self.msg and self.msg_at_bottom:
            for mline in self.msg.split("\n"):
                screen.append(mline)
                screeninfo.append((0, []))
        return screen

    def process_prompt(self, prompt):
        """ Process the prompt.

        This means calculate the length of the prompt. The character \x01
        and \x02 are used to bracket ANSI control sequences and need to be
        excluded from the length calculation.  So also a copy of the prompt
        is returned with these control characters removed.  """

        out_prompt = ''
        l = len(prompt)
        pos = 0
        while True:
            s = prompt.find('\x01', pos)
            if s == -1:
                break
            e = prompt.find('\x02', s)
            if e == -1:
                break
            # Found start and end brackets, subtract from string length
            l = l - (e - s + 1)
            out_prompt += prompt[pos:s] + prompt[s + 1:e]
            pos = e + 1
        out_prompt += prompt[pos:]
        return out_prompt, l

    def bow(self, p=None):
        """Return the 0-based index of the word break preceding p most
        immediately.

        p defaults to self.pos; word boundaries are determined using
        self.syntax_table."""
        if p is None:
            p = self.pos
        st = self.syntax_table
        b = self.buffer
        p -= 1
        while p >= 0 and st.get(b[p], SYNTAX_WORD) != SYNTAX_WORD:
            p -= 1
        while p >= 0 and st.get(b[p], SYNTAX_WORD) == SYNTAX_WORD:
            p -= 1
        return p + 1

    def eow(self, p=None):
        """Return the 0-based index of the word break following p most
        immediately.

        p defaults to self.pos; word boundaries are determined using
        self.syntax_table."""
        if p is None:
            p = self.pos
        st = self.syntax_table
        b = self.buffer
        while p < len(b) and st.get(b[p], SYNTAX_WORD) != SYNTAX_WORD:
            p += 1
        while p < len(b) and st.get(b[p], SYNTAX_WORD) == SYNTAX_WORD:
            p += 1
        return p

    def bol(self, p=None):
        """Return the 0-based index of the line break preceding p most
        immediately.

        p defaults to self.pos."""
        # XXX there are problems here.
        if p is None:
            p = self.pos
        b = self.buffer
        p -= 1
        while p >= 0 and b[p] != '\n':
            p -= 1
        return p + 1

    def eol(self, p=None):
        """Return the 0-based index of the line break following p most
        immediately.

        p defaults to self.pos."""
        if p is None:
            p = self.pos
        b = self.buffer
        while p < len(b) and b[p] != '\n':
            p += 1
        return p

    def get_arg(self, default=1):
        """Return any prefix argument that the user has supplied,
        returning `default' if there is None.  `default' defaults
        (groan) to 1."""
        if self.arg is None:
            return default
        else:
            return self.arg

    def get_prompt(self, lineno, cursor_on_line):
        """Return what should be in the left-hand margin for line
        `lineno'."""
        if self.arg is not None and cursor_on_line:
            return "(arg: %s) " % self.arg
        if "\n" in self.buffer:
            if lineno == 0:
                res = self.ps2
            elif lineno == self.buffer.count("\n"):
                res = self.ps4
            else:
                res = self.ps3
        else:
            res = self.ps1
        # Lazily call str() on self.psN, and cache the results using as key
        # the object on which str() was called.  This ensures that even if the
        # same object is used e.g. for ps1 and ps2, str() is called only once.
        if res not in self._pscache:
            self._pscache[res] = str(res)
        return self._pscache[res]

    def push_input_trans(self, itrans):
        self.input_trans_stack.append(self.input_trans)
        self.input_trans = itrans

    def pop_input_trans(self):
        self.input_trans = self.input_trans_stack.pop()

    def pos2xy(self, pos):
        """Return the x, y coordinates of position 'pos'."""
        # this *is* incomprehensible, yes.
        y = 0
        assert 0 <= pos <= len(self.buffer)
        if pos == len(self.buffer):
            y = len(self.screeninfo) - 1
            p, l2 = self.screeninfo[y]
            return p + len(l2) - 1, y
        else:
            for p, l2 in self.screeninfo:
                l = l2.count(1)
                if l > pos:
                    break
                else:
                    pos -= l
                    y += 1
            c = 0
            i = 0
            while c < pos:
                c += l2[i]
                i += 1
            while l2[i] == 0:
                i += 1
            return p + i, y

    def insert(self, text):
        """Insert 'text' at the insertion point."""
        self.buffer[self.pos:self.pos] = list(text)
        self.pos += len(text)
        self.dirty = 1

    def update_cursor(self):
        """Move the cursor to reflect changes in self.pos"""
        self.cxy = self.pos2xy(self.pos)
        self.console.move_cursor(*self.cxy)

    def after_command(self, cmd):
        """This function is called to allow post command cleanup."""
        if getattr(cmd, "kills_digit_arg", 1):
            if self.arg is not None:
                self.dirty = 1
            self.arg = None

    def prepare(self):
        """Get ready to run.  Call restore when finished.  You must not
        write to the console in between the calls to prepare and
        restore."""
        try:
            self.console.prepare()
            self.arg = None
            self.screeninfo = []
            self.finished = 0
            del self.buffer[:]
            self.pos = 0
            self.dirty = 1
            self.last_command = None
            self._pscache = {}
        except:
            self.restore()
            raise

    def last_command_is(self, klass):
        if not self.last_command:
            return 0
        return issubclass(klass, self.last_command)

    def restore(self):
        """Clean up after a run."""
        self.console.restore()

    def finish(self):
        """Called when a command signals that we're finished."""
        pass

    def error(self, msg="none"):
        self.msg = "! " + msg + " "
        self.dirty = 1
        self.console.beep()

    def update_screen(self):
        if self.dirty:
            self.refresh()

    def refresh(self):
        """Recalculate and refresh the screen."""
        # this call sets up self.cxy, so call it first.
        screen = self.calc_screen()
        self.console.refresh(screen, self.cxy)
        self.dirty = 0  # forgot this for a while (blush)

    def do_cmd(self, cmd):
        #print cmd
<<<<<<< HEAD
        if isinstance(cmd[0], (str, unicode)):
=======
        if isinstance(cmd[0], basestring):
            #XXX: unify to text
>>>>>>> 11d66bc4
            cmd = self.commands.get(cmd[0],
                                    commands.invalid_command)(self, *cmd)
        elif isinstance(cmd[0], type):
            cmd = cmd[0](self, *cmd)
        else:
            return  # nothing to do

        cmd.do()

        self.after_command(cmd)

        if self.dirty:
            self.refresh()
        else:
            self.update_cursor()

        if not isinstance(cmd, commands.digit_arg):
            self.last_command = cmd.__class__

        self.finished = cmd.finish
        if self.finished:
            self.console.finish()
            self.finish()

    def handle1(self, block=1):
        """Handle a single event.  Wait as long as it takes if block
        is true (the default), otherwise return None if no event is
        pending."""

        if self.msg:
            self.msg = ''
            self.dirty = 1

        while 1:
            event = self.console.get_event(block)
            if not event:  # can only happen if we're not blocking
                return None

            translate = True

            if event.evt == 'key':
                self.input_trans.push(event)
            elif event.evt == 'scroll':
                self.refresh()
            elif event.evt == 'resize':
                self.refresh()
            else:
                translate = False

            if translate:
                cmd = self.input_trans.get()
            else:
                cmd = event.evt, event.data

            if cmd is None:
                if block:
                    continue
                else:
                    return None

            self.do_cmd(cmd)
            return 1

    def push_char(self, char):
        self.console.push_char(char)
        self.handle1(0)

    def readline(self, returns_unicode=False, startup_hook=None):
        """Read a line.  The implementation of this method also shows
        how to drive Reader if you want more control over the event
        loop."""
        self.prepare()
        try:
            if startup_hook is not None:
                startup_hook()
            self.refresh()
            while not self.finished:
                self.handle1()
            if returns_unicode:
                return self.get_unicode()
            return self.get_buffer()
        finally:
            self.restore()

    def bind(self, spec, command):
        self.keymap = self.keymap + ((spec, command),)
        self.input_trans = input.KeymapTranslator(
            self.keymap,
            invalid_cls='invalid-key',
            character_cls='self-insert')

    def get_buffer(self, encoding=None):
        if encoding is None:
            encoding = self.console.encoding
<<<<<<< HEAD
        return self.get_unicode().encode(encoding)
=======
        return unicode('').join(self.buffer).encode(self.console.encoding)
>>>>>>> 11d66bc4

    def get_unicode(self):
        """Return the current buffer as a unicode string."""
        return unicode('').join(self.buffer)


def test():
    from pyrepl.unix_console import UnixConsole
    reader = Reader(UnixConsole())
    reader.ps1 = "**> "
    reader.ps2 = "/*> "
    reader.ps3 = "|*> "
    reader.ps4 = r"\*> "
    while reader.readline():
        pass

<<<<<<< HEAD
=======

>>>>>>> 11d66bc4
if __name__ == '__main__':
    test()<|MERGE_RESOLUTION|>--- conflicted
+++ resolved
@@ -20,10 +20,6 @@
 # CONNECTION WITH THE USE OR PERFORMANCE OF THIS SOFTWARE.
 
 from __future__ import unicode_literals
-<<<<<<< HEAD
-import re
-=======
->>>>>>> 11d66bc4
 import unicodedata
 from pyrepl import commands
 from pyrepl import input
@@ -32,45 +28,11 @@
 except NameError:
     unicode = str
     unichr = chr
-<<<<<<< HEAD
-
-=======
     basestring = bytes, str
->>>>>>> 11d66bc4
 
 
 def _make_unctrl_map():
     uc_map = {}
-<<<<<<< HEAD
-    for i in range(256):
-        c = unichr(i)
-        if unicodedata.category(c)[0] != 'C':
-            uc_map[i] = c
-    for i in range(32):
-        uc_map[i] = '^' + unichr(ord('A') + i - 1)
-    uc_map[ord(b'\t')] = '    '  # display TABs as 4 characters
-    uc_map[ord(b'\177')] = unicode('^?')
-    for i in range(256):
-        if i not in uc_map:
-            uc_map[i] = unicode('\\%03o') % i
-    return uc_map
-
-
-def _my_unctrl(c, u=_make_unctrl_map()):
-    # takes an integer, returns a unicode
-    if c in u:
-        return u[c]
-    else:
-        if unicodedata.category(c).startswith('C'):
-            return r'\u%04x' % ord(c)
-        else:
-            return c
-
-if 'a'[0] == b'a':
-    # When running tests with python2, bytes characters are bytes.
-    def _my_unctrl(c, uc=_my_unctrl):
-        return uc(ord(c))
-=======
     for c in map(unichr, range(256)):
         if unicodedata.category(c)[0] != 'C':
             uc_map[c] = c
@@ -87,14 +49,19 @@
 
 
 def _my_unctrl(c, u=_make_unctrl_map()):
+    # takes an integer, returns a unicode
     if c in u:
         return u[c]
     else:
         if unicodedata.category(c).startswith('C'):
-            return br'\u%04x' % ord(c)
+            return r'\u%04x' % ord(c)
         else:
             return c
->>>>>>> 11d66bc4
+
+if 'a'[0] == b'a':
+    # When running tests with python2, bytes characters are bytes.
+    def _my_unctrl(c, uc=_my_unctrl):
+        return uc(ord(c))
 
 
 def disp_str(buffer, join=''.join, uc=_my_unctrl):
@@ -184,11 +151,7 @@
      #(r'\M-\n', 'insert-nl'),
      ('\\\\', 'self-insert')] +
     [(c, 'self-insert')
-<<<<<<< HEAD
-     for c in map(chr, range(32, 127)) if c != '\\'] + \
-=======
      for c in map(chr, range(32, 127)) if c != '\\'] +
->>>>>>> 11d66bc4
     [(c, 'self-insert')
      for c in map(chr, range(128, 256)) if c.isalpha()] +
     [(r'\<up>', 'up'),
@@ -205,11 +168,8 @@
      (r'\EOF', 'end'),   # the entries in the terminfo database for xterms
      (r'\EOH', 'home'),  # seem to be wrong.  this is a less than ideal
                          # workaround
-<<<<<<< HEAD
-=======
      (r'\<ctrl left>',  'backward-word'),
      (r'\<ctrl right>', 'forward-word'),
->>>>>>> 11d66bc4
      ])
 
 if 'c' in globals():  # only on python 2.x
@@ -296,15 +256,9 @@
         self.commands = {}
         self.msg = ''
         for v in vars(commands).values():
-<<<<<<< HEAD
-            if (isinstance(v, type)
-                and issubclass(v, commands.Command)
-                and v.__name__[0].islower()):
-=======
             if (isinstance(v, type) and
                     issubclass(v, commands.Command) and
                     v.__name__[0].islower()):
->>>>>>> 11d66bc4
                 self.commands[v.__name__] = v
                 self.commands[v.__name__.replace('_', '-')] = v
         self.syntax_table = make_default_syntax_table()
@@ -373,6 +327,10 @@
         excluded from the length calculation.  So also a copy of the prompt
         is returned with these control characters removed.  """
 
+        # The logic below also ignores the length of common escape
+        # sequences if they were not explicitly within \x01...\x02.
+        # They are CSI (or ANSI) sequences  ( ESC [ ... LETTER )
+
         out_prompt = ''
         l = len(prompt)
         pos = 0
@@ -579,12 +537,8 @@
 
     def do_cmd(self, cmd):
         #print cmd
-<<<<<<< HEAD
-        if isinstance(cmd[0], (str, unicode)):
-=======
         if isinstance(cmd[0], basestring):
             #XXX: unify to text
->>>>>>> 11d66bc4
             cmd = self.commands.get(cmd[0],
                                     commands.invalid_command)(self, *cmd)
         elif isinstance(cmd[0], type):
@@ -679,11 +633,7 @@
     def get_buffer(self, encoding=None):
         if encoding is None:
             encoding = self.console.encoding
-<<<<<<< HEAD
-        return self.get_unicode().encode(encoding)
-=======
         return unicode('').join(self.buffer).encode(self.console.encoding)
->>>>>>> 11d66bc4
 
     def get_unicode(self):
         """Return the current buffer as a unicode string."""
@@ -700,9 +650,6 @@
     while reader.readline():
         pass
 
-<<<<<<< HEAD
-=======
-
->>>>>>> 11d66bc4
+
 if __name__ == '__main__':
     test()