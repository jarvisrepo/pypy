--- conflicted
+++ resolved
@@ -19,13 +19,9 @@
 # CONTRACT, NEGLIGENCE OR OTHER TORTIOUS ACTION, ARISING OUT OF OR IN
 # CONNECTION WITH THE USE OR PERFORMANCE OF THIS SOFTWARE.
 
-<<<<<<< HEAD
 from __future__ import unicode_literals
+import re
 import unicodedata
-=======
-import types, re
-from pyrepl import unicodedata_
->>>>>>> aafd438a
 from pyrepl import commands
 from pyrepl import input
 try:
@@ -340,12 +336,6 @@
             if e == -1:
                 break
             # Found start and end brackets, subtract from string length
-<<<<<<< HEAD
-            l = l - (e - s + 1)
-            out_prompt += prompt[pos:s] + prompt[s + 1:e]
-            pos = e + 1
-        out_prompt += prompt[pos:]
-=======
             l = l - (e-s+1)
             keep = prompt[pos:s]
             l -= sum(map(len, _r_csi_seq.findall(keep)))
@@ -354,7 +344,6 @@
         keep = prompt[pos:]
         l -= sum(map(len, _r_csi_seq.findall(keep)))
         out_prompt += keep
->>>>>>> aafd438a
         return out_prompt, l
 
     def bow(self, p=None):
