#   Copyright 2000-2004 Michael Hudson-Doyle <micahel@gmail.com>
#
#                        All Rights Reserved
#
#
# Permission to use, copy, modify, and distribute this software and
# its documentation for any purpose is hereby granted without fee,
# provided that the above copyright notice appear in all copies and
# that both that copyright notice and this permission notice appear in
# supporting documentation.
#
# THE AUTHOR MICHAEL HUDSON DISCLAIMS ALL WARRANTIES WITH REGARD TO
# THIS SOFTWARE, INCLUDING ALL IMPLIED WARRANTIES OF MERCHANTABILITY
# AND FITNESS, IN NO EVENT SHALL THE AUTHOR BE LIABLE FOR ANY SPECIAL,
# INDIRECT OR CONSEQUENTIAL DAMAGES OR ANY DAMAGES WHATSOEVER
# RESULTING FROM LOSS OF USE, DATA OR PROFITS, WHETHER IN AN ACTION OF
# CONTRACT, NEGLIGENCE OR OTHER TORTIOUS ACTION, ARISING OUT OF OR IN
# CONNECTION WITH THE USE OR PERFORMANCE OF THIS SOFTWARE.

<<<<<<< HEAD
=======

>>>>>>> 11d66bc4
class Event(object):
    """An Event.  `evt' is 'key' or somesuch."""
    __slots__ = 'evt', 'data', 'raw'

    def __init__(self, evt, data, raw=''):
        self.evt = evt
        self.data = data
        self.raw = raw

    def __repr__(self):
        return 'Event(%r, %r)' % (self.evt, self.data)

    def __eq__(self, other):
        return (self.evt == other.evt and
                self.data == other.data and
                self.raw == other.raw)

class Console(object):
    """Attributes:

    screen,
    height,
    width,
    """

    def refresh(self, screen, xy):
        pass

    def prepare(self):
        pass

    def restore(self):
        pass

    def move_cursor(self, x, y):
        pass

    def set_cursor_vis(self, vis):
        pass

    def getheightwidth(self):
        """Return (height, width) where height and width are the height
        and width of the terminal window in characters."""
        pass

    def get_event(self, block=1):
        """Return an Event instance.  Returns None if |block| is false
        and there is no event pending, otherwise waits for the
        completion of an event."""
        pass

    def beep(self):
        pass

    def clear(self):
        """Wipe the screen"""
        pass

    def finish(self):
        """Move the cursor to the end of the display and otherwise get
        ready for end.  XXX could be merged with restore?  Hmm."""
        pass

    def flushoutput(self):
        """Flush all output to the screen (assuming there's some
        buffering going on somewhere)."""
        pass

    def forgetinput(self):
        """Forget all pending, but not yet processed input."""
        pass

    def getpending(self):
        """Return the characters that have been typed but not yet
        processed."""
        pass

    def wait(self):
        """Wait for an event."""
        pass<|MERGE_RESOLUTION|>--- conflicted
+++ resolved
@@ -17,10 +17,7 @@
 # CONTRACT, NEGLIGENCE OR OTHER TORTIOUS ACTION, ARISING OUT OF OR IN
 # CONNECTION WITH THE USE OR PERFORMANCE OF THIS SOFTWARE.
 
-<<<<<<< HEAD
-=======
 
->>>>>>> 11d66bc4
 class Event(object):
     """An Event.  `evt' is 'key' or somesuch."""
     __slots__ = 'evt', 'data', 'raw'
