#   Copyright 2000-2010 Michael Hudson-Doyle <micahel@gmail.com>
#                       Armin Rigo
#
#                        All Rights Reserved
#
#
# Permission to use, copy, modify, and distribute this software and
# its documentation for any purpose is hereby granted without fee,
# provided that the above copyright notice appear in all copies and
# that both that copyright notice and this permission notice appear in
# supporting documentation.
#
# THE AUTHOR MICHAEL HUDSON DISCLAIMS ALL WARRANTIES WITH REGARD TO
# THIS SOFTWARE, INCLUDING ALL IMPLIED WARRANTIES OF MERCHANTABILITY
# AND FITNESS, IN NO EVENT SHALL THE AUTHOR BE LIABLE FOR ANY SPECIAL,
# INDIRECT OR CONSEQUENTIAL DAMAGES OR ANY DAMAGES WHATSOEVER
# RESULTING FROM LOSS OF USE, DATA OR PROFITS, WHETHER IN AN ACTION OF
# CONTRACT, NEGLIGENCE OR OTHER TORTIOUS ACTION, ARISING OUT OF OR IN
# CONNECTION WITH THE USE OR PERFORMANCE OF THIS SOFTWARE.

"""This is an alternative to python_reader which tries to emulate
the CPython prompt as closely as possible, with the exception of
allowing multiline input and multiline history entries.
"""

import sys
from pyrepl.readline import multiline_input, _error, _get_reader

def check():     # returns False if there is a problem initializing the state
    try:
        _get_reader()
    except _error:
        return False
    return True

<<<<<<< HEAD
=======
def _strip_final_indent(text):
    # kill spaces and tabs at the end, but only if they follow '\n'.
    # meant to remove the auto-indentation only (although it would of
    # course also remove explicitly-added indentation).
    short = text.rstrip(' \t')
    n = len(short)
    if n > 0 and text[n-1] == '\n':
        return short
    return text
>>>>>>> 247a163c

def run_multiline_interactive_console(mainmodule=None):
    import code
    import __main__
    mainmodule = mainmodule or __main__
    console = code.InteractiveConsole(mainmodule.__dict__, filename='<stdin>')

    def more_lines(unicodetext):
        # ooh, look at the hack:
<<<<<<< HEAD
        if sys.version_info < (3,):
            src = "#coding:utf-8\n"+unicodetext.encode('utf-8')
        else:
            src = unicodetext
=======
        src = "#coding:utf-8\n"+_strip_final_indent(unicodetext).encode('utf-8')
>>>>>>> 247a163c
        try:
            code = console.compile(src, '<stdin>', 'single')
        except (OverflowError, SyntaxError, ValueError):
            return False
        else:
            return code is None

    while 1:
        try:
            ps1 = getattr(sys, 'ps1', '>>> ')
            ps2 = getattr(sys, 'ps2', '... ')
            try:
                statement = multiline_input(more_lines, ps1, ps2,
                                            returns_unicode=True)
            except EOFError:
                break
            more = console.push(_strip_final_indent(statement))
            assert not more
        except KeyboardInterrupt:
            console.write("\nKeyboardInterrupt\n")
            console.resetbuffer()
        except MemoryError:
            console.write("\nMemoryError\n")
            console.resetbuffer()<|MERGE_RESOLUTION|>--- conflicted
+++ resolved
@@ -33,8 +33,6 @@
         return False
     return True
 
-<<<<<<< HEAD
-=======
 def _strip_final_indent(text):
     # kill spaces and tabs at the end, but only if they follow '\n'.
     # meant to remove the auto-indentation only (although it would of
@@ -44,7 +42,6 @@
     if n > 0 and text[n-1] == '\n':
         return short
     return text
->>>>>>> 247a163c
 
 def run_multiline_interactive_console(mainmodule=None):
     import code
@@ -54,14 +51,10 @@
 
     def more_lines(unicodetext):
         # ooh, look at the hack:
-<<<<<<< HEAD
         if sys.version_info < (3,):
-            src = "#coding:utf-8\n"+unicodetext.encode('utf-8')
+            src = "#coding:utf-8\n"+_strip_final_indent(unicodetext).encode('utf-8')
         else:
-            src = unicodetext
-=======
-        src = "#coding:utf-8\n"+_strip_final_indent(unicodetext).encode('utf-8')
->>>>>>> 247a163c
+            src = _strip_final_indent(unicodetext)
         try:
             code = console.compile(src, '<stdin>', 'single')
         except (OverflowError, SyntaxError, ValueError):
