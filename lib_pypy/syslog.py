# this cffi version was rewritten based on the
# ctypes implementation: Victor Stinner, 2008-05-08
"""
This module provides an interface to the Unix syslog library routines.
Refer to the Unix manual pages for a detailed description of the
syslog facility.
"""

import sys
if sys.platform == 'win32':
    raise ImportError("No syslog on Windows")

from cffi import FFI

try: from __pypy__ import builtinify
except ImportError: builtinify = lambda f: f

ffi = FFI()

ffi.cdef("""
/* mandatory constants */
#define LOG_EMERG ...
#define LOG_ALERT ...
#define LOG_CRIT ...
#define LOG_ERR ...
#define LOG_WARNING ...
#define LOG_NOTICE ...
#define LOG_INFO ...
#define LOG_DEBUG ...

#define LOG_PID ...
#define LOG_CONS ...
#define LOG_NDELAY ...

#define LOG_KERN ...
#define LOG_USER ...
#define LOG_MAIL ...
#define LOG_DAEMON ...
#define LOG_AUTH ...
#define LOG_LPR ...
#define LOG_LOCAL0 ...
#define LOG_LOCAL1 ...
#define LOG_LOCAL2 ...
#define LOG_LOCAL3 ...
#define LOG_LOCAL4 ...
#define LOG_LOCAL5 ...
#define LOG_LOCAL6 ...
#define LOG_LOCAL7 ...

/* optional constants, gets defined to -919919 if missing */
#define LOG_NOWAIT ...
#define LOG_PERROR ...

/* aliased constants, gets defined as some other constant if missing */
#define LOG_SYSLOG ...
#define LOG_CRON ...
#define LOG_UUCP ...
#define LOG_NEWS ...

/* functions */
void openlog(const char *ident, int option, int facility);
void syslog(int priority, const char *format, const char *string);
// NB. the signature of syslog() is specialized to the only case we use
void closelog(void);
int setlogmask(int mask);
""")

lib = ffi.verify("""
#include <syslog.h>

#ifndef LOG_NOWAIT
#define LOG_NOWAIT -919919
#endif
#ifndef LOG_PERROR
#define LOG_PERROR -919919
#endif
#ifndef LOG_SYSLOG
#define LOG_SYSLOG LOG_DAEMON
#endif
#ifndef LOG_CRON
#define LOG_CRON LOG_DAEMON
#endif
#ifndef LOG_UUCP
#define LOG_UUCP LOG_MAIL
#endif
#ifndef LOG_NEWS
#define LOG_NEWS LOG_MAIL
#endif
""")


_S_log_open = False
_S_ident_o = None

def _get_argv():
    try:
        import sys
        script = sys.argv[0]
        if isinstance(script, str):
            return script[script.rfind('/')+1:] or None
    except Exception:
        pass
    return None

@builtinify
def openlog(ident=None, logoption=0, facility=lib.LOG_USER):
    global _S_ident_o, _S_log_open
    if ident is None:
        ident = _get_argv()
<<<<<<< HEAD
    if ident is not None:
        if not isinstance(ident, str):
            msg = "openlog() argument 1 must be a str, not {!r}"
            raise TypeError(msg.format(type(ident).__name__))
        ident = ident.encode(sys.getdefaultencoding())
    _S_ident_o = c_char_p(ident)    # keepalive
    _openlog(_S_ident_o, logoption, facility)
=======
    if ident is None:
        _S_ident_o = ffi.NULL
    elif isinstance(ident, str):
        _S_ident_o = ffi.new("char[]", ident)    # keepalive
    else:
        raise TypeError("'ident' must be a string or None")
    lib.openlog(_S_ident_o, logoption, facility)
>>>>>>> 838ca22b
    _S_log_open = True

@builtinify
def syslog(arg1, arg2=None):
    if arg2 is not None:
        priority, message = arg1, arg2
    else:
        priority, message = LOG_INFO, arg1
    # if log is not opened, open it now
    if not _S_log_open:
        openlog()
<<<<<<< HEAD
    if not isinstance(message, str):
        raise TypeError("syslog() message must be a str, not {!r}".format(
                type(message).__name__))
    message = message.encode(sys.getdefaultencoding())
    _syslog(priority, b"%s", message)
=======
    lib.syslog(priority, "%s", message)
>>>>>>> 838ca22b

@builtinify
def closelog():
    global _S_log_open, S_ident_o
    if _S_log_open:
        lib.closelog()
        _S_log_open = False
        _S_ident_o = None

@builtinify
def setlogmask(mask):
    return lib.setlogmask(mask)

@builtinify
def LOG_MASK(pri):
    return (1 << pri)

@builtinify
def LOG_UPTO(pri):
    return (1 << (pri + 1)) - 1

__all__ = []

for name in sorted(lib.__dict__):
    if name.startswith('LOG_'):
        value = getattr(lib, name)
        if value != -919919:
            globals()[name] = value
            __all__.append(name)

__all__ = tuple(__all__) + (
    'openlog', 'syslog', 'closelog', 'setlogmask',
    'LOG_MASK', 'LOG_UPTO')<|MERGE_RESOLUTION|>--- conflicted
+++ resolved
@@ -107,23 +107,15 @@
     global _S_ident_o, _S_log_open
     if ident is None:
         ident = _get_argv()
-<<<<<<< HEAD
-    if ident is not None:
+    if ident is None:
+        _S_ident_o = ffi.NULL
+    else:
         if not isinstance(ident, str):
             msg = "openlog() argument 1 must be a str, not {!r}"
             raise TypeError(msg.format(type(ident).__name__))
         ident = ident.encode(sys.getdefaultencoding())
-    _S_ident_o = c_char_p(ident)    # keepalive
-    _openlog(_S_ident_o, logoption, facility)
-=======
-    if ident is None:
-        _S_ident_o = ffi.NULL
-    elif isinstance(ident, str):
-        _S_ident_o = ffi.new("char[]", ident)    # keepalive
-    else:
-        raise TypeError("'ident' must be a string or None")
+        _S_ident_o = ffi.new("char[]", ident)  # keepalive
     lib.openlog(_S_ident_o, logoption, facility)
->>>>>>> 838ca22b
     _S_log_open = True
 
 @builtinify
@@ -135,15 +127,11 @@
     # if log is not opened, open it now
     if not _S_log_open:
         openlog()
-<<<<<<< HEAD
     if not isinstance(message, str):
         raise TypeError("syslog() message must be a str, not {!r}".format(
                 type(message).__name__))
     message = message.encode(sys.getdefaultencoding())
-    _syslog(priority, b"%s", message)
-=======
-    lib.syslog(priority, "%s", message)
->>>>>>> 838ca22b
+    lib.syslog(priority, b"%s", message)
 
 @builtinify
 def closelog():
