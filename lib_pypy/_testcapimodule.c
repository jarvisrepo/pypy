/* Copy of Modules/_testcapimodule.c from CPython 3.8,
 * with things that PyPy doesn't support disabled.
 */
/*
 * C Extension module to test Python interpreter C APIs.
 *
 * The 'test_*' functions exported by this module are run as part of the
 * standard Python regression test, via Lib/test/test_capi.py.
 */

/* This module tests the public (Include/ and Include/cpython/) C API.
   The internal C API must not be used here: use _testinternalcapi for that.

   The Visual Studio projects builds _testcapi with Py_BUILD_CORE_MODULE
   macro defined, but only the public C API must be tested here. */

#undef Py_BUILD_CORE_MODULE
/* Always enable assertions */
#undef NDEBUG

#define PY_SSIZE_T_CLEAN

#include "Python.h"
#include "datetime.h"
#include "marshal.h"
#include "structmember.h"         // PyMemberDef
#include <float.h>
#include <signal.h>

#ifdef MS_WINDOWS
#  include <winsock2.h>         /* struct timeval */
#endif

#ifdef HAVE_SYS_WAIT_H
#include <sys/wait.h>           /* For W_STOPCODE */
#endif

#ifdef Py_BUILD_CORE
#  error "_testcapi must test the public Python C API, not CPython internal C API"
#endif

static struct PyModuleDef _testcapimodule;

static PyObject *TestError;     /* set to exception object in init */

/* Raise TestError with test_name + ": " + msg, and return NULL. */

static PyObject *
raiseTestError(const char* test_name, const char* msg)
{
    PyErr_Format(TestError, "%s: %s", test_name, msg);
    return NULL;
}

/* Test #defines from pyconfig.h (particularly the SIZEOF_* defines).

   The ones derived from autoconf on the UNIX-like OSes can be relied
   upon (in the absence of sloppy cross-compiling), but the Windows
   platforms have these hardcoded.  Better safe than sorry.
*/
static PyObject*
sizeof_error(const char* fatname, const char* typname,
    int expected, int got)
{
    PyErr_Format(TestError,
        "%s #define == %d but sizeof(%s) == %d",
        fatname, expected, typname, got);
    return (PyObject*)NULL;
}

static PyObject*
test_config(PyObject *self, PyObject *Py_UNUSED(ignored))
{
#define CHECK_SIZEOF(FATNAME, TYPE) \
            if (FATNAME != sizeof(TYPE)) \
                return sizeof_error(#FATNAME, #TYPE, FATNAME, sizeof(TYPE))

    CHECK_SIZEOF(SIZEOF_SHORT, short);
    CHECK_SIZEOF(SIZEOF_INT, int);
    CHECK_SIZEOF(SIZEOF_LONG, long);
    CHECK_SIZEOF(SIZEOF_VOID_P, void*);
    CHECK_SIZEOF(SIZEOF_TIME_T, time_t);
    CHECK_SIZEOF(SIZEOF_LONG_LONG, long long);

#undef CHECK_SIZEOF

    Py_RETURN_NONE;
}

static PyObject*
test_sizeof_c_types(PyObject *self, PyObject *Py_UNUSED(ignored))
{
#if defined(__GNUC__) && ((__GNUC__ > 4) || ((__GNUC__ == 4) && (__GNUC_MINOR__ > 5)))
#pragma GCC diagnostic push
#pragma GCC diagnostic ignored "-Wtype-limits"
#endif
#define CHECK_SIZEOF(TYPE, EXPECTED)         \
    if (EXPECTED != sizeof(TYPE))  {         \
        PyErr_Format(TestError,              \
            "sizeof(%s) = %u instead of %u", \
            #TYPE, sizeof(TYPE), EXPECTED);  \
        return (PyObject*)NULL;              \
    }
#define IS_SIGNED(TYPE) (((TYPE)-1) < (TYPE)0)
#define CHECK_SIGNNESS(TYPE, SIGNED)         \
    if (IS_SIGNED(TYPE) != SIGNED) {         \
        PyErr_Format(TestError,              \
            "%s signness is, instead of %i",  \
            #TYPE, IS_SIGNED(TYPE), SIGNED); \
        return (PyObject*)NULL;              \
    }

    /* integer types */
    CHECK_SIZEOF(Py_UCS1, 1);
    CHECK_SIZEOF(Py_UCS2, 2);
    CHECK_SIZEOF(Py_UCS4, 4);
    CHECK_SIGNNESS(Py_UCS1, 0);
    CHECK_SIGNNESS(Py_UCS2, 0);
    CHECK_SIGNNESS(Py_UCS4, 0);
    CHECK_SIZEOF(int32_t, 4);
    CHECK_SIGNNESS(int32_t, 1);
    CHECK_SIZEOF(uint32_t, 4);
    CHECK_SIGNNESS(uint32_t, 0);
    CHECK_SIZEOF(int64_t, 8);
    CHECK_SIGNNESS(int64_t, 1);
    CHECK_SIZEOF(uint64_t, 8);
    CHECK_SIGNNESS(uint64_t, 0);

    /* pointer/size types */
    CHECK_SIZEOF(size_t, sizeof(void *));
    CHECK_SIGNNESS(size_t, 0);
    CHECK_SIZEOF(Py_ssize_t, sizeof(void *));
    CHECK_SIGNNESS(Py_ssize_t, 1);

    CHECK_SIZEOF(uintptr_t, sizeof(void *));
    CHECK_SIGNNESS(uintptr_t, 0);
    CHECK_SIZEOF(intptr_t, sizeof(void *));
    CHECK_SIGNNESS(intptr_t, 1);

    Py_RETURN_NONE;

#undef IS_SIGNED
#undef CHECK_SIGNESS
#undef CHECK_SIZEOF
#if defined(__GNUC__) && ((__GNUC__ > 4) || ((__GNUC__ == 4) && (__GNUC_MINOR__ > 5)))
#pragma GCC diagnostic pop
#endif
}

static PyObject*
test_gc_control(PyObject *self, PyObject *Py_UNUSED(ignored))
{
    int orig_enabled = PyGC_IsEnabled();
    const char* msg = "ok";
    int old_state;

    old_state = PyGC_Enable();
    msg = "Enable(1)";
    if (old_state != orig_enabled) {
        goto failed;
    }
    msg = "IsEnabled(1)";
    if (!PyGC_IsEnabled()) {
        goto failed;
    }

    old_state = PyGC_Disable();
    msg = "disable(2)";
    if (!old_state) {
        goto failed;
    }
    msg = "IsEnabled(2)";
    if (PyGC_IsEnabled()) {
        goto failed;
    }

    old_state = PyGC_Enable();
    msg = "enable(3)";
    if (old_state) {
        goto failed;
    }
    msg = "IsEnabled(3)";
    if (!PyGC_IsEnabled()) {
        goto failed;
    }

    if (!orig_enabled) {
        old_state = PyGC_Disable();
        msg = "disable(4)";
        if (old_state) {
            goto failed;
        }
        msg = "IsEnabled(4)";
        if (PyGC_IsEnabled()) {
            goto failed;
        }
    }

    Py_RETURN_NONE;

failed:
    /* Try to clean up if we can. */
    if (orig_enabled) {
        PyGC_Enable();
    } else {
        PyGC_Disable();
    }
    PyErr_Format(TestError, "GC control failed in %s", msg);
    return NULL;
}

static PyObject*
test_list_api(PyObject *self, PyObject *Py_UNUSED(ignored))
{
    PyObject* list;
    int i;

    /* SF bug 132008:  PyList_Reverse segfaults */
#define NLIST 30
    list = PyList_New(NLIST);
    if (list == (PyObject*)NULL)
        return (PyObject*)NULL;
    /* list = range(NLIST) */
    for (i = 0; i < NLIST; ++i) {
        PyObject* anint = PyLong_FromLong(i);
        if (anint == (PyObject*)NULL) {
            Py_DECREF(list);
            return (PyObject*)NULL;
        }
        PyList_SET_ITEM(list, i, anint);
    }
    /* list.reverse(), via PyList_Reverse() */
    i = PyList_Reverse(list);   /* should not blow up! */
    if (i != 0) {
        Py_DECREF(list);
        return (PyObject*)NULL;
    }
    /* Check that list == range(29, -1, -1) now */
    for (i = 0; i < NLIST; ++i) {
        PyObject* anint = PyList_GET_ITEM(list, i);
        if (PyLong_AS_LONG(anint) != NLIST-1-i) {
            PyErr_SetString(TestError,
                            "test_list_api: reverse screwed up");
            Py_DECREF(list);
            return (PyObject*)NULL;
        }
    }
    Py_DECREF(list);
#undef NLIST

    Py_RETURN_NONE;
}

static int
test_dict_inner(int count)
{
    Py_ssize_t pos = 0, iterations = 0;
    int i;
    PyObject *dict = PyDict_New();
    PyObject *v, *k;

    if (dict == NULL)
        return -1;

    for (i = 0; i < count; i++) {
        v = PyLong_FromLong(i);
        if (v == NULL) {
            return -1;
        }
        if (PyDict_SetItem(dict, v, v) < 0) {
            Py_DECREF(v);
            return -1;
        }
        Py_DECREF(v);
    }

    while (PyDict_Next(dict, &pos, &k, &v)) {
        PyObject *o;
        iterations++;

        i = PyLong_AS_LONG(v) + 1;
        o = PyLong_FromLong(i);
        if (o == NULL)
            return -1;
        if (PyDict_SetItem(dict, k, o) < 0) {
            Py_DECREF(o);
            return -1;
        }
        Py_DECREF(o);
    }

    Py_DECREF(dict);

    if (iterations != count) {
        PyErr_SetString(
            TestError,
            "test_dict_iteration: dict iteration went wrong ");
        return -1;
    } else {
        return 0;
    }
}

static PyObject*
test_dict_iteration(PyObject* self, PyObject *Py_UNUSED(ignored))
{
    int i;

    for (i = 0; i < 200; i++) {
        if (test_dict_inner(i) < 0) {
            return NULL;
        }
    }

    Py_RETURN_NONE;
}

#ifndef PYPY_VERSION
static PyObject*
dict_getitem_knownhash(PyObject *self, PyObject *args)
{
    PyObject *mp, *key, *result;
    Py_ssize_t hash;

    if (!PyArg_ParseTuple(args, "OOn:dict_getitem_knownhash",
                          &mp, &key, &hash)) {
        return NULL;
    }

    result = _PyDict_GetItem_KnownHash(mp, key, (Py_hash_t)hash);
    if (result == NULL && !PyErr_Occurred()) {
        _PyErr_SetKeyError(key);
        return NULL;
    }

    Py_XINCREF(result);
    return result;
}

static PyObject*
dict_hassplittable(PyObject *self, PyObject *arg)
{
    if (!PyDict_Check(arg)) {
        PyErr_Format(PyExc_TypeError,
                     "dict_hassplittable() argument must be dict, not '%s'",
                     Py_TYPE(arg)->tp_name);
        return NULL;
    }

    return PyBool_FromLong(_PyDict_HasSplitTable((PyDictObject*)arg));
}
#endif  /* PYPY_VERSION */

/* Issue #4701: Check that PyObject_Hash implicitly calls
 *   PyType_Ready if it hasn't already been called
 */
static PyTypeObject _HashInheritanceTester_Type = {
    PyVarObject_HEAD_INIT(NULL, 0)
    "hashinheritancetester",            /* Name of this type */
    sizeof(PyObject),           /* Basic object size */
    0,                          /* Item size for varobject */
    (destructor)PyObject_Del, /* tp_dealloc */
    0,                          /* tp_vectorcall_offset */
    0,                          /* tp_getattr */
    0,                          /* tp_setattr */
    0,                          /* tp_as_async */
    0,                          /* tp_repr */
    0,                          /* tp_as_number */
    0,                          /* tp_as_sequence */
    0,                          /* tp_as_mapping */
    0,                          /* tp_hash */
    0,                          /* tp_call */
    0,                          /* tp_str */
    PyObject_GenericGetAttr,  /* tp_getattro */
    0,                          /* tp_setattro */
    0,                          /* tp_as_buffer */
    Py_TPFLAGS_DEFAULT,         /* tp_flags */
    0,                          /* tp_doc */
    0,                          /* tp_traverse */
    0,                          /* tp_clear */
    0,                          /* tp_richcompare */
    0,                          /* tp_weaklistoffset */
    0,                          /* tp_iter */
    0,                          /* tp_iternext */
    0,                          /* tp_methods */
    0,                          /* tp_members */
    0,                          /* tp_getset */
    0,                          /* tp_base */
    0,                          /* tp_dict */
    0,                          /* tp_descr_get */
    0,                          /* tp_descr_set */
    0,                          /* tp_dictoffset */
    0,                          /* tp_init */
    0,                          /* tp_alloc */
    PyType_GenericNew,                  /* tp_new */
};

static PyObject*
pycompilestring(PyObject* self, PyObject *obj) {
    if (PyBytes_CheckExact(obj) == 0) {
        PyErr_SetString(PyExc_ValueError, "Argument must be a bytes object");
        return NULL;
    }
    const char *the_string = PyBytes_AsString(obj);
    if (the_string == NULL) {
        return NULL;
    }
    return Py_CompileString(the_string, "<string>", Py_file_input);
}

static PyObject*
test_lazy_hash_inheritance(PyObject* self, PyObject *Py_UNUSED(ignored))
{
    PyTypeObject *type;
    PyObject *obj;
    Py_hash_t hash;

    type = &_HashInheritanceTester_Type;

    if (type->tp_dict != NULL)
        /* The type has already been initialized. This probably means
           -R is being used. */
        Py_RETURN_NONE;


    obj = PyObject_New(PyObject, type);
    if (obj == NULL) {
        PyErr_Clear();
        PyErr_SetString(
            TestError,
            "test_lazy_hash_inheritance: failed to create object");
        return NULL;
    }

    if (type->tp_dict != NULL) {
        PyErr_SetString(
            TestError,
            "test_lazy_hash_inheritance: type initialised too soon");
        Py_DECREF(obj);
        return NULL;
    }

    hash = PyObject_Hash(obj);
    if ((hash == -1) && PyErr_Occurred()) {
        PyErr_Clear();
        PyErr_SetString(
            TestError,
            "test_lazy_hash_inheritance: could not hash object");
        Py_DECREF(obj);
        return NULL;
    }

    if (type->tp_dict == NULL) {
        PyErr_SetString(
            TestError,
            "test_lazy_hash_inheritance: type not initialised by hash()");
        Py_DECREF(obj);
        return NULL;
    }

    if (type->tp_hash != PyType_Type.tp_hash) {
        PyErr_SetString(
            TestError,
            "test_lazy_hash_inheritance: unexpected hash function");
        Py_DECREF(obj);
        return NULL;
    }

    Py_DECREF(obj);

    Py_RETURN_NONE;
}


/* Tests of PyLong_{As, From}{Unsigned,}Long(), and
   PyLong_{As, From}{Unsigned,}LongLong().

   Note that the meat of the test is contained in testcapi_long.h.
   This is revolting, but delicate code duplication is worse:  "almost
   exactly the same" code is needed to test long long, but the ubiquitous
   dependence on type names makes it impossible to use a parameterized
   function.  A giant macro would be even worse than this.  A C++ template
   would be perfect.

   The "report an error" functions are deliberately not part of the #include
   file:  if the test fails, you can set a breakpoint in the appropriate
   error function directly, and crawl back from there in the debugger.
*/

#define UNBIND(X)  Py_DECREF(X); (X) = NULL

static PyObject *
raise_test_long_error(const char* msg)
{
    return raiseTestError("test_long_api", msg);
}

#define TESTNAME        test_long_api_inner
#define TYPENAME        long
#define F_S_TO_PY       PyLong_FromLong
#define F_PY_TO_S       PyLong_AsLong
#define F_U_TO_PY       PyLong_FromUnsignedLong
#define F_PY_TO_U       PyLong_AsUnsignedLong

#include "testcapi_long.h"

static PyObject *
test_long_api(PyObject* self, PyObject *Py_UNUSED(ignored))
{
    return TESTNAME(raise_test_long_error);
}

#undef TESTNAME
#undef TYPENAME
#undef F_S_TO_PY
#undef F_PY_TO_S
#undef F_U_TO_PY
#undef F_PY_TO_U

static PyObject *
raise_test_longlong_error(const char* msg)
{
    return raiseTestError("test_longlong_api", msg);
}

#define TESTNAME        test_longlong_api_inner
#define TYPENAME        long long
#define F_S_TO_PY       PyLong_FromLongLong
#define F_PY_TO_S       PyLong_AsLongLong
#define F_U_TO_PY       PyLong_FromUnsignedLongLong
#define F_PY_TO_U       PyLong_AsUnsignedLongLong

#include "testcapi_long.h"

static PyObject *
test_longlong_api(PyObject* self, PyObject *args)
{
    return TESTNAME(raise_test_longlong_error);
}

#undef TESTNAME
#undef TYPENAME
#undef F_S_TO_PY
#undef F_PY_TO_S
#undef F_U_TO_PY
#undef F_PY_TO_U

/* Test the PyLong_AsLongAndOverflow API. General conversion to PY_LONG
   is tested by test_long_api_inner. This test will concentrate on proper
   handling of overflow.
*/

static PyObject *
test_long_and_overflow(PyObject *self, PyObject *Py_UNUSED(ignored))
{
    PyObject *num, *one, *temp;
    long value;
    int overflow;

    /* Test that overflow is set properly for a large value. */
    /* num is a number larger than LONG_MAX even on 64-bit platforms */
    num = PyLong_FromString("FFFFFFFFFFFFFFFFFFFFFFFF", NULL, 16);
    if (num == NULL)
        return NULL;
    overflow = 1234;
    value = PyLong_AsLongAndOverflow(num, &overflow);
    Py_DECREF(num);
    if (value == -1 && PyErr_Occurred())
        return NULL;
    if (value != -1)
        return raiseTestError("test_long_and_overflow",
            "return value was not set to -1");
    if (overflow != 1)
        return raiseTestError("test_long_and_overflow",
            "overflow was not set to 1");

    /* Same again, with num = LONG_MAX + 1 */
    num = PyLong_FromLong(LONG_MAX);
    if (num == NULL)
        return NULL;
    one = PyLong_FromLong(1L);
    if (one == NULL) {
        Py_DECREF(num);
        return NULL;
    }
    temp = PyNumber_Add(num, one);
    Py_DECREF(one);
    Py_DECREF(num);
    num = temp;
    if (num == NULL)
        return NULL;
    overflow = 0;
    value = PyLong_AsLongAndOverflow(num, &overflow);
    Py_DECREF(num);
    if (value == -1 && PyErr_Occurred())
        return NULL;
    if (value != -1)
        return raiseTestError("test_long_and_overflow",
            "return value was not set to -1");
    if (overflow != 1)
        return raiseTestError("test_long_and_overflow",
            "overflow was not set to 1");

    /* Test that overflow is set properly for a large negative value. */
    /* num is a number smaller than LONG_MIN even on 64-bit platforms */
    num = PyLong_FromString("-FFFFFFFFFFFFFFFFFFFFFFFF", NULL, 16);
    if (num == NULL)
        return NULL;
    overflow = 1234;
    value = PyLong_AsLongAndOverflow(num, &overflow);
    Py_DECREF(num);
    if (value == -1 && PyErr_Occurred())
        return NULL;
    if (value != -1)
        return raiseTestError("test_long_and_overflow",
            "return value was not set to -1");
    if (overflow != -1)
        return raiseTestError("test_long_and_overflow",
            "overflow was not set to -1");

    /* Same again, with num = LONG_MIN - 1 */
    num = PyLong_FromLong(LONG_MIN);
    if (num == NULL)
        return NULL;
    one = PyLong_FromLong(1L);
    if (one == NULL) {
        Py_DECREF(num);
        return NULL;
    }
    temp = PyNumber_Subtract(num, one);
    Py_DECREF(one);
    Py_DECREF(num);
    num = temp;
    if (num == NULL)
        return NULL;
    overflow = 0;
    value = PyLong_AsLongAndOverflow(num, &overflow);
    Py_DECREF(num);
    if (value == -1 && PyErr_Occurred())
        return NULL;
    if (value != -1)
        return raiseTestError("test_long_and_overflow",
            "return value was not set to -1");
    if (overflow != -1)
        return raiseTestError("test_long_and_overflow",
            "overflow was not set to -1");

    /* Test that overflow is cleared properly for small values. */
    num = PyLong_FromString("FF", NULL, 16);
    if (num == NULL)
        return NULL;
    overflow = 1234;
    value = PyLong_AsLongAndOverflow(num, &overflow);
    Py_DECREF(num);
    if (value == -1 && PyErr_Occurred())
        return NULL;
    if (value != 0xFF)
        return raiseTestError("test_long_and_overflow",
            "expected return value 0xFF");
    if (overflow != 0)
        return raiseTestError("test_long_and_overflow",
            "overflow was not cleared");

    num = PyLong_FromString("-FF", NULL, 16);
    if (num == NULL)
        return NULL;
    overflow = 0;
    value = PyLong_AsLongAndOverflow(num, &overflow);
    Py_DECREF(num);
    if (value == -1 && PyErr_Occurred())
        return NULL;
    if (value != -0xFF)
        return raiseTestError("test_long_and_overflow",
            "expected return value 0xFF");
    if (overflow != 0)
        return raiseTestError("test_long_and_overflow",
            "overflow was set incorrectly");

    num = PyLong_FromLong(LONG_MAX);
    if (num == NULL)
        return NULL;
    overflow = 1234;
    value = PyLong_AsLongAndOverflow(num, &overflow);
    Py_DECREF(num);
    if (value == -1 && PyErr_Occurred())
        return NULL;
    if (value != LONG_MAX)
        return raiseTestError("test_long_and_overflow",
            "expected return value LONG_MAX");
    if (overflow != 0)
        return raiseTestError("test_long_and_overflow",
            "overflow was not cleared");

    num = PyLong_FromLong(LONG_MIN);
    if (num == NULL)
        return NULL;
    overflow = 0;
    value = PyLong_AsLongAndOverflow(num, &overflow);
    Py_DECREF(num);
    if (value == -1 && PyErr_Occurred())
        return NULL;
    if (value != LONG_MIN)
        return raiseTestError("test_long_and_overflow",
            "expected return value LONG_MIN");
    if (overflow != 0)
        return raiseTestError("test_long_and_overflow",
            "overflow was not cleared");

    Py_RETURN_NONE;
}

/* Test the PyLong_AsLongLongAndOverflow API. General conversion to
   long long is tested by test_long_api_inner. This test will
   concentrate on proper handling of overflow.
*/

static PyObject *
test_long_long_and_overflow(PyObject *self, PyObject *Py_UNUSED(ignored))
{
    PyObject *num, *one, *temp;
    long long value;
    int overflow;

    /* Test that overflow is set properly for a large value. */
    /* num is a number larger than LLONG_MAX on a typical machine. */
    num = PyLong_FromString("FFFFFFFFFFFFFFFFFFFFFFFF", NULL, 16);
    if (num == NULL)
        return NULL;
    overflow = 1234;
    value = PyLong_AsLongLongAndOverflow(num, &overflow);
    Py_DECREF(num);
    if (value == -1 && PyErr_Occurred())
        return NULL;
    if (value != -1)
        return raiseTestError("test_long_long_and_overflow",
            "return value was not set to -1");
    if (overflow != 1)
        return raiseTestError("test_long_long_and_overflow",
            "overflow was not set to 1");

    /* Same again, with num = LLONG_MAX + 1 */
    num = PyLong_FromLongLong(LLONG_MAX);
    if (num == NULL)
        return NULL;
    one = PyLong_FromLong(1L);
    if (one == NULL) {
        Py_DECREF(num);
        return NULL;
    }
    temp = PyNumber_Add(num, one);
    Py_DECREF(one);
    Py_DECREF(num);
    num = temp;
    if (num == NULL)
        return NULL;
    overflow = 0;
    value = PyLong_AsLongLongAndOverflow(num, &overflow);
    Py_DECREF(num);
    if (value == -1 && PyErr_Occurred())
        return NULL;
    if (value != -1)
        return raiseTestError("test_long_long_and_overflow",
            "return value was not set to -1");
    if (overflow != 1)
        return raiseTestError("test_long_long_and_overflow",
            "overflow was not set to 1");

    /* Test that overflow is set properly for a large negative value. */
    /* num is a number smaller than LLONG_MIN on a typical platform */
    num = PyLong_FromString("-FFFFFFFFFFFFFFFFFFFFFFFF", NULL, 16);
    if (num == NULL)
        return NULL;
    overflow = 1234;
    value = PyLong_AsLongLongAndOverflow(num, &overflow);
    Py_DECREF(num);
    if (value == -1 && PyErr_Occurred())
        return NULL;
    if (value != -1)
        return raiseTestError("test_long_long_and_overflow",
            "return value was not set to -1");
    if (overflow != -1)
        return raiseTestError("test_long_long_and_overflow",
            "overflow was not set to -1");

    /* Same again, with num = LLONG_MIN - 1 */
    num = PyLong_FromLongLong(LLONG_MIN);
    if (num == NULL)
        return NULL;
    one = PyLong_FromLong(1L);
    if (one == NULL) {
        Py_DECREF(num);
        return NULL;
    }
    temp = PyNumber_Subtract(num, one);
    Py_DECREF(one);
    Py_DECREF(num);
    num = temp;
    if (num == NULL)
        return NULL;
    overflow = 0;
    value = PyLong_AsLongLongAndOverflow(num, &overflow);
    Py_DECREF(num);
    if (value == -1 && PyErr_Occurred())
        return NULL;
    if (value != -1)
        return raiseTestError("test_long_long_and_overflow",
            "return value was not set to -1");
    if (overflow != -1)
        return raiseTestError("test_long_long_and_overflow",
            "overflow was not set to -1");

    /* Test that overflow is cleared properly for small values. */
    num = PyLong_FromString("FF", NULL, 16);
    if (num == NULL)
        return NULL;
    overflow = 1234;
    value = PyLong_AsLongLongAndOverflow(num, &overflow);
    Py_DECREF(num);
    if (value == -1 && PyErr_Occurred())
        return NULL;
    if (value != 0xFF)
        return raiseTestError("test_long_long_and_overflow",
            "expected return value 0xFF");
    if (overflow != 0)
        return raiseTestError("test_long_long_and_overflow",
            "overflow was not cleared");

    num = PyLong_FromString("-FF", NULL, 16);
    if (num == NULL)
        return NULL;
    overflow = 0;
    value = PyLong_AsLongLongAndOverflow(num, &overflow);
    Py_DECREF(num);
    if (value == -1 && PyErr_Occurred())
        return NULL;
    if (value != -0xFF)
        return raiseTestError("test_long_long_and_overflow",
            "expected return value 0xFF");
    if (overflow != 0)
        return raiseTestError("test_long_long_and_overflow",
            "overflow was set incorrectly");

    num = PyLong_FromLongLong(LLONG_MAX);
    if (num == NULL)
        return NULL;
    overflow = 1234;
    value = PyLong_AsLongLongAndOverflow(num, &overflow);
    Py_DECREF(num);
    if (value == -1 && PyErr_Occurred())
        return NULL;
    if (value != LLONG_MAX)
        return raiseTestError("test_long_long_and_overflow",
            "expected return value LLONG_MAX");
    if (overflow != 0)
        return raiseTestError("test_long_long_and_overflow",
            "overflow was not cleared");

    num = PyLong_FromLongLong(LLONG_MIN);
    if (num == NULL)
        return NULL;
    overflow = 0;
    value = PyLong_AsLongLongAndOverflow(num, &overflow);
    Py_DECREF(num);
    if (value == -1 && PyErr_Occurred())
        return NULL;
    if (value != LLONG_MIN)
        return raiseTestError("test_long_long_and_overflow",
            "expected return value LLONG_MIN");
    if (overflow != 0)
        return raiseTestError("test_long_long_and_overflow",
            "overflow was not cleared");

    Py_RETURN_NONE;
}

/* Test the PyLong_As{Size,Ssize}_t API. At present this just tests that
   non-integer arguments are handled correctly. It should be extended to
   test overflow handling.
 */

static PyObject *
test_long_as_size_t(PyObject *self, PyObject *Py_UNUSED(ignored))
{
    size_t out_u;
    Py_ssize_t out_s;

    Py_INCREF(Py_None);

    out_u = PyLong_AsSize_t(Py_None);
    if (out_u != (size_t)-1 || !PyErr_Occurred())
        return raiseTestError("test_long_as_size_t",
                              "PyLong_AsSize_t(None) didn't complain");
    if (!PyErr_ExceptionMatches(PyExc_TypeError))
        return raiseTestError("test_long_as_size_t",
                              "PyLong_AsSize_t(None) raised "
                              "something other than TypeError");
    PyErr_Clear();

    out_s = PyLong_AsSsize_t(Py_None);
    if (out_s != (Py_ssize_t)-1 || !PyErr_Occurred())
        return raiseTestError("test_long_as_size_t",
                              "PyLong_AsSsize_t(None) didn't complain");
    if (!PyErr_ExceptionMatches(PyExc_TypeError))
        return raiseTestError("test_long_as_size_t",
                              "PyLong_AsSsize_t(None) raised "
                              "something other than TypeError");
    PyErr_Clear();

    /* Py_INCREF(Py_None) omitted - we already have a reference to it. */
    return Py_None;
}

static PyObject *
test_long_as_unsigned_long_long_mask(PyObject *self,
                                     PyObject *Py_UNUSED(ignored))
{
    unsigned long long res = PyLong_AsUnsignedLongLongMask(NULL);

    if (res != (unsigned long long)-1 || !PyErr_Occurred()) {
        return raiseTestError("test_long_as_unsigned_long_long_mask",
                              "PyLong_AsUnsignedLongLongMask(NULL) didn't "
                              "complain");
    }
    if (!PyErr_ExceptionMatches(PyExc_SystemError)) {
        return raiseTestError("test_long_as_unsigned_long_long_mask",
                              "PyLong_AsUnsignedLongLongMask(NULL) raised "
                              "something other than SystemError");
    }
    PyErr_Clear();
    Py_RETURN_NONE;
}

/* Test the PyLong_AsDouble API. At present this just tests that
   non-integer arguments are handled correctly.
 */

static PyObject *
test_long_as_double(PyObject *self, PyObject *Py_UNUSED(ignored))
{
    double out;

    Py_INCREF(Py_None);

    out = PyLong_AsDouble(Py_None);
    if (out != -1.0 || !PyErr_Occurred())
        return raiseTestError("test_long_as_double",
                              "PyLong_AsDouble(None) didn't complain");
    if (!PyErr_ExceptionMatches(PyExc_TypeError))
        return raiseTestError("test_long_as_double",
                              "PyLong_AsDouble(None) raised "
                              "something other than TypeError");
    PyErr_Clear();

    /* Py_INCREF(Py_None) omitted - we already have a reference to it. */
    return Py_None;
}

/* Test the L code for PyArg_ParseTuple.  This should deliver a long long
   for both long and int arguments.  The test may leak a little memory if
   it fails.
*/
static PyObject *
test_L_code(PyObject *self, PyObject *Py_UNUSED(ignored))
{
    PyObject *tuple, *num;
    long long value;

    tuple = PyTuple_New(1);
    if (tuple == NULL)
        return NULL;

    num = PyLong_FromLong(42);
    if (num == NULL)
        return NULL;

    PyTuple_SET_ITEM(tuple, 0, num);

    value = -1;
    if (!PyArg_ParseTuple(tuple, "L:test_L_code", &value)) {
        return NULL;
    }
    if (value != 42)
        return raiseTestError("test_L_code",
            "L code returned wrong value for long 42");

    /* Py_DECREF(num);  <== CPython bug */
    num = PyLong_FromLong(42);
    if (num == NULL)
        return NULL;

    PyTuple_SET_ITEM(tuple, 0, num);

    value = -1;
    if (!PyArg_ParseTuple(tuple, "L:test_L_code", &value)) {
        return NULL;
    }
    if (value != 42)
        return raiseTestError("test_L_code",
            "L code returned wrong value for int 42");

    Py_DECREF(tuple);
    Py_RETURN_NONE;
}

static PyObject *
return_none(void *unused)
{
    Py_RETURN_NONE;
}

static PyObject *
raise_error(void *unused)
{
    PyErr_SetNone(PyExc_ValueError);
    return NULL;
}

static int
test_buildvalue_N_error(const char *fmt)
{
    PyObject *arg, *res;

    arg = PyList_New(0);
    if (arg == NULL) {
        return -1;
    }

    Py_INCREF(arg);
    res = Py_BuildValue(fmt, return_none, NULL, arg);
    if (res == NULL) {
        return -1;
    }
    Py_DECREF(res);
    if (Py_REFCNT(arg) != 1) {
        PyErr_Format(TestError, "test_buildvalue_N: "
                     "arg was not decrefed in successful "
                     "Py_BuildValue(\"%s\")", fmt);
        return -1;
    }

    Py_INCREF(arg);
    res = Py_BuildValue(fmt, raise_error, NULL, arg);
    if (res != NULL || !PyErr_Occurred()) {
        PyErr_Format(TestError, "test_buildvalue_N: "
                     "Py_BuildValue(\"%s\") didn't complain", fmt);
        return -1;
    }
    PyErr_Clear();
    if (Py_REFCNT(arg) != 1) {
        PyErr_Format(TestError, "test_buildvalue_N: "
                     "arg was not decrefed in failed "
                     "Py_BuildValue(\"%s\")", fmt);
        return -1;
    }
    Py_DECREF(arg);
    return 0;
}

static PyObject *
test_buildvalue_N(PyObject *self, PyObject *Py_UNUSED(ignored))
{
    PyObject *arg, *res;

    arg = PyList_New(0);
    if (arg == NULL) {
        return NULL;
    }
    Py_INCREF(arg);
    res = Py_BuildValue("N", arg);
    if (res == NULL) {
        return NULL;
    }
    if (res != arg) {
        return raiseTestError("test_buildvalue_N",
                              "Py_BuildValue(\"N\") returned wrong result");
    }
    if (Py_REFCNT(arg) != 2) {
        return raiseTestError("test_buildvalue_N",
                              "arg was not decrefed in Py_BuildValue(\"N\")");
    }
    Py_DECREF(res);
    Py_DECREF(arg);

    if (test_buildvalue_N_error("O&N") < 0)
        return NULL;
    if (test_buildvalue_N_error("(O&N)") < 0)
        return NULL;
    if (test_buildvalue_N_error("[O&N]") < 0)
        return NULL;
    if (test_buildvalue_N_error("{O&N}") < 0)
        return NULL;
    if (test_buildvalue_N_error("{()O&(())N}") < 0)
        return NULL;

    Py_RETURN_NONE;
}


static PyObject *
test_get_statictype_slots(PyObject *self, PyObject *Py_UNUSED(ignored))
{
    newfunc tp_new = PyType_GetSlot(&PyLong_Type, Py_tp_new);
    if (PyLong_Type.tp_new != tp_new) {
        PyErr_SetString(PyExc_AssertionError, "mismatch: tp_new of long");
        return NULL;
    }

    reprfunc tp_repr = PyType_GetSlot(&PyLong_Type, Py_tp_repr);
    if (PyLong_Type.tp_repr != tp_repr) {
        PyErr_SetString(PyExc_AssertionError, "mismatch: tp_repr of long");
        return NULL;
    }

    ternaryfunc tp_call = PyType_GetSlot(&PyLong_Type, Py_tp_call);
    if (tp_call != NULL) {
        PyErr_SetString(PyExc_AssertionError, "mismatch: tp_call of long");
        return NULL;
    }

    binaryfunc nb_add = PyType_GetSlot(&PyLong_Type, Py_nb_add);
    if (PyLong_Type.tp_as_number->nb_add != nb_add) {
        PyErr_SetString(PyExc_AssertionError, "mismatch: nb_add of long");
        return NULL;
    }

    lenfunc mp_length = PyType_GetSlot(&PyLong_Type, Py_mp_length);
    if (mp_length != NULL) {
        PyErr_SetString(PyExc_AssertionError, "mismatch: mp_length of long");
        return NULL;
    }

    void *over_value = PyType_GetSlot(&PyLong_Type, Py_bf_releasebuffer + 1);
    if (over_value != NULL) {
        PyErr_SetString(PyExc_AssertionError, "mismatch: max+1 of long");
        return NULL;
    }

    tp_new = PyType_GetSlot(&PyLong_Type, 0);
    if (tp_new != NULL) {
        PyErr_SetString(PyExc_AssertionError, "mismatch: slot 0 of long");
        return NULL;
    }
    if (PyErr_ExceptionMatches(PyExc_SystemError)) {
        // This is the right exception
        PyErr_Clear();
    }
    else {
        return NULL;
    }

    Py_RETURN_NONE;
}


static PyObject *
get_args(PyObject *self, PyObject *args)
{
    if (args == NULL) {
        args = Py_None;
    }
    Py_INCREF(args);
    return args;
}

static PyObject *
get_kwargs(PyObject *self, PyObject *args, PyObject *kwargs)
{
    if (kwargs == NULL) {
        kwargs = Py_None;
    }
    Py_INCREF(kwargs);
    return kwargs;
}

/* Test tuple argument processing */
static PyObject *
getargs_tuple(PyObject *self, PyObject *args)
{
    int a, b, c;
    if (!PyArg_ParseTuple(args, "i(ii)", &a, &b, &c))
        return NULL;
    return Py_BuildValue("iii", a, b, c);
}

/* test PyArg_ParseTupleAndKeywords */
static PyObject *
getargs_keywords(PyObject *self, PyObject *args, PyObject *kwargs)
{
    static char *keywords[] = {"arg1","arg2","arg3","arg4","arg5", NULL};
    static const char fmt[] = "(ii)i|(i(ii))(iii)i";
    int int_args[10]={-1, -1, -1, -1, -1, -1, -1, -1, -1, -1};

    if (!PyArg_ParseTupleAndKeywords(args, kwargs, fmt, keywords,
        &int_args[0], &int_args[1], &int_args[2], &int_args[3], &int_args[4],
        &int_args[5], &int_args[6], &int_args[7], &int_args[8], &int_args[9]))
        return NULL;
    return Py_BuildValue("iiiiiiiiii",
        int_args[0], int_args[1], int_args[2], int_args[3], int_args[4],
        int_args[5], int_args[6], int_args[7], int_args[8], int_args[9]);
}

/* test PyArg_ParseTupleAndKeywords keyword-only arguments */
static PyObject *
getargs_keyword_only(PyObject *self, PyObject *args, PyObject *kwargs)
{
    static char *keywords[] = {"required", "optional", "keyword_only", NULL};
    int required = -1;
    int optional = -1;
    int keyword_only = -1;

    if (!PyArg_ParseTupleAndKeywords(args, kwargs, "i|i$i", keywords,
                                     &required, &optional, &keyword_only))
        return NULL;
    return Py_BuildValue("iii", required, optional, keyword_only);
}

/* test PyArg_ParseTupleAndKeywords positional-only arguments */
static PyObject *
getargs_positional_only_and_keywords(PyObject *self, PyObject *args, PyObject *kwargs)
{
    static char *keywords[] = {"", "", "keyword", NULL};
    int required = -1;
    int optional = -1;
    int keyword = -1;

    if (!PyArg_ParseTupleAndKeywords(args, kwargs, "i|ii", keywords,
                                     &required, &optional, &keyword))
        return NULL;
    return Py_BuildValue("iii", required, optional, keyword);
}

/* Functions to call PyArg_ParseTuple with integer format codes,
   and return the result.
*/
static PyObject *
getargs_b(PyObject *self, PyObject *args)
{
    unsigned char value;
    if (!PyArg_ParseTuple(args, "b", &value))
        return NULL;
    return PyLong_FromUnsignedLong((unsigned long)value);
}

static PyObject *
getargs_B(PyObject *self, PyObject *args)
{
    unsigned char value;
    if (!PyArg_ParseTuple(args, "B", &value))
        return NULL;
    return PyLong_FromUnsignedLong((unsigned long)value);
}

static PyObject *
getargs_h(PyObject *self, PyObject *args)
{
    short value;
    if (!PyArg_ParseTuple(args, "h", &value))
        return NULL;
    return PyLong_FromLong((long)value);
}

static PyObject *
getargs_H(PyObject *self, PyObject *args)
{
    unsigned short value;
    if (!PyArg_ParseTuple(args, "H", &value))
        return NULL;
    return PyLong_FromUnsignedLong((unsigned long)value);
}

static PyObject *
getargs_I(PyObject *self, PyObject *args)
{
    unsigned int value;
    if (!PyArg_ParseTuple(args, "I", &value))
        return NULL;
    return PyLong_FromUnsignedLong((unsigned long)value);
}

static PyObject *
getargs_k(PyObject *self, PyObject *args)
{
    unsigned long value;
    if (!PyArg_ParseTuple(args, "k", &value))
        return NULL;
    return PyLong_FromUnsignedLong(value);
}

static PyObject *
getargs_i(PyObject *self, PyObject *args)
{
    int value;
    if (!PyArg_ParseTuple(args, "i", &value))
        return NULL;
    return PyLong_FromLong((long)value);
}

static PyObject *
getargs_l(PyObject *self, PyObject *args)
{
    long value;
    if (!PyArg_ParseTuple(args, "l", &value))
        return NULL;
    return PyLong_FromLong(value);
}

static PyObject *
getargs_n(PyObject *self, PyObject *args)
{
    Py_ssize_t value;
    if (!PyArg_ParseTuple(args, "n", &value))
        return NULL;
    return PyLong_FromSsize_t(value);
}

static PyObject *
getargs_p(PyObject *self, PyObject *args)
{
    int value;
    if (!PyArg_ParseTuple(args, "p", &value))
        return NULL;
    return PyLong_FromLong(value);
}

static PyObject *
getargs_L(PyObject *self, PyObject *args)
{
    long long value;
    if (!PyArg_ParseTuple(args, "L", &value))
        return NULL;
    return PyLong_FromLongLong(value);
}

static PyObject *
getargs_K(PyObject *self, PyObject *args)
{
    unsigned long long value;
    if (!PyArg_ParseTuple(args, "K", &value))
        return NULL;
    return PyLong_FromUnsignedLongLong(value);
}

/* This function not only tests the 'k' getargs code, but also the
   PyLong_AsUnsignedLongMask() function. */
static PyObject *
test_k_code(PyObject *self, PyObject *Py_UNUSED(ignored))
{
    PyObject *tuple, *num;
    unsigned long value;

    tuple = PyTuple_New(1);
    if (tuple == NULL)
        return NULL;

    /* a number larger than ULONG_MAX even on 64-bit platforms */
    num = PyLong_FromString("FFFFFFFFFFFFFFFFFFFFFFFF", NULL, 16);
    if (num == NULL)
        return NULL;

    value = PyLong_AsUnsignedLongMask(num);
    if (value != ULONG_MAX)
        return raiseTestError("test_k_code",
            "PyLong_AsUnsignedLongMask() returned wrong value for long 0xFFF...FFF");

    PyTuple_SET_ITEM(tuple, 0, num);

    value = 0;
    if (!PyArg_ParseTuple(tuple, "k:test_k_code", &value)) {
        return NULL;
    }
    if (value != ULONG_MAX)
        return raiseTestError("test_k_code",
            "k code returned wrong value for long 0xFFF...FFF");

    /* Py_DECREF(num);  <== CPython bug */
    num = PyLong_FromString("-FFFFFFFF000000000000000042", NULL, 16);
    if (num == NULL)
        return NULL;

    value = PyLong_AsUnsignedLongMask(num);
    if (value != (unsigned long)-0x42)
        return raiseTestError("test_k_code",
                              "PyLong_AsUnsignedLongMask() returned wrong "
                              "value for long -0xFFF..000042");

    PyTuple_SET_ITEM(tuple, 0, num);

    value = 0;
    if (!PyArg_ParseTuple(tuple, "k:test_k_code", &value)) {
        return NULL;
    }
    if (value != (unsigned long)-0x42)
        return raiseTestError("test_k_code",
            "k code returned wrong value for long -0xFFF..000042");

    Py_DECREF(tuple);
    Py_RETURN_NONE;
}

static PyObject *
getargs_f(PyObject *self, PyObject *args)
{
    float f;
    if (!PyArg_ParseTuple(args, "f", &f))
        return NULL;
    return PyFloat_FromDouble(f);
}

static PyObject *
getargs_d(PyObject *self, PyObject *args)
{
    double d;
    if (!PyArg_ParseTuple(args, "d", &d))
        return NULL;
    return PyFloat_FromDouble(d);
}

static PyObject *
getargs_D(PyObject *self, PyObject *args)
{
    Py_complex cval;
    if (!PyArg_ParseTuple(args, "D", &cval))
        return NULL;
    return PyComplex_FromCComplex(cval);
}

static PyObject *
getargs_S(PyObject *self, PyObject *args)
{
    PyObject *obj;
    if (!PyArg_ParseTuple(args, "S", &obj))
        return NULL;
    Py_INCREF(obj);
    return obj;
}

static PyObject *
getargs_Y(PyObject *self, PyObject *args)
{
    PyObject *obj;
    if (!PyArg_ParseTuple(args, "Y", &obj))
        return NULL;
    Py_INCREF(obj);
    return obj;
}

static PyObject *
getargs_U(PyObject *self, PyObject *args)
{
    PyObject *obj;
    if (!PyArg_ParseTuple(args, "U", &obj))
        return NULL;
    Py_INCREF(obj);
    return obj;
}

static PyObject *
getargs_c(PyObject *self, PyObject *args)
{
    char c;
    if (!PyArg_ParseTuple(args, "c", &c))
        return NULL;
    return PyLong_FromLong((unsigned char)c);
}

static PyObject *
getargs_C(PyObject *self, PyObject *args)
{
    int c;
    if (!PyArg_ParseTuple(args, "C", &c))
        return NULL;
    return PyLong_FromLong(c);
}

static PyObject *
getargs_s(PyObject *self, PyObject *args)
{
    char *str;
    if (!PyArg_ParseTuple(args, "s", &str))
        return NULL;
    return PyBytes_FromString(str);
}

static PyObject *
getargs_s_star(PyObject *self, PyObject *args)
{
    Py_buffer buffer;
    PyObject *bytes;
    if (!PyArg_ParseTuple(args, "s*", &buffer))
        return NULL;
    bytes = PyBytes_FromStringAndSize(buffer.buf, buffer.len);
    PyBuffer_Release(&buffer);
    return bytes;
}

static PyObject *
getargs_s_hash(PyObject *self, PyObject *args)
{
    char *str;
    Py_ssize_t size;
    if (!PyArg_ParseTuple(args, "s#", &str, &size))
        return NULL;
    return PyBytes_FromStringAndSize(str, size);
}

static PyObject *
getargs_z(PyObject *self, PyObject *args)
{
    char *str;
    if (!PyArg_ParseTuple(args, "z", &str))
        return NULL;
    if (str != NULL)
        return PyBytes_FromString(str);
    else
        Py_RETURN_NONE;
}

static PyObject *
getargs_z_star(PyObject *self, PyObject *args)
{
    Py_buffer buffer;
    PyObject *bytes;
    if (!PyArg_ParseTuple(args, "z*", &buffer))
        return NULL;
    if (buffer.buf != NULL)
        bytes = PyBytes_FromStringAndSize(buffer.buf, buffer.len);
    else {
        Py_INCREF(Py_None);
        bytes = Py_None;
    }
    PyBuffer_Release(&buffer);
    return bytes;
}

static PyObject *
getargs_z_hash(PyObject *self, PyObject *args)
{
    char *str;
    Py_ssize_t size;
    if (!PyArg_ParseTuple(args, "z#", &str, &size))
        return NULL;
    if (str != NULL)
        return PyBytes_FromStringAndSize(str, size);
    else
        Py_RETURN_NONE;
}

static PyObject *
getargs_y(PyObject *self, PyObject *args)
{
    char *str;
    if (!PyArg_ParseTuple(args, "y", &str))
        return NULL;
    return PyBytes_FromString(str);
}

static PyObject *
getargs_y_star(PyObject *self, PyObject *args)
{
    Py_buffer buffer;
    PyObject *bytes;
    if (!PyArg_ParseTuple(args, "y*", &buffer))
        return NULL;
    bytes = PyBytes_FromStringAndSize(buffer.buf, buffer.len);
    PyBuffer_Release(&buffer);
    return bytes;
}

static PyObject *
getargs_y_hash(PyObject *self, PyObject *args)
{
    char *str;
    Py_ssize_t size;
    if (!PyArg_ParseTuple(args, "y#", &str, &size))
        return NULL;
    return PyBytes_FromStringAndSize(str, size);
}

static PyObject *
getargs_u(PyObject *self, PyObject *args)
{
    Py_UNICODE *str;
    if (!PyArg_ParseTuple(args, "u", &str))
        return NULL;
    return PyUnicode_FromWideChar(str, -1);
}

static PyObject *
getargs_u_hash(PyObject *self, PyObject *args)
{
    Py_UNICODE *str;
    Py_ssize_t size;
    if (!PyArg_ParseTuple(args, "u#", &str, &size))
        return NULL;
    return PyUnicode_FromWideChar(str, size);
}

static PyObject *
getargs_Z(PyObject *self, PyObject *args)
{
    Py_UNICODE *str;
    if (!PyArg_ParseTuple(args, "Z", &str))
        return NULL;
    if (str != NULL) {
        return PyUnicode_FromWideChar(str, -1);
    } else
        Py_RETURN_NONE;
}

static PyObject *
getargs_Z_hash(PyObject *self, PyObject *args)
{
    Py_UNICODE *str;
    Py_ssize_t size;
    if (!PyArg_ParseTuple(args, "Z#", &str, &size))
        return NULL;
    if (str != NULL)
        return PyUnicode_FromWideChar(str, size);
    else
        Py_RETURN_NONE;
}

static PyObject *
getargs_es(PyObject *self, PyObject *args)
{
    PyObject *arg, *result;
    const char *encoding = NULL;
    char *str;

    if (!PyArg_ParseTuple(args, "O|s", &arg, &encoding))
        return NULL;
    if (!PyArg_Parse(arg, "es", encoding, &str))
        return NULL;
    result = PyBytes_FromString(str);
    PyMem_Free(str);
    return result;
}

static PyObject *
getargs_et(PyObject *self, PyObject *args)
{
    PyObject *arg, *result;
    const char *encoding = NULL;
    char *str;

    if (!PyArg_ParseTuple(args, "O|s", &arg, &encoding))
        return NULL;
    if (!PyArg_Parse(arg, "et", encoding, &str))
        return NULL;
    result = PyBytes_FromString(str);
    PyMem_Free(str);
    return result;
}

static PyObject *
getargs_es_hash(PyObject *self, PyObject *args)
{
    PyObject *arg, *result;
    const char *encoding = NULL;
    PyByteArrayObject *buffer = NULL;
    char *str = NULL;
    Py_ssize_t size;

    if (!PyArg_ParseTuple(args, "O|sY", &arg, &encoding, &buffer))
        return NULL;
    if (buffer != NULL) {
        str = PyByteArray_AS_STRING(buffer);
        size = PyByteArray_GET_SIZE(buffer);
    }
    if (!PyArg_Parse(arg, "es#", encoding, &str, &size))
        return NULL;
    result = PyBytes_FromStringAndSize(str, size);
    if (buffer == NULL)
        PyMem_Free(str);
    return result;
}

static PyObject *
getargs_et_hash(PyObject *self, PyObject *args)
{
    PyObject *arg, *result;
    const char *encoding = NULL;
    PyByteArrayObject *buffer = NULL;
    char *str = NULL;
    Py_ssize_t size;

    if (!PyArg_ParseTuple(args, "O|sY", &arg, &encoding, &buffer))
        return NULL;
    if (buffer != NULL) {
        str = PyByteArray_AS_STRING(buffer);
        size = PyByteArray_GET_SIZE(buffer);
    }
    if (!PyArg_Parse(arg, "et#", encoding, &str, &size))
        return NULL;
    result = PyBytes_FromStringAndSize(str, size);
    if (buffer == NULL)
        PyMem_Free(str);
    return result;
}

/* Test the s and z codes for PyArg_ParseTuple.
*/
static PyObject *
test_s_code(PyObject *self, PyObject *Py_UNUSED(ignored))
{
    /* Unicode strings should be accepted */
    PyObject *tuple, *obj;
    char *value;

    tuple = PyTuple_New(1);
    if (tuple == NULL)
    return NULL;

    obj = PyUnicode_Decode("t\xeate", strlen("t\xeate"),
                           "latin-1", NULL);
    if (obj == NULL)
    return NULL;

    PyTuple_SET_ITEM(tuple, 0, obj);

    /* These two blocks used to raise a TypeError:
     * "argument must be string without null bytes, not str"
     */
    if (!PyArg_ParseTuple(tuple, "s:test_s_code1", &value)) {
        return NULL;
    }

    if (!PyArg_ParseTuple(tuple, "z:test_s_code2", &value)) {
        return NULL;
    }

    Py_DECREF(tuple);
    Py_RETURN_NONE;
}

static PyObject *
parse_tuple_and_keywords(PyObject *self, PyObject *args)
{
    PyObject *sub_args;
    PyObject *sub_kwargs;
    const char *sub_format;
    PyObject *sub_keywords;

    Py_ssize_t i, size;
    char *keywords[8 + 1]; /* space for NULL at end */
    PyObject *o;
    PyObject *converted[8];

    int result;
    PyObject *return_value = NULL;

    double buffers[8][4]; /* double ensures alignment where necessary */

    if (!PyArg_ParseTuple(args, "OOsO:parse_tuple_and_keywords",
        &sub_args, &sub_kwargs,
        &sub_format, &sub_keywords))
        return NULL;

    if (!(PyList_CheckExact(sub_keywords) || PyTuple_CheckExact(sub_keywords))) {
        PyErr_SetString(PyExc_ValueError,
            "parse_tuple_and_keywords: sub_keywords must be either list or tuple");
        return NULL;
    }

    memset(buffers, 0, sizeof(buffers));
    memset(converted, 0, sizeof(converted));
    memset(keywords, 0, sizeof(keywords));

    size = PySequence_Fast_GET_SIZE(sub_keywords);
    if (size > 8) {
        PyErr_SetString(PyExc_ValueError,
            "parse_tuple_and_keywords: too many keywords in sub_keywords");
        goto exit;
    }

    for (i = 0; i < size; i++) {
        o = PySequence_Fast_GET_ITEM(sub_keywords, i);
        if (!PyUnicode_FSConverter(o, (void *)(converted + i))) {
            PyErr_Format(PyExc_ValueError,
                "parse_tuple_and_keywords: could not convert keywords[%zd] to narrow string", i);
            goto exit;
        }
        keywords[i] = PyBytes_AS_STRING(converted[i]);
    }

    result = PyArg_ParseTupleAndKeywords(sub_args, sub_kwargs,
        sub_format, keywords,
        buffers + 0, buffers + 1, buffers + 2, buffers + 3,
        buffers + 4, buffers + 5, buffers + 6, buffers + 7);

    if (result) {
        return_value = Py_None;
        Py_INCREF(Py_None);
    }

exit:
    size = sizeof(converted) / sizeof(converted[0]);
    for (i = 0; i < size; i++) {
        Py_XDECREF(converted[i]);
    }
    return return_value;
}

static volatile int x;

#if USE_UNICODE_WCHAR_CACHE

/* Test the u and u# codes for PyArg_ParseTuple. May leak memory in case
   of an error.
*/
static PyObject *
test_u_code(PyObject *self, PyObject *Py_UNUSED(ignored))
{
    PyObject *tuple, *obj;
    Py_UNICODE *value;
    Py_ssize_t len;

    /* issue4122: Undefined reference to _Py_ascii_whitespace on Windows */
    /* Just use the macro and check that it compiles */
    x = Py_UNICODE_ISSPACE(25);

    tuple = PyTuple_New(1);
    if (tuple == NULL)
        return NULL;

    obj = PyUnicode_Decode("test", strlen("test"),
                           "ascii", NULL);
    if (obj == NULL)
        return NULL;

    PyTuple_SET_ITEM(tuple, 0, obj);

    value = 0;
    if (!PyArg_ParseTuple(tuple, "u:test_u_code", &value)) {
        return NULL;
    }
    if (value != PyUnicode_AS_UNICODE(obj))
        return raiseTestError("test_u_code",
            "u code returned wrong value for u'test'");
    value = 0;
    if (!PyArg_ParseTuple(tuple, "u#:test_u_code", &value, &len)) {
        return NULL;
    }
    if (value != PyUnicode_AS_UNICODE(obj) ||
        len != PyUnicode_GET_SIZE(obj))
        return raiseTestError("test_u_code",
            "u# code returned wrong values for u'test'");

    Py_DECREF(tuple);
    Py_RETURN_NONE;
}

/* Test Z and Z# codes for PyArg_ParseTuple */
static PyObject *
test_Z_code(PyObject *self, PyObject *Py_UNUSED(ignored))
{
    PyObject *tuple, *obj;
    const Py_UNICODE *value1, *value2;
    Py_ssize_t len1, len2;

    tuple = PyTuple_New(2);
    if (tuple == NULL)
        return NULL;

    obj = PyUnicode_FromString("test");
    PyTuple_SET_ITEM(tuple, 0, obj);
    Py_INCREF(Py_None);
    PyTuple_SET_ITEM(tuple, 1, Py_None);

    /* swap values on purpose */
    value1 = NULL;
    value2 = PyUnicode_AS_UNICODE(obj);

    /* Test Z for both values */
    if (!PyArg_ParseTuple(tuple, "ZZ:test_Z_code", &value1, &value2)) {
        return NULL;
    }
    if (value1 != PyUnicode_AS_UNICODE(obj))
        return raiseTestError("test_Z_code",
            "Z code returned wrong value for 'test'");
    if (value2 != NULL)
        return raiseTestError("test_Z_code",
            "Z code returned wrong value for None");

    value1 = NULL;
    value2 = PyUnicode_AS_UNICODE(obj);
    len1 = -1;
    len2 = -1;

    /* Test Z# for both values */
    if (!PyArg_ParseTuple(tuple, "Z#Z#:test_Z_code", &value1, &len1,
                          &value2, &len2))
    {
        return NULL;
    }
    if (value1 != PyUnicode_AS_UNICODE(obj) ||
        len1 != PyUnicode_GET_SIZE(obj))
        return raiseTestError("test_Z_code",
            "Z# code returned wrong values for 'test'");
    if (value2 != NULL ||
        len2 != 0)
        return raiseTestError("test_Z_code",
            "Z# code returned wrong values for None'");

    Py_DECREF(tuple);
    Py_RETURN_NONE;
}
_Py_COMP_DIAG_POP
#endif /* USE_UNICODE_WCHAR_CACHE */

static PyObject *
test_widechar(PyObject *self, PyObject *Py_UNUSED(ignored))
{
#if defined(SIZEOF_WCHAR_T) && (SIZEOF_WCHAR_T == 4)
    const wchar_t wtext[2] = {(wchar_t)0x10ABCDu};
    size_t wtextlen = 1;
    const wchar_t invalid[1] = {(wchar_t)0x110000u};
#else
    const wchar_t wtext[3] = {(wchar_t)0xDBEAu, (wchar_t)0xDFCDu};
    size_t wtextlen = 2;
#endif
    PyObject *wide, *utf8;

    wide = PyUnicode_FromWideChar(wtext, wtextlen);
    if (wide == NULL)
        return NULL;

    utf8 = PyUnicode_FromString("\xf4\x8a\xaf\x8d");
    if (utf8 == NULL) {
        Py_DECREF(wide);
        return NULL;
    }

    if (PyUnicode_GET_LENGTH(wide) != PyUnicode_GET_LENGTH(utf8)) {
        Py_DECREF(wide);
        Py_DECREF(utf8);
        return raiseTestError("test_widechar",
                              "wide string and utf8 string "
                              "have different length");
    }
    if (PyUnicode_Compare(wide, utf8)) {
        Py_DECREF(wide);
        Py_DECREF(utf8);
        if (PyErr_Occurred())
            return NULL;
        return raiseTestError("test_widechar",
                              "wide string and utf8 string "
                              "are different");
    }

    Py_DECREF(wide);
    Py_DECREF(utf8);

#if defined(SIZEOF_WCHAR_T) && (SIZEOF_WCHAR_T == 4)
    wide = PyUnicode_FromWideChar(invalid, 1);
    if (wide == NULL)
        PyErr_Clear();
    else
        return raiseTestError("test_widechar",
                              "PyUnicode_FromWideChar(L\"\\U00110000\", 1) didn't fail");

#if USE_UNICODE_WCHAR_CACHE
/* Ignore use of deprecated APIs */
_Py_COMP_DIAG_PUSH
_Py_COMP_DIAG_IGNORE_DEPR_DECLS
    wide = PyUnicode_FromUnicode(invalid, 1);
    if (wide == NULL)
        PyErr_Clear();
    else
        return raiseTestError("test_widechar",
                              "PyUnicode_FromUnicode(L\"\\U00110000\", 1) didn't fail");

    wide = PyUnicode_FromUnicode(NULL, 1);
    if (wide == NULL)
        return NULL;
    PyUnicode_AS_UNICODE(wide)[0] = invalid[0];
    if (_PyUnicode_Ready(wide) < 0) {
        Py_DECREF(wide);
        PyErr_Clear();
    }
    else {
        Py_DECREF(wide);
        return raiseTestError("test_widechar",
                              "PyUnicode_Ready() didn't fail");
    }
_Py_COMP_DIAG_POP
#endif /* USE_UNICODE_WCHAR_CACHE */
#endif

    Py_RETURN_NONE;
}
#ifndef PYPY_VERSION
#endif

static PyObject *
unicode_aswidechar(PyObject *self, PyObject *args)
{
    PyObject *unicode, *result;
    Py_ssize_t buflen, size;
    wchar_t *buffer;

    if (!PyArg_ParseTuple(args, "Un", &unicode, &buflen))
        return NULL;
    buffer = PyMem_New(wchar_t, buflen);
    if (buffer == NULL)
        return PyErr_NoMemory();

    size = PyUnicode_AsWideChar(unicode, buffer, buflen);
    if (size == -1) {
        PyMem_Free(buffer);
        return NULL;
    }

    if (size < buflen)
        buflen = size + 1;
    else
        buflen = size;
    result = PyUnicode_FromWideChar(buffer, buflen);
    PyMem_Free(buffer);
    if (result == NULL)
        return NULL;

    return Py_BuildValue("(Nn)", result, size);
}

static PyObject *
unicode_aswidecharstring(PyObject *self, PyObject *args)
{
    PyObject *unicode, *result;
    Py_ssize_t size;
    wchar_t *buffer;

    if (!PyArg_ParseTuple(args, "U", &unicode))
        return NULL;

    buffer = PyUnicode_AsWideCharString(unicode, &size);
    if (buffer == NULL)
        return NULL;

    result = PyUnicode_FromWideChar(buffer, size + 1);
    PyMem_Free(buffer);
    if (result == NULL)
        return NULL;
    return Py_BuildValue("(Nn)", result, size);
}

static PyObject *
unicode_asucs4(PyObject *self, PyObject *args)
{
    PyObject *unicode, *result;
    Py_UCS4 *buffer;
    int copy_null;
    Py_ssize_t str_len, buf_len;

    if (!PyArg_ParseTuple(args, "Unp:unicode_asucs4", &unicode, &str_len, &copy_null)) {
        return NULL;
    }

    buf_len = str_len + 1;
    buffer = PyMem_NEW(Py_UCS4, buf_len);
    if (buffer == NULL) {
        return PyErr_NoMemory();
    }
    memset(buffer, 0, sizeof(Py_UCS4)*buf_len);
    buffer[str_len] = 0xffffU;

    if (!PyUnicode_AsUCS4(unicode, buffer, buf_len, copy_null)) {
        PyMem_Free(buffer);
        return NULL;
    }

    result = PyUnicode_FromKindAndData(PyUnicode_4BYTE_KIND, buffer, buf_len);
    PyMem_Free(buffer);
    return result;
}

static PyObject *
unicode_asutf8(PyObject *self, PyObject *args)
{
    PyObject *unicode;
    const char *buffer;

    if (!PyArg_ParseTuple(args, "U", &unicode)) {
        return NULL;
    }

    buffer = PyUnicode_AsUTF8(unicode);
    if (buffer == NULL) {
        return NULL;
    }

    return PyBytes_FromString(buffer);
}

static PyObject *
unicode_asutf8andsize(PyObject *self, PyObject *args)
{
    PyObject *unicode, *result;
    const char *buffer;
    Py_ssize_t utf8_len;

    if(!PyArg_ParseTuple(args, "U", &unicode)) {
        return NULL;
    }

    buffer = PyUnicode_AsUTF8AndSize(unicode, &utf8_len);
    if (buffer == NULL) {
        return NULL;
    }

    result = PyBytes_FromString(buffer);
    if (result == NULL) {
        return NULL;
    }

    return Py_BuildValue("(Nn)", result, utf8_len);
}

static PyObject *
unicode_findchar(PyObject *self, PyObject *args)
{
    PyObject *str;
    int direction;
    unsigned int ch;
    Py_ssize_t result;
    Py_ssize_t start, end;

    if (!PyArg_ParseTuple(args, "UInni:unicode_findchar", &str, &ch,
                          &start, &end, &direction)) {
        return NULL;
    }

    result = PyUnicode_FindChar(str, (Py_UCS4)ch, start, end, direction);
    if (result == -2)
        return NULL;
    else
        return PyLong_FromSsize_t(result);
}

#ifndef PYPY_VERSION

static PyObject *
unicode_copycharacters(PyObject *self, PyObject *args)
{
    PyObject *from, *to, *to_copy;
    Py_ssize_t from_start, to_start, how_many, copied;

    if (!PyArg_ParseTuple(args, "UnOnn:unicode_copycharacters", &to, &to_start,
                          &from, &from_start, &how_many)) {
        return NULL;
    }

    if (!(to_copy = PyUnicode_New(PyUnicode_GET_LENGTH(to),
                                  PyUnicode_MAX_CHAR_VALUE(to)))) {
        return NULL;
    }
    if (PyUnicode_Fill(to_copy, 0, PyUnicode_GET_LENGTH(to_copy), 0U) < 0) {
        Py_DECREF(to_copy);
        return NULL;
    }

    if ((copied = PyUnicode_CopyCharacters(to_copy, to_start, from,
                                           from_start, how_many)) < 0) {
        Py_DECREF(to_copy);
        return NULL;
    }

    return Py_BuildValue("(Nn)", to_copy, copied);
}
#endif

#if USE_UNICODE_WCHAR_CACHE
/* Ignore use of deprecated APIs */
#ifndef PYPY_VERSION
_Py_COMP_DIAG_PUSH
_Py_COMP_DIAG_IGNORE_DEPR_DECLS
#endif

static PyObject *
unicode_encodedecimal(PyObject *self, PyObject *args)
{
    Py_UNICODE *unicode;
    Py_ssize_t length;
    char *errors = NULL;
    PyObject *decimal;
    Py_ssize_t decimal_length, new_length;
    int res;

    if (!PyArg_ParseTuple(args, "u#|s", &unicode, &length, &errors))
        return NULL;

    decimal_length = length * 7; /* len('&#8364;') */
    decimal = PyBytes_FromStringAndSize(NULL, decimal_length);
    if (decimal == NULL)
        return NULL;

    res = PyUnicode_EncodeDecimal(unicode, length,
                                  PyBytes_AS_STRING(decimal),
                                  errors);
    if (res < 0) {
        Py_DECREF(decimal);
        return NULL;
    }

    new_length = strlen(PyBytes_AS_STRING(decimal));
    assert(new_length <= decimal_length);
    res = _PyBytes_Resize(&decimal, new_length);
    if (res < 0)
        return NULL;

    return decimal;
}

static PyObject *
unicode_transformdecimaltoascii(PyObject *self, PyObject *args)
{
    Py_UNICODE *unicode;
    Py_ssize_t length;
    if (!PyArg_ParseTuple(args, "u#|s", &unicode, &length))
        return NULL;
    return PyUnicode_TransformDecimalToASCII(unicode, length);
}

static PyObject *
unicode_legacy_string(PyObject *self, PyObject *args)
{
    Py_UNICODE *data;
    Py_ssize_t len;
    PyObject *u;

    if (!PyArg_ParseTuple(args, "u#", &data, &len))
        return NULL;

    u = PyUnicode_FromUnicode(NULL, len);
    if (u == NULL)
        return NULL;

    memcpy(PyUnicode_AS_UNICODE(u), data, len * sizeof(Py_UNICODE));

    if (len > 0) { /* The empty string is always ready. */
        assert(!PyUnicode_IS_READY(u));
    }

    return u;
}
#ifndef PYPY_VERSION
_Py_COMP_DIAG_POP
#endif // ifndef PYPY_VERSION
#endif /* USE_UNICODE_WCHAR_CACHE */

static PyObject *
getargs_w_star(PyObject *self, PyObject *args)
{
    Py_buffer buffer;
    PyObject *result;
    char *str;

    if (!PyArg_ParseTuple(args, "w*:getargs_w_star", &buffer))
        return NULL;

    if (2 <= buffer.len) {
        str = buffer.buf;
        str[0] = '[';
        str[buffer.len-1] = ']';
    }

    result = PyBytes_FromStringAndSize(buffer.buf, buffer.len);
    PyBuffer_Release(&buffer);
    return result;
}


static PyObject *
test_empty_argparse(PyObject *self, PyObject *Py_UNUSED(ignored))
{
    /* Test that formats can begin with '|'. See issue #4720. */
    PyObject *tuple, *dict = NULL;
    static char *kwlist[] = {NULL};
    int result;
    tuple = PyTuple_New(0);
    if (!tuple)
        return NULL;
    if (!(result = PyArg_ParseTuple(tuple, "|:test_empty_argparse"))) {
        goto done;
    }
    dict = PyDict_New();
    if (!dict)
        goto done;
    result = PyArg_ParseTupleAndKeywords(tuple, dict, "|:test_empty_argparse", kwlist);
  done:
    Py_DECREF(tuple);
    Py_XDECREF(dict);
    if (!result) {
        return NULL;
    }
    else {
        Py_RETURN_NONE;
    }
}

static PyObject *
codec_incrementalencoder(PyObject *self, PyObject *args)
{
    const char *encoding, *errors = NULL;
    if (!PyArg_ParseTuple(args, "s|s:test_incrementalencoder",
                          &encoding, &errors))
        return NULL;
    return PyCodec_IncrementalEncoder(encoding, errors);
}

static PyObject *
codec_incrementaldecoder(PyObject *self, PyObject *args)
{
    const char *encoding, *errors = NULL;
    if (!PyArg_ParseTuple(args, "s|s:test_incrementaldecoder",
                          &encoding, &errors))
        return NULL;
    return PyCodec_IncrementalDecoder(encoding, errors);
}


/* Simple test of _PyLong_NumBits and _PyLong_Sign. */
static PyObject *
test_long_numbits(PyObject *self, PyObject *Py_UNUSED(ignored))
{
    struct triple {
        long input;
        size_t nbits;
        int sign;
    } testcases[] = {{0, 0, 0},
                     {1L, 1, 1},
                     {-1L, 1, -1},
                     {2L, 2, 1},
                     {-2L, 2, -1},
                     {3L, 2, 1},
                     {-3L, 2, -1},
                     {4L, 3, 1},
                     {-4L, 3, -1},
                     {0x7fffL, 15, 1},          /* one Python int digit */
             {-0x7fffL, 15, -1},
             {0xffffL, 16, 1},
             {-0xffffL, 16, -1},
             {0xfffffffL, 28, 1},
             {-0xfffffffL, 28, -1}};
    size_t i;

    for (i = 0; i < Py_ARRAY_LENGTH(testcases); ++i) {
        size_t nbits;
        int sign;
        PyObject *plong;

        plong = PyLong_FromLong(testcases[i].input);
        if (plong == NULL)
            return NULL;
        nbits = _PyLong_NumBits(plong);
        sign = _PyLong_Sign(plong);

        Py_DECREF(plong);
        if (nbits != testcases[i].nbits)
            return raiseTestError("test_long_numbits",
                            "wrong result for _PyLong_NumBits");
        if (sign != testcases[i].sign)
            return raiseTestError("test_long_numbits",
                            "wrong result for _PyLong_Sign");
    }
    Py_RETURN_NONE;
}

static PyObject *
pyobject_repr_from_null(PyObject *self, PyObject *Py_UNUSED(ignored))
{
    return PyObject_Repr(NULL);
}

static PyObject *
pyobject_str_from_null(PyObject *self, PyObject *Py_UNUSED(ignored))
{
    return PyObject_Str(NULL);
}

static PyObject *
pyobject_bytes_from_null(PyObject *self, PyObject *Py_UNUSED(ignored))
{
    return PyObject_Bytes(NULL);
}

static PyObject *
raise_exception(PyObject *self, PyObject *args)
{
    PyObject *exc;
    PyObject *exc_args, *v;
    int num_args, i;

    if (!PyArg_ParseTuple(args, "Oi:raise_exception",
                          &exc, &num_args))
        return NULL;

    exc_args = PyTuple_New(num_args);
    if (exc_args == NULL)
        return NULL;
    for (i = 0; i < num_args; ++i) {
        v = PyLong_FromLong(i);
        if (v == NULL) {
            Py_DECREF(exc_args);
            return NULL;
        }
        PyTuple_SET_ITEM(exc_args, i, v);
    }
    PyErr_SetObject(exc, exc_args);
    Py_DECREF(exc_args);
    return NULL;
}

static PyObject *
set_errno(PyObject *self, PyObject *args)
{
    int new_errno;

    if (!PyArg_ParseTuple(args, "i:set_errno", &new_errno))
        return NULL;

    errno = new_errno;
    Py_RETURN_NONE;
}

static PyObject *
test_set_exc_info(PyObject *self, PyObject *args)
{
    PyObject *orig_exc;
    PyObject *new_type, *new_value, *new_tb;
    PyObject *type, *value, *tb;
    if (!PyArg_ParseTuple(args, "OOO:test_set_exc_info",
                          &new_type, &new_value, &new_tb))
        return NULL;

    PyErr_GetExcInfo(&type, &value, &tb);

    Py_INCREF(new_type);
    Py_INCREF(new_value);
    Py_INCREF(new_tb);
    PyErr_SetExcInfo(new_type, new_value, new_tb);

    orig_exc = PyTuple_Pack(3, type ? type : Py_None, value ? value : Py_None, tb ? tb : Py_None);
    Py_XDECREF(type);
    Py_XDECREF(value);
    Py_XDECREF(tb);
    return orig_exc;
}

static int test_run_counter = 0;

static PyObject *
test_datetime_capi(PyObject *self, PyObject *args) {
    if (PyDateTimeAPI) {
        if (test_run_counter) {
            /* Probably regrtest.py -R */
            Py_RETURN_NONE;
        }
        else {
            PyErr_SetString(PyExc_AssertionError,
                            "PyDateTime_CAPI somehow initialized");
            return NULL;
        }
    }
    test_run_counter++;
    PyDateTime_IMPORT;

    if (PyDateTimeAPI)
        Py_RETURN_NONE;
    else
        return NULL;
}

/* Functions exposing the C API type checking for testing */
#define MAKE_DATETIME_CHECK_FUNC(check_method, exact_method)    \
    PyObject *obj;                                              \
    int exact = 0;                                              \
    if (!PyArg_ParseTuple(args, "O|p", &obj, &exact)) {         \
        return NULL;                                            \
    }                                                           \
    int rv = exact?exact_method(obj):check_method(obj);         \
    if (rv) {                                                   \
        Py_RETURN_TRUE;                                         \
    } else {                                                    \
        Py_RETURN_FALSE;                                        \
    }

static PyObject *
datetime_check_date(PyObject *self, PyObject *args) {
    MAKE_DATETIME_CHECK_FUNC(PyDate_Check, PyDate_CheckExact)
}

static PyObject *
datetime_check_time(PyObject *self, PyObject *args) {
    MAKE_DATETIME_CHECK_FUNC(PyTime_Check, PyTime_CheckExact)
}

static PyObject *
datetime_check_datetime(PyObject *self, PyObject *args) {
    MAKE_DATETIME_CHECK_FUNC(PyDateTime_Check, PyDateTime_CheckExact)
}

static PyObject *
datetime_check_delta(PyObject *self, PyObject *args) {
    MAKE_DATETIME_CHECK_FUNC(PyDelta_Check, PyDelta_CheckExact)
}

static PyObject *
datetime_check_tzinfo(PyObject *self, PyObject *args) {
    MAKE_DATETIME_CHECK_FUNC(PyTZInfo_Check, PyTZInfo_CheckExact)
}


/* Makes three variations on timezone representing UTC-5:
   1. timezone with offset and name from PyDateTimeAPI
   2. timezone with offset and name from PyTimeZone_FromOffsetAndName
   3. timezone with offset (no name) from PyTimeZone_FromOffset
*/
static PyObject *
make_timezones_capi(PyObject *self, PyObject *args) {
    PyObject *offset = PyDelta_FromDSU(0, -18000, 0);
    PyObject *name = PyUnicode_FromString("EST");

    PyObject *est_zone_capi = PyDateTimeAPI->TimeZone_FromTimeZone(offset, name);
    PyObject *est_zone_macro = PyTimeZone_FromOffsetAndName(offset, name);
    PyObject *est_zone_macro_noname = PyTimeZone_FromOffset(offset);

    Py_DecRef(offset);
    Py_DecRef(name);

    PyObject *rv = PyTuple_New(3);

    PyTuple_SET_ITEM(rv, 0, est_zone_capi);
    PyTuple_SET_ITEM(rv, 1, est_zone_macro);
    PyTuple_SET_ITEM(rv, 2, est_zone_macro_noname);

    return rv;
}

static PyObject *
get_timezones_offset_zero(PyObject *self, PyObject *args) {
    PyObject *offset = PyDelta_FromDSU(0, 0, 0);
    PyObject *name = PyUnicode_FromString("");

    // These two should return the UTC singleton
    PyObject *utc_singleton_0 = PyTimeZone_FromOffset(offset);
    PyObject *utc_singleton_1 = PyTimeZone_FromOffsetAndName(offset, NULL);

    // This one will return +00:00 zone, but not the UTC singleton
    PyObject *non_utc_zone = PyTimeZone_FromOffsetAndName(offset, name);

    Py_DecRef(offset);
    Py_DecRef(name);

    PyObject *rv = PyTuple_New(3);
    PyTuple_SET_ITEM(rv, 0, utc_singleton_0);
    PyTuple_SET_ITEM(rv, 1, utc_singleton_1);
    PyTuple_SET_ITEM(rv, 2, non_utc_zone);

    return rv;
}

static PyObject *
get_timezone_utc_capi(PyObject* self, PyObject *args) {
    int macro = 0;
    if (!PyArg_ParseTuple(args, "|p", &macro)) {
        return NULL;
    }
    if (macro) {
        Py_INCREF(PyDateTime_TimeZone_UTC);
        return PyDateTime_TimeZone_UTC;
    } else {
        Py_INCREF(PyDateTimeAPI->TimeZone_UTC);
        return PyDateTimeAPI->TimeZone_UTC;
    }
}

static PyObject *
get_date_fromdate(PyObject *self, PyObject *args)
{
    PyObject *rv = NULL;
    int macro;
    int year, month, day;

    if (!PyArg_ParseTuple(args, "piii", &macro, &year, &month, &day)) {
        return NULL;
    }

    if (macro) {
        rv = PyDate_FromDate(year, month, day);
    }
    else {
        rv = PyDateTimeAPI->Date_FromDate(
            year, month, day,
            PyDateTimeAPI->DateType);
    }
    return rv;
}

static PyObject *
get_datetime_fromdateandtime(PyObject *self, PyObject *args)
{
    PyObject *rv = NULL;
    int macro;
    int year, month, day;
    int hour, minute, second, microsecond;

    if (!PyArg_ParseTuple(args, "piiiiiii",
                          &macro,
                          &year, &month, &day,
                          &hour, &minute, &second, &microsecond)) {
        return NULL;
    }

    if (macro) {
        rv = PyDateTime_FromDateAndTime(
            year, month, day,
            hour, minute, second, microsecond);
    }
    else {
        rv = PyDateTimeAPI->DateTime_FromDateAndTime(
            year, month, day,
            hour, minute, second, microsecond,
            Py_None,
            PyDateTimeAPI->DateTimeType);
    }
    return rv;
}

static PyObject *
get_datetime_fromdateandtimeandfold(PyObject *self, PyObject *args)
{
    PyObject *rv = NULL;
    int macro;
    int year, month, day;
    int hour, minute, second, microsecond, fold;

    if (!PyArg_ParseTuple(args, "piiiiiiii",
                          &macro,
                          &year, &month, &day,
                          &hour, &minute, &second, &microsecond,
                          &fold)) {
        return NULL;
    }

    if (macro) {
        rv = PyDateTime_FromDateAndTimeAndFold(
            year, month, day,
            hour, minute, second, microsecond,
            fold);
    }
    else {
        rv = PyDateTimeAPI->DateTime_FromDateAndTimeAndFold(
            year, month, day,
            hour, minute, second, microsecond,
            Py_None,
            fold,
            PyDateTimeAPI->DateTimeType);
    }
    return rv;
}

static PyObject *
get_time_fromtime(PyObject *self, PyObject *args)
{
    PyObject *rv = NULL;
    int macro;
    int hour, minute, second, microsecond;

    if (!PyArg_ParseTuple(args, "piiii",
                          &macro,
                          &hour, &minute, &second, &microsecond)) {
        return NULL;
    }

    if (macro) {
        rv = PyTime_FromTime(hour, minute, second, microsecond);
    }
    else {
        rv = PyDateTimeAPI->Time_FromTime(
            hour, minute, second, microsecond,
            Py_None,
            PyDateTimeAPI->TimeType);
    }
    return rv;
}

static PyObject *
get_time_fromtimeandfold(PyObject *self, PyObject *args)
{
    PyObject *rv = NULL;
    int macro;
    int hour, minute, second, microsecond, fold;

    if (!PyArg_ParseTuple(args, "piiiii",
                          &macro,
                          &hour, &minute, &second, &microsecond,
                          &fold)) {
        return NULL;
    }

    if (macro) {
        rv = PyTime_FromTimeAndFold(hour, minute, second, microsecond, fold);
    }
    else {
        rv = PyDateTimeAPI->Time_FromTimeAndFold(
            hour, minute, second, microsecond,
            Py_None,
            fold,
            PyDateTimeAPI->TimeType);
    }
    return rv;
}

static PyObject *
get_delta_fromdsu(PyObject *self, PyObject *args)
{
    PyObject *rv = NULL;
    int macro;
    int days, seconds, microseconds;

    if (!PyArg_ParseTuple(args, "piii",
                          &macro,
                          &days, &seconds, &microseconds)) {
        return NULL;
    }

    if (macro) {
        rv = PyDelta_FromDSU(days, seconds, microseconds);
    }
    else {
        rv = PyDateTimeAPI->Delta_FromDelta(
            days, seconds, microseconds, 1,
            PyDateTimeAPI->DeltaType);
    }

    return rv;
}

static PyObject *
get_date_fromtimestamp(PyObject* self, PyObject *args)
{
    PyObject *tsargs = NULL, *ts = NULL, *rv = NULL;
    int macro = 0;

    if (!PyArg_ParseTuple(args, "O|p", &ts, &macro)) {
        return NULL;
    }

    // Construct the argument tuple
    if ((tsargs = PyTuple_Pack(1, ts)) == NULL) {
        return NULL;
    }

    // Pass along to the API function
    if (macro) {
        rv = PyDate_FromTimestamp(tsargs);
    }
    else {
        rv = PyDateTimeAPI->Date_FromTimestamp(
                (PyObject *)PyDateTimeAPI->DateType, tsargs
        );
    }

    Py_DECREF(tsargs);
    return rv;
}

static PyObject *
get_datetime_fromtimestamp(PyObject* self, PyObject *args)
{
    int macro = 0;
    int usetz = 0;
    PyObject *tsargs = NULL, *ts = NULL, *tzinfo = Py_None, *rv = NULL;
    if (!PyArg_ParseTuple(args, "OO|pp", &ts, &tzinfo, &usetz, &macro)) {
        return NULL;
    }

    // Construct the argument tuple
    if (usetz) {
        tsargs = PyTuple_Pack(2, ts, tzinfo);
    }
    else {
        tsargs = PyTuple_Pack(1, ts);
    }

    if (tsargs == NULL) {
        return NULL;
    }

    // Pass along to the API function
    if (macro) {
        rv = PyDateTime_FromTimestamp(tsargs);
    }
    else {
        rv = PyDateTimeAPI->DateTime_FromTimestamp(
                (PyObject *)PyDateTimeAPI->DateTimeType, tsargs, NULL
        );
    }

    Py_DECREF(tsargs);
    return rv;
}

static PyObject *
test_PyDateTime_GET(PyObject *self, PyObject *obj)
{
    int year, month, day;

    year = PyDateTime_GET_YEAR(obj);
    month = PyDateTime_GET_MONTH(obj);
    day = PyDateTime_GET_DAY(obj);

    return Py_BuildValue("(iii)", year, month, day);
}

static PyObject *
test_PyDateTime_DATE_GET(PyObject *self, PyObject *obj)
{
    int hour, minute, second, microsecond;

    hour = PyDateTime_DATE_GET_HOUR(obj);
    minute = PyDateTime_DATE_GET_MINUTE(obj);
    second = PyDateTime_DATE_GET_SECOND(obj);
    microsecond = PyDateTime_DATE_GET_MICROSECOND(obj);
    PyObject *tzinfo = PyDateTime_DATE_GET_TZINFO(obj);

    return Py_BuildValue("(iiiiO)", hour, minute, second, microsecond, tzinfo);
}

static PyObject *
test_PyDateTime_TIME_GET(PyObject *self, PyObject *obj)
{
    int hour, minute, second, microsecond;

    hour = PyDateTime_TIME_GET_HOUR(obj);
    minute = PyDateTime_TIME_GET_MINUTE(obj);
    second = PyDateTime_TIME_GET_SECOND(obj);
    microsecond = PyDateTime_TIME_GET_MICROSECOND(obj);
    PyObject *tzinfo = PyDateTime_TIME_GET_TZINFO(obj);

    return Py_BuildValue("(iiiiO)", hour, minute, second, microsecond, tzinfo);
}

static PyObject *
test_PyDateTime_DELTA_GET(PyObject *self, PyObject *obj)
{
    int days, seconds, microseconds;

    days = PyDateTime_DELTA_GET_DAYS(obj);
    seconds = PyDateTime_DELTA_GET_SECONDS(obj);
    microseconds = PyDateTime_DELTA_GET_MICROSECONDS(obj);

    return Py_BuildValue("(iii)", days, seconds, microseconds);
}

/* test_thread_state spawns a thread of its own, and that thread releases
 * `thread_done` when it's finished.  The driver code has to know when the
 * thread finishes, because the thread uses a PyObject (the callable) that
 * may go away when the driver finishes.  The former lack of this explicit
 * synchronization caused rare segfaults, so rare that they were seen only
 * on a Mac buildbot (although they were possible on any box).
 */
static PyThread_type_lock thread_done = NULL;

static int
_make_call(void *callable)
{
    PyObject *rc;
    int success;
    PyGILState_STATE s = PyGILState_Ensure();
    rc = _PyObject_CallNoArg((PyObject *)callable);
    success = (rc != NULL);
    Py_XDECREF(rc);
    PyGILState_Release(s);
    return success;
}

/* Same thing, but releases `thread_done` when it returns.  This variant
 * should be called only from threads spawned by test_thread_state().
 */
static void
_make_call_from_thread(void *callable)
{
    _make_call(callable);
    PyThread_release_lock(thread_done);
}

static PyObject *
test_thread_state(PyObject *self, PyObject *args)
{
    PyObject *fn;
    int success = 1;

    if (!PyArg_ParseTuple(args, "O:test_thread_state", &fn))
        return NULL;

    if (!PyCallable_Check(fn)) {
        PyErr_Format(PyExc_TypeError, "'%s' object is not callable",
            Py_TYPE(fn)->tp_name);
        return NULL;
    }

    thread_done = PyThread_allocate_lock();
    if (thread_done == NULL)
        return PyErr_NoMemory();
    PyThread_acquire_lock(thread_done, 1);

    /* Start a new thread with our callback. */
    PyThread_start_new_thread(_make_call_from_thread, fn);
    /* Make the callback with the thread lock held by this thread */
    success &= _make_call(fn);
    /* Do it all again, but this time with the thread-lock released */
    Py_BEGIN_ALLOW_THREADS
    success &= _make_call(fn);
    PyThread_acquire_lock(thread_done, 1);  /* wait for thread to finish */
    Py_END_ALLOW_THREADS

    /* And once more with and without a thread
       XXX - should use a lock and work out exactly what we are trying
       to test <wink>
    */
    Py_BEGIN_ALLOW_THREADS
    PyThread_start_new_thread(_make_call_from_thread, fn);
    success &= _make_call(fn);
    PyThread_acquire_lock(thread_done, 1);  /* wait for thread to finish */
    Py_END_ALLOW_THREADS

    /* Release lock we acquired above.  This is required on HP-UX. */
    PyThread_release_lock(thread_done);

    PyThread_free_lock(thread_done);
    if (!success)
        return NULL;
    Py_RETURN_NONE;
}

/* test Py_AddPendingCalls using threads */
static int _pending_callback(void *arg)
{
    /* we assume the argument is callable object to which we own a reference */
    PyObject *callable = (PyObject *)arg;
    PyObject *r = _PyObject_CallNoArg(callable);
    Py_DECREF(callable);
    Py_XDECREF(r);
    return r != NULL ? 0 : -1;
}

/* The following requests n callbacks to _pending_callback.  It can be
 * run from any python thread.
 */
static PyObject *
pending_threadfunc(PyObject *self, PyObject *arg)
{
    PyObject *callable;
    int r;
    if (PyArg_ParseTuple(arg, "O", &callable) == 0)
        return NULL;

    /* create the reference for the callbackwhile we hold the lock */
    Py_INCREF(callable);

    Py_BEGIN_ALLOW_THREADS
    r = Py_AddPendingCall(&_pending_callback, callable);
    Py_END_ALLOW_THREADS

    if (r<0) {
        Py_DECREF(callable); /* unsuccessful add, destroy the extra reference */
        Py_RETURN_FALSE;
    }
    Py_RETURN_TRUE;
}

/* Some tests of PyUnicode_FromFormat().  This needs more tests. */
static PyObject *
test_string_from_format(PyObject *self, PyObject *Py_UNUSED(ignored))
{
    PyObject *result;
    char *msg;

#define CHECK_1_FORMAT(FORMAT, TYPE)                                \
    result = PyUnicode_FromFormat(FORMAT, (TYPE)1);                 \
    if (result == NULL)                                             \
        return NULL;                                                \
    if (!_PyUnicode_EqualToASCIIString(result, "1")) {              \
        msg = FORMAT " failed at 1";                                \
        goto Fail;                                                  \
    }                                                               \
    Py_DECREF(result)

    CHECK_1_FORMAT("%d", int);
    CHECK_1_FORMAT("%ld", long);
    /* The z width modifier was added in Python 2.5. */
    CHECK_1_FORMAT("%zd", Py_ssize_t);

    /* The u type code was added in Python 2.5. */
    CHECK_1_FORMAT("%u", unsigned int);
    CHECK_1_FORMAT("%lu", unsigned long);
    CHECK_1_FORMAT("%zu", size_t);

    /* "%lld" and "%llu" support added in Python 2.7. */
    CHECK_1_FORMAT("%llu", unsigned long long);
    CHECK_1_FORMAT("%lld", long long);

    Py_RETURN_NONE;

 Fail:
    Py_XDECREF(result);
    return raiseTestError("test_string_from_format", msg);

#undef CHECK_1_FORMAT
}


static PyObject *
test_unicode_compare_with_ascii(PyObject *self, PyObject *Py_UNUSED(ignored)) {
    PyObject *py_s = PyUnicode_FromStringAndSize("str\0", 4);
    int result;
    if (py_s == NULL)
        return NULL;
    result = PyUnicode_CompareWithASCIIString(py_s, "str");
    Py_DECREF(py_s);
    if (!result) {
        PyErr_SetString(TestError, "Python string ending in NULL "
                        "should not compare equal to c string.");
        return NULL;
    }
    Py_RETURN_NONE;
}

/* This is here to provide a docstring for test_descr. */
static PyObject *
test_with_docstring(PyObject *self, PyObject *Py_UNUSED(ignored))
{
    Py_RETURN_NONE;
}

/* Test PyOS_string_to_double. */
static PyObject *
test_string_to_double(PyObject *self, PyObject *Py_UNUSED(ignored)) {
    double result;
    const char *msg;

#define CHECK_STRING(STR, expected)                             \
    result = PyOS_string_to_double(STR, NULL, NULL);            \
    if (result == -1.0 && PyErr_Occurred())                     \
        return NULL;                                            \
    if (result != (double)expected) {                           \
        msg = "conversion of " STR " to float failed";          \
        goto fail;                                              \
    }

#define CHECK_INVALID(STR)                                              \
    result = PyOS_string_to_double(STR, NULL, NULL);                    \
    if (result == -1.0 && PyErr_Occurred()) {                           \
        if (PyErr_ExceptionMatches(PyExc_ValueError))                   \
            PyErr_Clear();                                              \
        else                                                            \
            return NULL;                                                \
    }                                                                   \
    else {                                                              \
        msg = "conversion of " STR " didn't raise ValueError";          \
        goto fail;                                                      \
    }

    CHECK_STRING("0.1", 0.1);
    CHECK_STRING("1.234", 1.234);
    CHECK_STRING("-1.35", -1.35);
    CHECK_STRING(".1e01", 1.0);
    CHECK_STRING("2.e-2", 0.02);

    CHECK_INVALID(" 0.1");
    CHECK_INVALID("\t\n-3");
    CHECK_INVALID(".123 ");
    CHECK_INVALID("3\n");
    CHECK_INVALID("123abc");

    Py_RETURN_NONE;
  fail:
    return raiseTestError("test_string_to_double", msg);
#undef CHECK_STRING
#undef CHECK_INVALID
}


/* Coverage testing of capsule objects. */

static const char *capsule_name = "capsule name";
static       char *capsule_pointer = "capsule pointer";
static       char *capsule_context = "capsule context";
static const char *capsule_error = NULL;
static int
capsule_destructor_call_count = 0;

static void
capsule_destructor(PyObject *o) {
    capsule_destructor_call_count++;
    if (PyCapsule_GetContext(o) != capsule_context) {
        capsule_error = "context did not match in destructor!";
    } else if (PyCapsule_GetDestructor(o) != capsule_destructor) {
        capsule_error = "destructor did not match in destructor!  (woah!)";
    } else if (PyCapsule_GetName(o) != capsule_name) {
        capsule_error = "name did not match in destructor!";
    } else if (PyCapsule_GetPointer(o, capsule_name) != capsule_pointer) {
        capsule_error = "pointer did not match in destructor!";
    }
}

typedef struct {
    char *name;
    char *module;
    char *attribute;
} known_capsule;

static PyObject *
test_capsule(PyObject *self, PyObject *Py_UNUSED(ignored))
{
    PyObject *object;
    const char *error = NULL;
    void *pointer;
    void *pointer2;
    known_capsule known_capsules[] = {
        #define KNOWN_CAPSULE(module, name)             { module "." name, module, name }
        KNOWN_CAPSULE("_socket", "CAPI"),
        KNOWN_CAPSULE("_curses", "_C_API"),
        KNOWN_CAPSULE("datetime", "datetime_CAPI"),
        { NULL, NULL },
    };
    known_capsule *known = &known_capsules[0];

#define FAIL(x) { error = (x); goto exit; }

#define CHECK_DESTRUCTOR \
    if (capsule_error) { \
        FAIL(capsule_error); \
    } \
    else if (!capsule_destructor_call_count) {          \
        FAIL("destructor not called!"); \
    } \
    capsule_destructor_call_count = 0; \

    object = PyCapsule_New(capsule_pointer, capsule_name, capsule_destructor);
    PyCapsule_SetContext(object, capsule_context);
    capsule_destructor(object);
    CHECK_DESTRUCTOR;
    Py_DECREF(object);
    CHECK_DESTRUCTOR;

    object = PyCapsule_New(known, "ignored", NULL);
    PyCapsule_SetPointer(object, capsule_pointer);
    PyCapsule_SetName(object, capsule_name);
    PyCapsule_SetDestructor(object, capsule_destructor);
    PyCapsule_SetContext(object, capsule_context);
    capsule_destructor(object);
    CHECK_DESTRUCTOR;
    /* intentionally access using the wrong name */
    pointer2 = PyCapsule_GetPointer(object, "the wrong name");
    if (!PyErr_Occurred()) {
        FAIL("PyCapsule_GetPointer should have failed but did not!");
    }
    PyErr_Clear();
    if (pointer2) {
        if (pointer2 == capsule_pointer) {
            FAIL("PyCapsule_GetPointer should not have"
                     " returned the internal pointer!");
        } else {
            FAIL("PyCapsule_GetPointer should have "
                     "returned NULL pointer but did not!");
        }
    }
    PyCapsule_SetDestructor(object, NULL);
    Py_DECREF(object);
    if (capsule_destructor_call_count) {
        FAIL("destructor called when it should not have been!");
    }

    for (known = &known_capsules[0]; known->module != NULL; known++) {
        /* yeah, ordinarily I wouldn't do this either,
           but it's fine for this test harness.
        */
        static char buffer[256];
#undef FAIL
#define FAIL(x) \
        { \
        sprintf(buffer, "%s module: \"%s\" attribute: \"%s\"", \
            x, known->module, known->attribute); \
        error = buffer; \
        goto exit; \
        } \

        PyObject *module = PyImport_ImportModule(known->module);
        if (module) {
            pointer = PyCapsule_Import(known->name, 0);
            if (!pointer) {
                Py_DECREF(module);
                FAIL("PyCapsule_GetPointer returned NULL unexpectedly!");
            }
            object = PyObject_GetAttrString(module, known->attribute);
            if (!object) {
                Py_DECREF(module);
                return NULL;
            }
            pointer2 = PyCapsule_GetPointer(object,
                                    "weebles wobble but they don't fall down");
            if (!PyErr_Occurred()) {
                Py_DECREF(object);
                Py_DECREF(module);
                FAIL("PyCapsule_GetPointer should have failed but did not!");
            }
            PyErr_Clear();
            if (pointer2) {
                Py_DECREF(module);
                Py_DECREF(object);
                if (pointer2 == pointer) {
                    FAIL("PyCapsule_GetPointer should not have"
                             " returned its internal pointer!");
                } else {
                    FAIL("PyCapsule_GetPointer should have"
                             " returned NULL pointer but did not!");
                }
            }
            Py_DECREF(object);
            Py_DECREF(module);
        }
        else
            PyErr_Clear();
    }

  exit:
    if (error) {
        return raiseTestError("test_capsule", error);
    }
    Py_RETURN_NONE;
#undef FAIL
}

#ifdef HAVE_GETTIMEOFDAY
/* Profiling of integer performance */
static void print_delta(int test, struct timeval *s, struct timeval *e)
{
    e->tv_sec -= s->tv_sec;
    e->tv_usec -= s->tv_usec;
    if (e->tv_usec < 0) {
        e->tv_sec -=1;
        e->tv_usec += 1000000;
    }
    printf("Test %d: %d.%06ds\n", test, (int)e->tv_sec, (int)e->tv_usec);
}

static PyObject *
profile_int(PyObject *self, PyObject* args)
{
    int i, k;
    struct timeval start, stop;
    PyObject *single, **multiple, *op1, *result;

    /* Test 1: Allocate and immediately deallocate
       many small integers */
    gettimeofday(&start, NULL);
    for(k=0; k < 20000; k++)
        for(i=0; i < 1000; i++) {
            single = PyLong_FromLong(i);
            Py_DECREF(single);
        }
    gettimeofday(&stop, NULL);
    print_delta(1, &start, &stop);

    /* Test 2: Allocate and immediately deallocate
       many large integers */
    gettimeofday(&start, NULL);
    for(k=0; k < 20000; k++)
        for(i=0; i < 1000; i++) {
            single = PyLong_FromLong(i+1000000);
            Py_DECREF(single);
        }
    gettimeofday(&stop, NULL);
    print_delta(2, &start, &stop);

    /* Test 3: Allocate a few integers, then release
       them all simultaneously. */
    multiple = malloc(sizeof(PyObject*) * 1000);
    if (multiple == NULL)
        return PyErr_NoMemory();
    gettimeofday(&start, NULL);
    for(k=0; k < 20000; k++) {
        for(i=0; i < 1000; i++) {
            multiple[i] = PyLong_FromLong(i+1000000);
        }
        for(i=0; i < 1000; i++) {
            Py_DECREF(multiple[i]);
        }
    }
    gettimeofday(&stop, NULL);
    print_delta(3, &start, &stop);
    free(multiple);

    /* Test 4: Allocate many integers, then release
       them all simultaneously. */
    multiple = malloc(sizeof(PyObject*) * 1000000);
    if (multiple == NULL)
        return PyErr_NoMemory();
    gettimeofday(&start, NULL);
    for(k=0; k < 20; k++) {
        for(i=0; i < 1000000; i++) {
            multiple[i] = PyLong_FromLong(i+1000000);
        }
        for(i=0; i < 1000000; i++) {
            Py_DECREF(multiple[i]);
        }
    }
    gettimeofday(&stop, NULL);
    print_delta(4, &start, &stop);
    free(multiple);

    /* Test 5: Allocate many integers < 32000 */
    multiple = malloc(sizeof(PyObject*) * 1000000);
    if (multiple == NULL)
        return PyErr_NoMemory();
    gettimeofday(&start, NULL);
    for(k=0; k < 10; k++) {
        for(i=0; i < 1000000; i++) {
            multiple[i] = PyLong_FromLong(i+1000);
        }
        for(i=0; i < 1000000; i++) {
            Py_DECREF(multiple[i]);
        }
    }
    gettimeofday(&stop, NULL);
    print_delta(5, &start, &stop);
    free(multiple);

    /* Test 6: Perform small int addition */
    op1 = PyLong_FromLong(1);
    gettimeofday(&start, NULL);
    for(i=0; i < 10000000; i++) {
        result = PyNumber_Add(op1, op1);
        Py_DECREF(result);
    }
    gettimeofday(&stop, NULL);
    Py_DECREF(op1);
    print_delta(6, &start, &stop);

    /* Test 7: Perform medium int addition */
    op1 = PyLong_FromLong(1000);
    if (op1 == NULL)
        return NULL;
    gettimeofday(&start, NULL);
    for(i=0; i < 10000000; i++) {
        result = PyNumber_Add(op1, op1);
        Py_XDECREF(result);
    }
    gettimeofday(&stop, NULL);
    Py_DECREF(op1);
    print_delta(7, &start, &stop);

    Py_RETURN_NONE;
}
#endif

/* To test the format of tracebacks as printed out. */
static PyObject *
traceback_print(PyObject *self, PyObject *args)
{
    PyObject *file;
    PyObject *traceback;
    int result;

    if (!PyArg_ParseTuple(args, "OO:traceback_print",
                            &traceback, &file))
        return NULL;

    result = PyTraceBack_Print(traceback, file);
    if (result < 0)
        return NULL;
    Py_RETURN_NONE;
}

/* To test the format of exceptions as printed out. */
static PyObject *
exception_print(PyObject *self, PyObject *args)
{
    PyObject *value;
    PyObject *tb;

    if (!PyArg_ParseTuple(args, "O:exception_print",
                            &value))
        return NULL;
    if (!PyExceptionInstance_Check(value)) {
        PyErr_Format(PyExc_TypeError, "an exception instance is required");
        return NULL;
    }

    tb = PyException_GetTraceback(value);
    PyErr_Display((PyObject *) Py_TYPE(value), value, tb);
    Py_XDECREF(tb);

    Py_RETURN_NONE;
}




/* reliably raise a MemoryError */
static PyObject *
raise_memoryerror(PyObject *self, PyObject *Py_UNUSED(ignored))
{
    PyErr_NoMemory();
    return NULL;
}

/* Issue 6012 */
static PyObject *str1, *str2;
static int
failing_converter(PyObject *obj, void *arg)
{
    /* Clone str1, then let the conversion fail. */
    assert(str1);
    str2 = str1;
    Py_INCREF(str2);
    return 0;
}
static PyObject*
argparsing(PyObject *o, PyObject *args)
{
    PyObject *res;
    str1 = str2 = NULL;
    if (!PyArg_ParseTuple(args, "O&O&",
                          PyUnicode_FSConverter, &str1,
                          failing_converter, &str2)) {
        if (!str2)
            /* argument converter not called? */
            return NULL;
        /* Should be 1 */
        res = PyLong_FromSsize_t(Py_REFCNT(str2));
        Py_DECREF(str2);
        PyErr_Clear();
        return res;
    }
    Py_RETURN_NONE;
}

/* To test that the result of PyCode_NewEmpty has the right members. */
static PyObject *
code_newempty(PyObject *self, PyObject *args)
{
    const char *filename;
    const char *funcname;
    int firstlineno;

    if (!PyArg_ParseTuple(args, "ssi:code_newempty",
                          &filename, &funcname, &firstlineno))
        return NULL;

    return (PyObject *)PyCode_NewEmpty(filename, funcname, firstlineno);
}

/* Test PyErr_NewExceptionWithDoc (also exercise PyErr_NewException).
   Run via Lib/test/test_exceptions.py */
static PyObject *
make_exception_with_doc(PyObject *self, PyObject *args, PyObject *kwargs)
{
    const char *name;
    const char *doc = NULL;
    PyObject *base = NULL;
    PyObject *dict = NULL;

    static char *kwlist[] = {"name", "doc", "base", "dict", NULL};

    if (!PyArg_ParseTupleAndKeywords(args, kwargs,
                    "s|sOO:make_exception_with_doc", kwlist,
                                     &name, &doc, &base, &dict))
        return NULL;

    return PyErr_NewExceptionWithDoc(name, doc, base, dict);
}

static PyObject *
make_memoryview_from_NULL_pointer(PyObject *self, PyObject *Py_UNUSED(ignored))
{
    Py_buffer info;
    if (PyBuffer_FillInfo(&info, NULL, NULL, 1, 1, PyBUF_FULL_RO) < 0)
        return NULL;
    return PyMemoryView_FromBuffer(&info);
}

static PyObject *
test_from_contiguous(PyObject* self, PyObject *Py_UNUSED(ignored))
{
    int data[9] = {-1,-1,-1,-1,-1,-1,-1,-1,-1};
    int init[5] = {0, 1, 2, 3, 4};
    Py_ssize_t itemsize = sizeof(int);
    Py_ssize_t shape = 5;
    Py_ssize_t strides = 2 * itemsize;
    Py_buffer view = {
        data,
        NULL,
        5 * itemsize,
        itemsize,
        1,
        1,
        NULL,
        &shape,
        &strides,
        NULL,
        NULL
    };
    int *ptr;
    int i;

    PyBuffer_FromContiguous(&view, init, view.len, 'C');
    ptr = view.buf;
    for (i = 0; i < 5; i++) {
        if (ptr[2*i] != i) {
            PyErr_SetString(TestError,
                "test_from_contiguous: incorrect result");
            return NULL;
        }
    }

    view.buf = &data[8];
    view.strides[0] = -2 * itemsize;

    PyBuffer_FromContiguous(&view, init, view.len, 'C');
    ptr = view.buf;
    for (i = 0; i < 5; i++) {
        if (*(ptr-2*i) != i) {
            PyErr_SetString(TestError,
                "test_from_contiguous: incorrect result");
            return NULL;
        }
    }

    Py_RETURN_NONE;
}

#if (defined(__linux__) || defined(__FreeBSD__)) && defined(__GNUC__) && !defined(PYPY_VERSION)
extern PyTypeObject _PyBytesIOBuffer_Type;

static PyObject *
test_pep3118_obsolete_write_locks(PyObject* self, PyObject *Py_UNUSED(ignored))
{
    PyTypeObject *type = &_PyBytesIOBuffer_Type;
    PyObject *b;
    char *dummy[1];
    int ret, match;

    /* PyBuffer_FillInfo() */
    ret = PyBuffer_FillInfo(NULL, NULL, dummy, 1, 0, PyBUF_SIMPLE);
    match = PyErr_Occurred() && PyErr_ExceptionMatches(PyExc_BufferError);
    PyErr_Clear();
    if (ret != -1 || match == 0)
        goto error;

    /* bytesiobuf_getbuffer() */
    b = type->tp_alloc(type, 0);
    if (b == NULL) {
        return NULL;
    }

    ret = PyObject_GetBuffer(b, NULL, PyBUF_SIMPLE);
    Py_DECREF(b);
    match = PyErr_Occurred() && PyErr_ExceptionMatches(PyExc_BufferError);
    PyErr_Clear();
    if (ret != -1 || match == 0)
        goto error;

    Py_RETURN_NONE;

error:
    PyErr_SetString(TestError,
        "test_pep3118_obsolete_write_locks: failure");
    return NULL;
}
#endif

/* This tests functions that historically supported write locks.  It is
   wrong to call getbuffer() with view==NULL and a compliant getbufferproc
   is entitled to segfault in that case. */
static PyObject *
getbuffer_with_null_view(PyObject* self, PyObject *obj)
{
    if (PyObject_GetBuffer(obj, NULL, PyBUF_SIMPLE) < 0)
        return NULL;

    Py_RETURN_NONE;
}

#if !defined(PYPY_VERSION)
/* PyBuffer_SizeFromFormat() */
static PyObject *
test_PyBuffer_SizeFromFormat(PyObject *self, PyObject *args)
{
    const char *format;
    Py_ssize_t result;

    if (!PyArg_ParseTuple(args, "s:test_PyBuffer_SizeFromFormat",
                          &format)) {
        return NULL;
    }

    result = PyBuffer_SizeFromFormat(format);
    if (result == -1) {
        return NULL;
    }

    return PyLong_FromSsize_t(result);
}
#endif

/* Test that the fatal error from not having a current thread doesn't
   cause an infinite loop.  Run via Lib/test/test_capi.py */
static PyObject *
crash_no_current_thread(PyObject *self, PyObject *Py_UNUSED(ignored))
{
    Py_BEGIN_ALLOW_THREADS
    /* Using PyThreadState_Get() directly allows the test to pass in
       !pydebug mode. However, the test only actually tests anything
       in pydebug mode, since that's where the infinite loop was in
       the first place. */
    PyThreadState_Get();
    Py_END_ALLOW_THREADS
    return NULL;
}

#ifndef PYPY_VERSION

/* To run some code in a sub-interpreter. */
static PyObject *
run_in_subinterp(PyObject *self, PyObject *args)
{
    const char *code;
    int r;
    PyThreadState *substate, *mainstate;
    /* only initialise 'cflags.cf_flags' to test backwards compatibility */
    PyCompilerFlags cflags = {0};

    if (!PyArg_ParseTuple(args, "s:run_in_subinterp",
                          &code))
        return NULL;

    mainstate = PyThreadState_Get();

    PyThreadState_Swap(NULL);

    substate = Py_NewInterpreter();
    if (substate == NULL) {
        /* Since no new thread state was created, there is no exception to
           propagate; raise a fresh one after swapping in the old thread
           state. */
        PyThreadState_Swap(mainstate);
        PyErr_SetString(PyExc_RuntimeError, "sub-interpreter creation failed");
        return NULL;
    }
    r = PyRun_SimpleStringFlags(code, &cflags);
    Py_EndInterpreter(substate);

    PyThreadState_Swap(mainstate);

    return PyLong_FromLong(r);
}

#endif  /* PYPY_VERSION */

static int
check_time_rounding(int round)
{
    if (round != _PyTime_ROUND_FLOOR
        && round != _PyTime_ROUND_CEILING
        && round != _PyTime_ROUND_HALF_EVEN
        && round != _PyTime_ROUND_UP) {
        PyErr_SetString(PyExc_ValueError, "invalid rounding");
        return -1;
    }
    return 0;
}

static PyObject *
test_pytime_object_to_time_t(PyObject *self, PyObject *args)
{
    PyObject *obj;
    time_t sec;
    int round;
    if (!PyArg_ParseTuple(args, "Oi:pytime_object_to_time_t", &obj, &round))
        return NULL;
    if (check_time_rounding(round) < 0)
        return NULL;
    if (_PyTime_ObjectToTime_t(obj, &sec, round) == -1)
        return NULL;
    return _PyLong_FromTime_t(sec);
}

static PyObject *
test_pytime_object_to_timeval(PyObject *self, PyObject *args)
{
    PyObject *obj;
    time_t sec;
    long usec;
    int round;
    if (!PyArg_ParseTuple(args, "Oi:pytime_object_to_timeval", &obj, &round))
        return NULL;
    if (check_time_rounding(round) < 0)
        return NULL;
    if (_PyTime_ObjectToTimeval(obj, &sec, &usec, round) == -1)
        return NULL;
    return Py_BuildValue("Nl", _PyLong_FromTime_t(sec), usec);
}

static PyObject *
test_pytime_object_to_timespec(PyObject *self, PyObject *args)
{
    PyObject *obj;
    time_t sec;
    long nsec;
    int round;
    if (!PyArg_ParseTuple(args, "Oi:pytime_object_to_timespec", &obj, &round))
        return NULL;
    if (check_time_rounding(round) < 0)
        return NULL;
    if (_PyTime_ObjectToTimespec(obj, &sec, &nsec, round) == -1)
        return NULL;
    return Py_BuildValue("Nl", _PyLong_FromTime_t(sec), nsec);
}


#ifndef PYPY_VERSION

static void
slot_tp_del(PyObject *self)
{
    _Py_IDENTIFIER(__tp_del__);
    PyObject *del, *res;
    PyObject *error_type, *error_value, *error_traceback;

    /* Temporarily resurrect the object. */
    assert(Py_REFCNT(self) == 0);
    Py_SET_REFCNT(self, 1);

    /* Save the current exception, if any. */
    PyErr_Fetch(&error_type, &error_value, &error_traceback);

    /* Execute __del__ method, if any. */
    del = _PyObject_LookupSpecial(self, &PyId___tp_del__);
    if (del != NULL) {
        res = _PyObject_CallNoArg(del);
        if (res == NULL)
            PyErr_WriteUnraisable(del);
        else
            Py_DECREF(res);
        Py_DECREF(del);
    }

    /* Restore the saved exception. */
    PyErr_Restore(error_type, error_value, error_traceback);

    /* Undo the temporary resurrection; can't use DECREF here, it would
     * cause a recursive call.
     */
    assert(Py_REFCNT(self) > 0);
    Py_SET_REFCNT(self, Py_REFCNT(self) - 1);
    if (Py_REFCNT(self) == 0) {
        /* this is the normal path out */
        return;
    }

    /* __del__ resurrected it!  Make it look like the original Py_DECREF
     * never happened.
     */
    {
        Py_ssize_t refcnt = Py_REFCNT(self);
        _Py_NewReference(self);
        Py_SET_REFCNT(self, refcnt);
    }
    assert(!PyType_IS_GC(Py_TYPE(self)) || PyObject_GC_IsTracked(self));
    /* If Py_REF_DEBUG macro is defined, _Py_NewReference() increased
       _Py_RefTotal, so we need to undo that. */
#ifdef Py_REF_DEBUG
    _Py_RefTotal--;
#endif
}

static PyObject *
with_tp_del(PyObject *self, PyObject *args)
{
    PyObject *obj;
    PyTypeObject *tp;

    if (!PyArg_ParseTuple(args, "O:with_tp_del", &obj))
        return NULL;
    tp = (PyTypeObject *) obj;
    if (!PyType_Check(obj) || !PyType_HasFeature(tp, Py_TPFLAGS_HEAPTYPE)) {
        PyErr_Format(PyExc_TypeError,
                     "heap type expected, got %R", obj);
        return NULL;
    }
    tp->tp_del = slot_tp_del;
    Py_INCREF(obj);
    return obj;
}

#endif

static PyObject *
without_gc(PyObject *Py_UNUSED(self), PyObject *obj)
{
    PyTypeObject *tp = (PyTypeObject*)obj;
    if (!PyType_Check(obj) || !PyType_HasFeature(tp, Py_TPFLAGS_HEAPTYPE)) {
        return PyErr_Format(PyExc_TypeError, "heap type expected, got %R", obj);
    }
    if (PyType_IS_GC(tp)) {
        // Don't try this at home, kids:
        tp->tp_flags -= Py_TPFLAGS_HAVE_GC;
        tp->tp_free = PyObject_Del;
        tp->tp_traverse = NULL;
        tp->tp_clear = NULL;
    }
    assert(!PyType_IS_GC(tp));
    Py_INCREF(obj);
    return obj;
}

static PyMethodDef ml;

static PyObject *
create_cfunction(PyObject *self, PyObject *args)
{
    return PyCFunction_NewEx(&ml, self, NULL);
}

static PyMethodDef ml = {
    "create_cfunction",
    create_cfunction,
    METH_NOARGS,
    NULL
};

static PyObject *
_test_incref(PyObject *ob)
{
    Py_INCREF(ob);
    return ob;
}

static PyObject *
test_xincref_doesnt_leak(PyObject *ob, PyObject *Py_UNUSED(ignored))
{
    PyObject *obj = PyLong_FromLong(0);
    Py_XINCREF(_test_incref(obj));
    Py_DECREF(obj);
    Py_DECREF(obj);
    Py_DECREF(obj);
    Py_RETURN_NONE;
}

static PyObject *
test_incref_doesnt_leak(PyObject *ob, PyObject *Py_UNUSED(ignored))
{
    PyObject *obj = PyLong_FromLong(0);
    Py_INCREF(_test_incref(obj));
    Py_DECREF(obj);
    Py_DECREF(obj);
    Py_DECREF(obj);
    Py_RETURN_NONE;
}

static PyObject *
test_xdecref_doesnt_leak(PyObject *ob, PyObject *Py_UNUSED(ignored))
{
    Py_XDECREF(PyLong_FromLong(0));
    Py_RETURN_NONE;
}

static PyObject *
test_decref_doesnt_leak(PyObject *ob, PyObject *Py_UNUSED(ignored))
{
    Py_DECREF(PyLong_FromLong(0));
    Py_RETURN_NONE;
}

#ifndef PYPY_VERSION

static PyObject *
test_structseq_newtype_doesnt_leak(PyObject *Py_UNUSED(self),
                              PyObject *Py_UNUSED(args))
{
    PyStructSequence_Desc descr;
    PyStructSequence_Field descr_fields[3];

    descr_fields[0] = (PyStructSequence_Field){"foo", "foo value"};
    descr_fields[1] = (PyStructSequence_Field){NULL, "some hidden value"};
    descr_fields[2] = (PyStructSequence_Field){0, NULL};

    descr.name = "_testcapi.test_descr";
    descr.doc = "This is used to test for memory leaks in NewType";
    descr.fields = descr_fields;
    descr.n_in_sequence = 1;

    PyTypeObject* structseq_type = PyStructSequence_NewType(&descr);
    assert(structseq_type != NULL);
    assert(PyType_Check(structseq_type));
    assert(PyType_FastSubclass(structseq_type, Py_TPFLAGS_TUPLE_SUBCLASS));
    Py_DECREF(structseq_type);

    Py_RETURN_NONE;
}

#endif

static PyObject *
test_structseq_newtype_null_descr_doc(PyObject *Py_UNUSED(self),
                              PyObject *Py_UNUSED(args))
{
    PyStructSequence_Field descr_fields[1] = {
        (PyStructSequence_Field){NULL, NULL}
    };
    // Test specifically for NULL .doc field.
    PyStructSequence_Desc descr = {"_testcapi.test_descr", NULL, &descr_fields[0], 0};

    PyTypeObject* structseq_type = PyStructSequence_NewType(&descr);
    assert(structseq_type != NULL);
    assert(PyType_Check(structseq_type));
    assert(PyType_FastSubclass(structseq_type, Py_TPFLAGS_TUPLE_SUBCLASS));
    Py_DECREF(structseq_type);

    Py_RETURN_NONE;
}

static PyObject *
test_incref_decref_API(PyObject *ob, PyObject *Py_UNUSED(ignored))
{
    PyObject *obj = PyLong_FromLong(0);
    Py_IncRef(obj);
    Py_DecRef(obj);
    Py_DecRef(obj);
    Py_RETURN_NONE;
}

static PyObject *
test_pymem_alloc0(PyObject *self, PyObject *Py_UNUSED(ignored))
{
    void *ptr;

    ptr = PyMem_RawMalloc(0);
    if (ptr == NULL) {
        PyErr_SetString(PyExc_RuntimeError, "PyMem_RawMalloc(0) returns NULL");
        return NULL;
    }
    PyMem_RawFree(ptr);

    ptr = PyMem_RawCalloc(0, 0);
    if (ptr == NULL) {
        PyErr_SetString(PyExc_RuntimeError, "PyMem_RawCalloc(0, 0) returns NULL");
        return NULL;
    }
    PyMem_RawFree(ptr);

    ptr = PyMem_Malloc(0);
    if (ptr == NULL) {
        PyErr_SetString(PyExc_RuntimeError, "PyMem_Malloc(0) returns NULL");
        return NULL;
    }
    PyMem_Free(ptr);

    ptr = PyMem_Calloc(0, 0);
    if (ptr == NULL) {
        PyErr_SetString(PyExc_RuntimeError, "PyMem_Calloc(0, 0) returns NULL");
        return NULL;
    }
    PyMem_Free(ptr);

    ptr = PyObject_Malloc(0);
    if (ptr == NULL) {
        PyErr_SetString(PyExc_RuntimeError, "PyObject_Malloc(0) returns NULL");
        return NULL;
    }
    PyObject_Free(ptr);

    ptr = PyObject_Calloc(0, 0);
    if (ptr == NULL) {
        PyErr_SetString(PyExc_RuntimeError, "PyObject_Calloc(0, 0) returns NULL");
        return NULL;
    }
    PyObject_Free(ptr);

    Py_RETURN_NONE;
}

#ifndef PYPY_VERSION

typedef struct {
    PyMemAllocatorEx alloc;

    size_t malloc_size;
    size_t calloc_nelem;
    size_t calloc_elsize;
    void *realloc_ptr;
    size_t realloc_new_size;
    void *free_ptr;
    void *ctx;
} alloc_hook_t;

static void* hook_malloc(void* ctx, size_t size)
{
    alloc_hook_t *hook = (alloc_hook_t *)ctx;
    hook->ctx = ctx;
    hook->malloc_size = size;
    return hook->alloc.malloc(hook->alloc.ctx, size);
}

static void* hook_calloc(void* ctx, size_t nelem, size_t elsize)
{
    alloc_hook_t *hook = (alloc_hook_t *)ctx;
    hook->ctx = ctx;
    hook->calloc_nelem = nelem;
    hook->calloc_elsize = elsize;
    return hook->alloc.calloc(hook->alloc.ctx, nelem, elsize);
}

static void* hook_realloc(void* ctx, void* ptr, size_t new_size)
{
    alloc_hook_t *hook = (alloc_hook_t *)ctx;
    hook->ctx = ctx;
    hook->realloc_ptr = ptr;
    hook->realloc_new_size = new_size;
    return hook->alloc.realloc(hook->alloc.ctx, ptr, new_size);
}

static void hook_free(void *ctx, void *ptr)
{
    alloc_hook_t *hook = (alloc_hook_t *)ctx;
    hook->ctx = ctx;
    hook->free_ptr = ptr;
    hook->alloc.free(hook->alloc.ctx, ptr);
}

static PyObject *
test_setallocators(PyMemAllocatorDomain domain)
{
    PyObject *res = NULL;
    const char *error_msg;
    alloc_hook_t hook;
    PyMemAllocatorEx alloc;
    size_t size, size2, nelem, elsize;
    void *ptr, *ptr2;

    memset(&hook, 0, sizeof(hook));

    alloc.ctx = &hook;
    alloc.malloc = &hook_malloc;
    alloc.calloc = &hook_calloc;
    alloc.realloc = &hook_realloc;
    alloc.free = &hook_free;
    PyMem_GetAllocator(domain, &hook.alloc);
    PyMem_SetAllocator(domain, &alloc);

    /* malloc, realloc, free */
    size = 42;
    hook.ctx = NULL;
    switch(domain)
    {
    case PYMEM_DOMAIN_RAW: ptr = PyMem_RawMalloc(size); break;
    case PYMEM_DOMAIN_MEM: ptr = PyMem_Malloc(size); break;
    case PYMEM_DOMAIN_OBJ: ptr = PyObject_Malloc(size); break;
    default: ptr = NULL; break;
    }

#define CHECK_CTX(FUNC) \
    if (hook.ctx != &hook) { \
        error_msg = FUNC " wrong context"; \
        goto fail; \
    } \
    hook.ctx = NULL;  /* reset for next check */

    if (ptr == NULL) {
        error_msg = "malloc failed";
        goto fail;
    }
    CHECK_CTX("malloc");
    if (hook.malloc_size != size) {
        error_msg = "malloc invalid size";
        goto fail;
    }

    size2 = 200;
    switch(domain)
    {
    case PYMEM_DOMAIN_RAW: ptr2 = PyMem_RawRealloc(ptr, size2); break;
    case PYMEM_DOMAIN_MEM: ptr2 = PyMem_Realloc(ptr, size2); break;
    case PYMEM_DOMAIN_OBJ: ptr2 = PyObject_Realloc(ptr, size2); break;
    default: ptr2 = NULL; break;
    }

    if (ptr2 == NULL) {
        error_msg = "realloc failed";
        goto fail;
    }
    CHECK_CTX("realloc");
    if (hook.realloc_ptr != ptr
        || hook.realloc_new_size != size2) {
        error_msg = "realloc invalid parameters";
        goto fail;
    }

    switch(domain)
    {
    case PYMEM_DOMAIN_RAW: PyMem_RawFree(ptr2); break;
    case PYMEM_DOMAIN_MEM: PyMem_Free(ptr2); break;
    case PYMEM_DOMAIN_OBJ: PyObject_Free(ptr2); break;
    }

    CHECK_CTX("free");
    if (hook.free_ptr != ptr2) {
        error_msg = "free invalid pointer";
        goto fail;
    }

    /* calloc, free */
    nelem = 2;
    elsize = 5;
    switch(domain)
    {
    case PYMEM_DOMAIN_RAW: ptr = PyMem_RawCalloc(nelem, elsize); break;
    case PYMEM_DOMAIN_MEM: ptr = PyMem_Calloc(nelem, elsize); break;
    case PYMEM_DOMAIN_OBJ: ptr = PyObject_Calloc(nelem, elsize); break;
    default: ptr = NULL; break;
    }

    if (ptr == NULL) {
        error_msg = "calloc failed";
        goto fail;
    }
    CHECK_CTX("calloc");
    if (hook.calloc_nelem != nelem || hook.calloc_elsize != elsize) {
        error_msg = "calloc invalid nelem or elsize";
        goto fail;
    }

    hook.free_ptr = NULL;
    switch(domain)
    {
    case PYMEM_DOMAIN_RAW: PyMem_RawFree(ptr); break;
    case PYMEM_DOMAIN_MEM: PyMem_Free(ptr); break;
    case PYMEM_DOMAIN_OBJ: PyObject_Free(ptr); break;
    }

    CHECK_CTX("calloc free");
    if (hook.free_ptr != ptr) {
        error_msg = "calloc free invalid pointer";
        goto fail;
    }

    Py_INCREF(Py_None);
    res = Py_None;
    goto finally;

fail:
    PyErr_SetString(PyExc_RuntimeError, error_msg);

finally:
    PyMem_SetAllocator(domain, &hook.alloc);
    return res;

#undef CHECK_CTX
}

static PyObject *
test_pymem_setrawallocators(PyObject *self, PyObject *Py_UNUSED(ignored))
{
    return test_setallocators(PYMEM_DOMAIN_RAW);
}

static PyObject *
test_pymem_setallocators(PyObject *self, PyObject *Py_UNUSED(ignored))
{
    return test_setallocators(PYMEM_DOMAIN_MEM);
}

static PyObject *
test_pyobject_setallocators(PyObject *self, PyObject *Py_UNUSED(ignored))
{
    return test_setallocators(PYMEM_DOMAIN_OBJ);
}

/* Most part of the following code is inherited from the pyfailmalloc project
 * written by Victor Stinner. */
static struct {
    int installed;
    PyMemAllocatorEx raw;
    PyMemAllocatorEx mem;
    PyMemAllocatorEx obj;
} FmHook;

static struct {
    int start;
    int stop;
    Py_ssize_t count;
} FmData;

static int
fm_nomemory(void)
{
    FmData.count++;
    if (FmData.count > FmData.start &&
            (FmData.stop <= 0 || FmData.count <= FmData.stop)) {
        return 1;
    }
    return 0;
}

static void *
hook_fmalloc(void *ctx, size_t size)
{
    PyMemAllocatorEx *alloc = (PyMemAllocatorEx *)ctx;
    if (fm_nomemory()) {
        return NULL;
    }
    return alloc->malloc(alloc->ctx, size);
}

static void *
hook_fcalloc(void *ctx, size_t nelem, size_t elsize)
{
    PyMemAllocatorEx *alloc = (PyMemAllocatorEx *)ctx;
    if (fm_nomemory()) {
        return NULL;
    }
    return alloc->calloc(alloc->ctx, nelem, elsize);
}

static void *
hook_frealloc(void *ctx, void *ptr, size_t new_size)
{
    PyMemAllocatorEx *alloc = (PyMemAllocatorEx *)ctx;
    if (fm_nomemory()) {
        return NULL;
    }
    return alloc->realloc(alloc->ctx, ptr, new_size);
}

static void
hook_ffree(void *ctx, void *ptr)
{
    PyMemAllocatorEx *alloc = (PyMemAllocatorEx *)ctx;
    alloc->free(alloc->ctx, ptr);
}

static void
fm_setup_hooks(void)
{
    PyMemAllocatorEx alloc;

    if (FmHook.installed) {
        return;
    }
    FmHook.installed = 1;

    alloc.malloc = hook_fmalloc;
    alloc.calloc = hook_fcalloc;
    alloc.realloc = hook_frealloc;
    alloc.free = hook_ffree;
    PyMem_GetAllocator(PYMEM_DOMAIN_RAW, &FmHook.raw);
    PyMem_GetAllocator(PYMEM_DOMAIN_MEM, &FmHook.mem);
    PyMem_GetAllocator(PYMEM_DOMAIN_OBJ, &FmHook.obj);

    alloc.ctx = &FmHook.raw;
    PyMem_SetAllocator(PYMEM_DOMAIN_RAW, &alloc);

    alloc.ctx = &FmHook.mem;
    PyMem_SetAllocator(PYMEM_DOMAIN_MEM, &alloc);

    alloc.ctx = &FmHook.obj;
    PyMem_SetAllocator(PYMEM_DOMAIN_OBJ, &alloc);
}

static void
fm_remove_hooks(void)
{
    if (FmHook.installed) {
        FmHook.installed = 0;
        PyMem_SetAllocator(PYMEM_DOMAIN_RAW, &FmHook.raw);
        PyMem_SetAllocator(PYMEM_DOMAIN_MEM, &FmHook.mem);
        PyMem_SetAllocator(PYMEM_DOMAIN_OBJ, &FmHook.obj);
    }
}

static PyObject*
set_nomemory(PyObject *self, PyObject *args)
{
    /* Memory allocation fails after 'start' allocation requests, and until
     * 'stop' allocation requests except when 'stop' is negative or equal
     * to 0 (default) in which case allocation failures never stop. */
    FmData.count = 0;
    FmData.stop = 0;
    if (!PyArg_ParseTuple(args, "i|i", &FmData.start, &FmData.stop)) {
        return NULL;
    }
    fm_setup_hooks();
    Py_RETURN_NONE;
}

static PyObject*
remove_mem_hooks(PyObject *self, PyObject *Py_UNUSED(ignored))
{
    fm_remove_hooks();
    Py_RETURN_NONE;
}

#endif // ifndef PYPY_VERSION


PyDoc_STRVAR(docstring_empty,
""
);

PyDoc_STRVAR(docstring_no_signature,
"This docstring has no signature."
);

PyDoc_STRVAR(docstring_with_invalid_signature,
"docstring_with_invalid_signature($module, /, boo)\n"
"\n"
"This docstring has an invalid signature."
);

PyDoc_STRVAR(docstring_with_invalid_signature2,
"docstring_with_invalid_signature2($module, /, boo)\n"
"\n"
"--\n"
"\n"
"This docstring also has an invalid signature."
);

PyDoc_STRVAR(docstring_with_signature,
"docstring_with_signature($module, /, sig)\n"
"--\n"
"\n"
"This docstring has a valid signature."
);

PyDoc_STRVAR(docstring_with_signature_but_no_doc,
"docstring_with_signature_but_no_doc($module, /, sig)\n"
"--\n"
"\n"
);

PyDoc_STRVAR(docstring_with_signature_and_extra_newlines,
"docstring_with_signature_and_extra_newlines($module, /, parameter)\n"
"--\n"
"\n"
"\n"
"This docstring has a valid signature and some extra newlines."
);

PyDoc_STRVAR(docstring_with_signature_with_defaults,
"docstring_with_signature_with_defaults(module, s='avocado',\n"
"        b=b'bytes', d=3.14, i=35, n=None, t=True, f=False,\n"
"        local=the_number_three, sys=sys.maxsize,\n"
"        exp=sys.maxsize - 1)\n"
"--\n"
"\n"
"\n"
"\n"
"This docstring has a valid signature with parameters,\n"
"and the parameters take defaults of varying types."
);

typedef struct {
    PyThread_type_lock start_event;
    PyThread_type_lock exit_event;
    PyObject *callback;
} test_c_thread_t;

static void
temporary_c_thread(void *data)
{
    test_c_thread_t *test_c_thread = data;
    PyGILState_STATE state;
    PyObject *res;

    PyThread_release_lock(test_c_thread->start_event);

    /* Allocate a Python thread state for this thread */
    state = PyGILState_Ensure();

    res = _PyObject_CallNoArg(test_c_thread->callback);
    Py_CLEAR(test_c_thread->callback);

    if (res == NULL) {
        PyErr_Print();
    }
    else {
        Py_DECREF(res);
    }

    /* Destroy the Python thread state for this thread */
    PyGILState_Release(state);

    PyThread_release_lock(test_c_thread->exit_event);

    PyThread_exit_thread();
}

static test_c_thread_t test_c_thread;

static PyObject *
call_in_temporary_c_thread(PyObject *self, PyObject *args)
{
    PyObject *res = NULL;
    PyObject *callback = NULL;
    long thread;
    int wait = 1;
    if (!PyArg_ParseTuple(args, "O|i", &callback, &wait))
    {
        return NULL;
    }

    test_c_thread.start_event = PyThread_allocate_lock();
    test_c_thread.exit_event = PyThread_allocate_lock();
    test_c_thread.callback = NULL;
    if (!test_c_thread.start_event || !test_c_thread.exit_event) {
        PyErr_SetString(PyExc_RuntimeError, "could not allocate lock");
        goto exit;
    }

    Py_INCREF(callback);
    test_c_thread.callback = callback;

    PyThread_acquire_lock(test_c_thread.start_event, 1);
    PyThread_acquire_lock(test_c_thread.exit_event, 1);

    thread = PyThread_start_new_thread(temporary_c_thread, &test_c_thread);
    if (thread == -1) {
        PyErr_SetString(PyExc_RuntimeError, "unable to start the thread");
        PyThread_release_lock(test_c_thread.start_event);
        PyThread_release_lock(test_c_thread.exit_event);
        goto exit;
    }

    PyThread_acquire_lock(test_c_thread.start_event, 1);
    PyThread_release_lock(test_c_thread.start_event);

    if (!wait) {
        Py_RETURN_NONE;
    }

    Py_BEGIN_ALLOW_THREADS
        PyThread_acquire_lock(test_c_thread.exit_event, 1);
        PyThread_release_lock(test_c_thread.exit_event);
    Py_END_ALLOW_THREADS

    Py_INCREF(Py_None);
    res = Py_None;

exit:
    Py_CLEAR(test_c_thread.callback);
    if (test_c_thread.start_event) {
        PyThread_free_lock(test_c_thread.start_event);
        test_c_thread.start_event = NULL;
    }
    if (test_c_thread.exit_event) {
        PyThread_free_lock(test_c_thread.exit_event);
        test_c_thread.exit_event = NULL;
    }
    return res;
}

static PyObject *
join_temporary_c_thread(PyObject *self, PyObject *Py_UNUSED(ignored))
{
    Py_BEGIN_ALLOW_THREADS
        PyThread_acquire_lock(test_c_thread.exit_event, 1);
        PyThread_release_lock(test_c_thread.exit_event);
    Py_END_ALLOW_THREADS
    Py_CLEAR(test_c_thread.callback);
    PyThread_free_lock(test_c_thread.start_event);
    test_c_thread.start_event = NULL;
    PyThread_free_lock(test_c_thread.exit_event);
    test_c_thread.exit_event = NULL;
    Py_RETURN_NONE;
}

<<<<<<< HEAD
=======

#ifndef PYPY_VERSION

>>>>>>> 99f8c18b
/* marshal */

#ifndef PYPY_VERSION

static PyObject*
pymarshal_write_long_to_file(PyObject* self, PyObject *args)
{
    long value;
    PyObject *filename;
    int version;
    FILE *fp;

    if (!PyArg_ParseTuple(args, "lOi:pymarshal_write_long_to_file",
                          &value, &filename, &version))
        return NULL;

    fp = _Py_fopen_obj(filename, "wb");
    if (fp == NULL) {
        PyErr_SetFromErrno(PyExc_OSError);
        return NULL;
    }

    PyMarshal_WriteLongToFile(value, fp, version);

    fclose(fp);
    if (PyErr_Occurred())
        return NULL;
    Py_RETURN_NONE;
}

static PyObject*
pymarshal_write_object_to_file(PyObject* self, PyObject *args)
{
    PyObject *obj;
    PyObject *filename;
    int version;
    FILE *fp;

    if (!PyArg_ParseTuple(args, "OOi:pymarshal_write_object_to_file",
                          &obj, &filename, &version))
        return NULL;

    fp = _Py_fopen_obj(filename, "wb");
    if (fp == NULL) {
        PyErr_SetFromErrno(PyExc_OSError);
        return NULL;
    }

    PyMarshal_WriteObjectToFile(obj, fp, version);

    fclose(fp);
    if (PyErr_Occurred())
        return NULL;
    Py_RETURN_NONE;
}

static PyObject*
pymarshal_read_short_from_file(PyObject* self, PyObject *args)
{
    int value;
    long pos;
    PyObject *filename;
    FILE *fp;

    if (!PyArg_ParseTuple(args, "O:pymarshal_read_short_from_file", &filename))
        return NULL;

    fp = _Py_fopen_obj(filename, "rb");
    if (fp == NULL) {
        PyErr_SetFromErrno(PyExc_OSError);
        return NULL;
    }

    value = PyMarshal_ReadShortFromFile(fp);
    pos = ftell(fp);

    fclose(fp);
    if (PyErr_Occurred())
        return NULL;
    return Py_BuildValue("il", value, pos);
}

static PyObject*
pymarshal_read_long_from_file(PyObject* self, PyObject *args)
{
    long value, pos;
    PyObject *filename;
    FILE *fp;

    if (!PyArg_ParseTuple(args, "O:pymarshal_read_long_from_file", &filename))
        return NULL;

    fp = _Py_fopen_obj(filename, "rb");
    if (fp == NULL) {
        PyErr_SetFromErrno(PyExc_OSError);
        return NULL;
    }

    value = PyMarshal_ReadLongFromFile(fp);
    pos = ftell(fp);

    fclose(fp);
    if (PyErr_Occurred())
        return NULL;
    return Py_BuildValue("ll", value, pos);
}

static PyObject*
pymarshal_read_last_object_from_file(PyObject* self, PyObject *args)
{
    PyObject *obj;
    long pos;
    PyObject *filename;
    FILE *fp;

    if (!PyArg_ParseTuple(args, "O:pymarshal_read_last_object_from_file", &filename))
        return NULL;

    fp = _Py_fopen_obj(filename, "rb");
    if (fp == NULL) {
        PyErr_SetFromErrno(PyExc_OSError);
        return NULL;
    }

    obj = PyMarshal_ReadLastObjectFromFile(fp);
    pos = ftell(fp);

    fclose(fp);
    return Py_BuildValue("Nl", obj, pos);
}

static PyObject*
pymarshal_read_object_from_file(PyObject* self, PyObject *args)
{
    PyObject *obj;
    long pos;
    PyObject *filename;
    FILE *fp;

    if (!PyArg_ParseTuple(args, "O:pymarshal_read_object_from_file", &filename))
        return NULL;

    fp = _Py_fopen_obj(filename, "rb");
    if (fp == NULL) {
        PyErr_SetFromErrno(PyExc_OSError);
        return NULL;
    }

    obj = PyMarshal_ReadObjectFromFile(fp);
    pos = ftell(fp);

    fclose(fp);
    return Py_BuildValue("Nl", obj, pos);
}

#endif // ifndef PYPY_VERSION

static PyObject*
return_null_without_error(PyObject *self, PyObject *args)
{
    /* invalid call: return NULL without setting an error,
     * _Py_CheckFunctionResult() must detect such bug at runtime. */
    PyErr_Clear();
    return NULL;
}

static PyObject*
return_result_with_error(PyObject *self, PyObject *args)
{
    /* invalid call: return a result with an error set,
     * _Py_CheckFunctionResult() must detect such bug at runtime. */
    PyErr_SetNone(PyExc_ValueError);
    Py_RETURN_NONE;
}

static PyObject*
getitem_with_error(PyObject *self, PyObject *args)
{
    PyObject *map, *key;
    if (!PyArg_ParseTuple(args, "OO", &map, &key)) {
        return NULL;
    }

    PyErr_SetString(PyExc_ValueError, "bug");
    return PyObject_GetItem(map, key);
}

static PyObject *
test_pytime_fromseconds(PyObject *self, PyObject *args)
{
    int seconds;
    _PyTime_t ts;

    if (!PyArg_ParseTuple(args, "i", &seconds))
        return NULL;
    ts = _PyTime_FromSeconds(seconds);
    return _PyTime_AsNanosecondsObject(ts);
}

static PyObject *
test_pytime_fromsecondsobject(PyObject *self, PyObject *args)
{
    PyObject *obj;
    int round;
    _PyTime_t ts;

    if (!PyArg_ParseTuple(args, "Oi", &obj, &round))
        return NULL;
    if (check_time_rounding(round) < 0)
        return NULL;
    if (_PyTime_FromSecondsObject(&ts, obj, round) == -1)
        return NULL;
    return _PyTime_AsNanosecondsObject(ts);
}

static PyObject *
test_pytime_assecondsdouble(PyObject *self, PyObject *args)
{
    PyObject *obj;
    _PyTime_t ts;
    double d;

    if (!PyArg_ParseTuple(args, "O", &obj)) {
        return NULL;
    }
    if (_PyTime_FromNanosecondsObject(&ts, obj) < 0) {
        return NULL;
    }
    d = _PyTime_AsSecondsDouble(ts);
    return PyFloat_FromDouble(d);
}

static PyObject *
test_PyTime_AsTimeval(PyObject *self, PyObject *args)
{
    PyObject *obj;
    int round;
    _PyTime_t t;
    struct timeval tv;
    PyObject *seconds;

    if (!PyArg_ParseTuple(args, "Oi", &obj, &round))
        return NULL;
    if (check_time_rounding(round) < 0) {
        return NULL;
    }
    if (_PyTime_FromNanosecondsObject(&t, obj) < 0) {
        return NULL;
    }
    if (_PyTime_AsTimeval(t, &tv, round) < 0) {
        return NULL;
    }

    seconds = PyLong_FromLongLong(tv.tv_sec);
    if (seconds == NULL) {
        return NULL;
    }
    return Py_BuildValue("Nl", seconds, tv.tv_usec);
}

#ifdef HAVE_CLOCK_GETTIME
static PyObject *
test_PyTime_AsTimespec(PyObject *self, PyObject *args)
{
    PyObject *obj;
    _PyTime_t t;
    struct timespec ts;

    if (!PyArg_ParseTuple(args, "O", &obj)) {
        return NULL;
    }
    if (_PyTime_FromNanosecondsObject(&t, obj) < 0) {
        return NULL;
    }
    if (_PyTime_AsTimespec(t, &ts) == -1) {
        return NULL;
    }
    return Py_BuildValue("Nl", _PyLong_FromTime_t(ts.tv_sec), ts.tv_nsec);
}
#endif

static PyObject *
test_PyTime_AsMilliseconds(PyObject *self, PyObject *args)
{
    PyObject *obj;
    int round;
    _PyTime_t t, ms;

    if (!PyArg_ParseTuple(args, "Oi", &obj, &round)) {
        return NULL;
    }
    if (_PyTime_FromNanosecondsObject(&t, obj) < 0) {
        return NULL;
    }
    if (check_time_rounding(round) < 0) {
        return NULL;
    }
    ms = _PyTime_AsMilliseconds(t, round);
    /* This conversion rely on the fact that _PyTime_t is a number of
       nanoseconds */
    return _PyTime_AsNanosecondsObject(ms);
}

static PyObject *
test_PyTime_AsMicroseconds(PyObject *self, PyObject *args)
{
    PyObject *obj;
    int round;
    _PyTime_t t, ms;

    if (!PyArg_ParseTuple(args, "Oi", &obj, &round))
        return NULL;
    if (_PyTime_FromNanosecondsObject(&t, obj) < 0) {
        return NULL;
    }
    if (check_time_rounding(round) < 0) {
        return NULL;
    }
    ms = _PyTime_AsMicroseconds(t, round);
    /* This conversion rely on the fact that _PyTime_t is a number of
       nanoseconds */
    return _PyTime_AsNanosecondsObject(ms);
}

static PyObject*
pymem_buffer_overflow(PyObject *self, PyObject *args)
{
    char *buffer;

    /* Deliberate buffer overflow to check that PyMem_Free() detects
       the overflow when debug hooks are installed. */
    buffer = PyMem_Malloc(16);
    if (buffer == NULL) {
        PyErr_NoMemory();
        return NULL;
    }
    buffer[16] = 'x';
    PyMem_Free(buffer);

    Py_RETURN_NONE;
}

static PyObject*
pymem_api_misuse(PyObject *self, PyObject *args)
{
    char *buffer;

    /* Deliberate misusage of Python allocators:
       allococate with PyMem but release with PyMem_Raw. */
    buffer = PyMem_Malloc(16);
    PyMem_RawFree(buffer);

    Py_RETURN_NONE;
}

static PyObject*
pymem_malloc_without_gil(PyObject *self, PyObject *args)
{
    char *buffer;

    /* Deliberate bug to test debug hooks on Python memory allocators:
       call PyMem_Malloc() without holding the GIL */
    Py_BEGIN_ALLOW_THREADS
    buffer = PyMem_Malloc(10);
    Py_END_ALLOW_THREADS

    PyMem_Free(buffer);

    Py_RETURN_NONE;
}


#ifndef PYPY_VERSION
static PyObject*
test_pymem_getallocatorsname(PyObject *self, PyObject *args)
{
    const char *name = _PyMem_GetCurrentAllocatorName();
    if (name == NULL) {
        PyErr_SetString(PyExc_RuntimeError, "cannot get allocators name");
        return NULL;
    }
    return PyUnicode_FromString(name);
}


static PyObject*
test_pyobject_is_freed(const char *test_name, PyObject *op)
{
    if (!_PyObject_IsFreed(op)) {
        return raiseTestError(test_name, "object is not seen as freed");
    }
    Py_RETURN_NONE;
}


static PyObject*
check_pyobject_null_is_freed(PyObject *self, PyObject *Py_UNUSED(args))
{
    PyObject *op = NULL;
    return test_pyobject_is_freed("check_pyobject_null_is_freed", op);
}


static PyObject*
check_pyobject_uninitialized_is_freed(PyObject *self, PyObject *Py_UNUSED(args))
{
    PyObject *op = (PyObject *)PyObject_Malloc(sizeof(PyObject));
    if (op == NULL) {
        return NULL;
    }
    /* Initialize reference count to avoid early crash in ceval or GC */
    Py_SET_REFCNT(op, 1);
    /* object fields like ob_type are uninitialized! */
    return test_pyobject_is_freed("check_pyobject_uninitialized_is_freed", op);
}


static PyObject*
check_pyobject_forbidden_bytes_is_freed(PyObject *self, PyObject *Py_UNUSED(args))
{
    /* Allocate an incomplete PyObject structure: truncate 'ob_type' field */
    PyObject *op = (PyObject *)PyObject_Malloc(offsetof(PyObject, ob_type));
    if (op == NULL) {
        return NULL;
    }
    /* Initialize reference count to avoid early crash in ceval or GC */
    Py_SET_REFCNT(op, 1);
    /* ob_type field is after the memory block: part of "forbidden bytes"
       when using debug hooks on memory allocators! */
    return test_pyobject_is_freed("check_pyobject_forbidden_bytes_is_freed", op);
}


static PyObject*
check_pyobject_freed_is_freed(PyObject *self, PyObject *Py_UNUSED(args))
{
    /* This test would fail if run with the address sanitizer */
#ifdef _Py_ADDRESS_SANITIZER
    Py_RETURN_NONE;
#else
    PyObject *op = _PyObject_CallNoArg((PyObject *)&PyBaseObject_Type);
    if (op == NULL) {
        return NULL;
    }
    Py_TYPE(op)->tp_dealloc(op);
    /* Reset reference count to avoid early crash in ceval or GC */
    Py_SET_REFCNT(op, 1);
    /* object memory is freed! */
    return test_pyobject_is_freed("check_pyobject_freed_is_freed", op);
#endif
}
#endif // ifndef PYPY_VERSION


static PyObject*
pyobject_malloc_without_gil(PyObject *self, PyObject *args)
{
    char *buffer;

    /* Deliberate bug to test debug hooks on Python memory allocators:
       call PyObject_Malloc() without holding the GIL */
    Py_BEGIN_ALLOW_THREADS
    buffer = PyObject_Malloc(10);
    Py_END_ALLOW_THREADS

    PyObject_Free(buffer);

    Py_RETURN_NONE;
}

static PyObject *
tracemalloc_track(PyObject *self, PyObject *args)
{
    unsigned int domain;
    PyObject *ptr_obj;
    void *ptr;
    Py_ssize_t size;
    int release_gil = 0;
    int res;

    if (!PyArg_ParseTuple(args, "IOn|i", &domain, &ptr_obj, &size, &release_gil))
        return NULL;
    ptr = PyLong_AsVoidPtr(ptr_obj);
    if (PyErr_Occurred())
        return NULL;

    if (release_gil) {
        Py_BEGIN_ALLOW_THREADS
        res = PyTraceMalloc_Track(domain, (uintptr_t)ptr, size);
        Py_END_ALLOW_THREADS
    }
    else {
        res = PyTraceMalloc_Track(domain, (uintptr_t)ptr, size);
    }

    if (res < 0) {
        PyErr_SetString(PyExc_RuntimeError, "PyTraceMalloc_Track error");
        return NULL;
    }

    Py_RETURN_NONE;
}

static PyObject *
tracemalloc_untrack(PyObject *self, PyObject *args)
{
    unsigned int domain;
    PyObject *ptr_obj;
    void *ptr;
    int res;

    if (!PyArg_ParseTuple(args, "IO", &domain, &ptr_obj))
        return NULL;
    ptr = PyLong_AsVoidPtr(ptr_obj);
    if (PyErr_Occurred())
        return NULL;

    res = PyTraceMalloc_Untrack(domain, (uintptr_t)ptr);
    if (res < 0) {
        PyErr_SetString(PyExc_RuntimeError, "PyTraceMalloc_Untrack error");
        return NULL;
    }

    Py_RETURN_NONE;
}


#ifndef PYPY_VERSION
static PyObject *
tracemalloc_get_traceback(PyObject *self, PyObject *args)
{
    unsigned int domain;
    PyObject *ptr_obj;
    void *ptr;

    if (!PyArg_ParseTuple(args, "IO", &domain, &ptr_obj))
        return NULL;
    ptr = PyLong_AsVoidPtr(ptr_obj);
    if (PyErr_Occurred())
        return NULL;

    return _PyTraceMalloc_GetTraceback(domain, (uintptr_t)ptr);
}

static PyObject *
dict_get_version(PyObject *self, PyObject *args)
{
    PyDictObject *dict;
    uint64_t version;

    if (!PyArg_ParseTuple(args, "O!", &PyDict_Type, &dict))
        return NULL;

    version = dict->ma_version_tag;

    Py_BUILD_ASSERT(sizeof(unsigned long long) >= sizeof(version));
    return PyLong_FromUnsignedLongLong((unsigned long long)version);
}


static PyObject *
raise_SIGINT_then_send_None(PyObject *self, PyObject *args)
{
    _Py_IDENTIFIER(send);
    PyGenObject *gen;

    if (!PyArg_ParseTuple(args, "O!", &PyGen_Type, &gen))
        return NULL;

    /* This is used in a test to check what happens if a signal arrives just
       as we're in the process of entering a yield from chain (see
       bpo-30039).

       Needs to be done in C, because:
       - we don't have a Python wrapper for raise()
       - we need to make sure that the Python-level signal handler doesn't run
         *before* we enter the generator frame, which is impossible in Python
         because we check for signals before every bytecode operation.
     */
    raise(SIGINT);
    return _PyObject_CallMethodIdOneArg((PyObject *)gen, &PyId_send, Py_None);
}
#endif // ifndef PYPY_VERSION


static int
fastcall_args(PyObject *args, PyObject ***stack, Py_ssize_t *nargs)
{
    if (args == Py_None) {
        *stack = NULL;
        *nargs = 0;
    }
    else if (PyTuple_Check(args)) {
        *stack = ((PyTupleObject *)args)->ob_item;
        *nargs = PyTuple_GET_SIZE(args);
    }
    else {
        PyErr_SetString(PyExc_TypeError, "args must be None or a tuple");
        return -1;
    }
    return 0;
}


static PyObject *
test_pyobject_fastcall(PyObject *self, PyObject *args)
{
    PyObject *func, *func_args;
    PyObject **stack;
    Py_ssize_t nargs;

    if (!PyArg_ParseTuple(args, "OO", &func, &func_args)) {
        return NULL;
    }

    if (fastcall_args(func_args, &stack, &nargs) < 0) {
        return NULL;
    }
    return _PyObject_FastCall(func, stack, nargs);
}


static PyObject *
test_pyobject_fastcalldict(PyObject *self, PyObject *args)
{
    PyObject *func, *func_args, *kwargs;
    PyObject **stack;
    Py_ssize_t nargs;

    if (!PyArg_ParseTuple(args, "OOO", &func, &func_args, &kwargs)) {
        return NULL;
    }

    if (fastcall_args(func_args, &stack, &nargs) < 0) {
        return NULL;
    }

    if (kwargs == Py_None) {
        kwargs = NULL;
    }
    else if (!PyDict_Check(kwargs)) {
        PyErr_SetString(PyExc_TypeError, "kwnames must be None or a dict");
        return NULL;
    }

    return PyObject_VectorcallDict(func, stack, nargs, kwargs);
}


static PyObject *
test_pyobject_vectorcall(PyObject *self, PyObject *args)
{
    PyObject *func, *func_args, *kwnames = NULL;
    PyObject **stack;
    Py_ssize_t nargs, nkw;

    if (!PyArg_ParseTuple(args, "OOO", &func, &func_args, &kwnames)) {
        return NULL;
    }

    if (fastcall_args(func_args, &stack, &nargs) < 0) {
        return NULL;
    }

    if (kwnames == Py_None) {
        kwnames = NULL;
    }
    else if (PyTuple_Check(kwnames)) {
        nkw = PyTuple_GET_SIZE(kwnames);
        if (nargs < nkw) {
            PyErr_SetString(PyExc_ValueError, "kwnames longer than args");
            return NULL;
        }
        nargs -= nkw;
    }
    else {
        PyErr_SetString(PyExc_TypeError, "kwnames must be None or a tuple");
        return NULL;
    }
    return PyObject_Vectorcall(func, stack, nargs, kwnames);
}


static PyObject *
test_pyvectorcall_call(PyObject *self, PyObject *args)
{
    PyObject *func;
    PyObject *argstuple;
    PyObject *kwargs = NULL;

    if (!PyArg_ParseTuple(args, "OO|O", &func, &argstuple, &kwargs)) {
        return NULL;
    }

    if (!PyTuple_Check(argstuple)) {
        PyErr_SetString(PyExc_TypeError, "args must be a tuple");
        return NULL;
    }
    if (kwargs != NULL && !PyDict_Check(kwargs)) {
        PyErr_SetString(PyExc_TypeError, "kwargs must be a dict");
        return NULL;
    }

    return PyVectorcall_Call(func, argstuple, kwargs);
}


static PyObject*
stack_pointer(PyObject *self, PyObject *args)
{
    int v = 5;
    return PyLong_FromVoidPtr(&v);
}


#ifdef W_STOPCODE
static PyObject*
py_w_stopcode(PyObject *self, PyObject *args)
{
    int sig, status;
    if (!PyArg_ParseTuple(args, "i", &sig)) {
        return NULL;
    }
    status = W_STOPCODE(sig);
    return PyLong_FromLong(status);
}
#endif


static PyObject *
get_mapping_keys(PyObject* self, PyObject *obj)
{
    return PyMapping_Keys(obj);
}

static PyObject *
get_mapping_values(PyObject* self, PyObject *obj)
{
    return PyMapping_Values(obj);
}

static PyObject *
get_mapping_items(PyObject* self, PyObject *obj)
{
    return PyMapping_Items(obj);
}

static PyObject *
test_mapping_has_key_string(PyObject *self, PyObject *Py_UNUSED(args))
{
    PyObject *context = PyDict_New();
    PyObject *val = PyLong_FromLong(1);

    // Since this uses `const char*` it is easier to test this in C:
    PyDict_SetItemString(context, "a", val);
    if (!PyMapping_HasKeyString(context, "a")) {
        PyErr_SetString(PyExc_RuntimeError,
                        "Existing mapping key does not exist");
        return NULL;
    }
    if (PyMapping_HasKeyString(context, "b")) {
        PyErr_SetString(PyExc_RuntimeError,
                        "Missing mapping key exists");
        return NULL;
    }

    Py_DECREF(val);
    Py_DECREF(context);
    Py_RETURN_NONE;
}

static PyObject *
mapping_has_key(PyObject* self, PyObject *args)
{
    PyObject *context, *key;
    if (!PyArg_ParseTuple(args, "OO", &context, &key)) {
        return NULL;
    }
    return PyLong_FromLong(PyMapping_HasKey(context, key));
}


static PyObject *
test_pythread_tss_key_state(PyObject *self, PyObject *args)
{
    Py_tss_t tss_key = Py_tss_NEEDS_INIT;
    if (PyThread_tss_is_created(&tss_key)) {
        return raiseTestError("test_pythread_tss_key_state",
                              "TSS key not in an uninitialized state at "
                              "creation time");
    }
    if (PyThread_tss_create(&tss_key) != 0) {
        PyErr_SetString(PyExc_RuntimeError, "PyThread_tss_create failed");
        return NULL;
    }
    if (!PyThread_tss_is_created(&tss_key)) {
        return raiseTestError("test_pythread_tss_key_state",
                              "PyThread_tss_create succeeded, "
                              "but with TSS key in an uninitialized state");
    }
    if (PyThread_tss_create(&tss_key) != 0) {
        return raiseTestError("test_pythread_tss_key_state",
                              "PyThread_tss_create unsuccessful with "
                              "an already initialized key");
    }
#define CHECK_TSS_API(expr) \
        (void)(expr); \
        if (!PyThread_tss_is_created(&tss_key)) { \
            return raiseTestError("test_pythread_tss_key_state", \
                                  "TSS key initialization state was not " \
                                  "preserved after calling " #expr); }
    CHECK_TSS_API(PyThread_tss_set(&tss_key, NULL));
    CHECK_TSS_API(PyThread_tss_get(&tss_key));
#undef CHECK_TSS_API
    PyThread_tss_delete(&tss_key);
    if (PyThread_tss_is_created(&tss_key)) {
        return raiseTestError("test_pythread_tss_key_state",
                              "PyThread_tss_delete called, but did not "
                              "set the key state to uninitialized");
    }

    Py_tss_t *ptr_key = PyThread_tss_alloc();
    if (ptr_key == NULL) {
        PyErr_SetString(PyExc_RuntimeError, "PyThread_tss_alloc failed");
        return NULL;
    }
    if (PyThread_tss_is_created(ptr_key)) {
        return raiseTestError("test_pythread_tss_key_state",
                              "TSS key not in an uninitialized state at "
                              "allocation time");
    }
    PyThread_tss_free(ptr_key);
    ptr_key = NULL;
    Py_RETURN_NONE;
}


#ifndef PYPY_VERSION
static PyObject*
new_hamt(PyObject *self, PyObject *args)
{
    return _PyContext_NewHamtForTests();
}
#endif

/* def bad_get(self, obj, cls):
       cls()
       return repr(self)
*/
static PyObject*
bad_get(PyObject *module, PyObject *const *args, Py_ssize_t nargs)
{
    PyObject *self, *obj, *cls;
    if (!_PyArg_UnpackStack(args, nargs, "bad_get", 3, 3, &self, &obj, &cls)) {
        return NULL;
    }

    PyObject *res = _PyObject_CallNoArg(cls);
    if (res == NULL) {
        return NULL;
    }
    Py_DECREF(res);

    return PyObject_Repr(self);
}


#ifndef PYPY_VERSION
static PyObject *
encode_locale_ex(PyObject *self, PyObject *args)
{
    PyObject *unicode;
    int current_locale = 0;
    wchar_t *wstr;
    PyObject *res = NULL;
    const char *errors = NULL;

    if (!PyArg_ParseTuple(args, "U|is", &unicode, &current_locale, &errors)) {
        return NULL;
    }
    wstr = PyUnicode_AsWideCharString(unicode, NULL);
    if (wstr == NULL) {
        return NULL;
    }
    _Py_error_handler error_handler = _Py_GetErrorHandler(errors);

    char *str = NULL;
    size_t error_pos;
    const char *reason = NULL;
    int ret = _Py_EncodeLocaleEx(wstr,
                                 &str, &error_pos, &reason,
                                 current_locale, error_handler);
    PyMem_Free(wstr);

    switch(ret) {
    case 0:
        res = PyBytes_FromString(str);
        PyMem_RawFree(str);
        break;
    case -1:
        PyErr_NoMemory();
        break;
    case -2:
        PyErr_Format(PyExc_RuntimeError, "encode error: pos=%zu, reason=%s",
                     error_pos, reason);
        break;
    case -3:
        PyErr_SetString(PyExc_ValueError, "unsupported error handler");
        break;
    default:
        PyErr_SetString(PyExc_ValueError, "unknown error code");
        break;
    }
    return res;
}


static PyObject *
decode_locale_ex(PyObject *self, PyObject *args)
{
    char *str;
    int current_locale = 0;
    PyObject *res = NULL;
    const char *errors = NULL;

    if (!PyArg_ParseTuple(args, "y|is", &str, &current_locale, &errors)) {
        return NULL;
    }
    _Py_error_handler error_handler = _Py_GetErrorHandler(errors);

    wchar_t *wstr = NULL;
    size_t wlen = 0;
    const char *reason = NULL;
    int ret = _Py_DecodeLocaleEx(str,
                                 &wstr, &wlen, &reason,
                                 current_locale, error_handler);

    switch(ret) {
    case 0:
        res = PyUnicode_FromWideChar(wstr, wlen);
        PyMem_RawFree(wstr);
        break;
    case -1:
        PyErr_NoMemory();
        break;
    case -2:
        PyErr_Format(PyExc_RuntimeError, "decode error: pos=%zu, reason=%s",
                     wlen, reason);
        break;
    case -3:
        PyErr_SetString(PyExc_ValueError, "unsupported error handler");
        break;
    default:
        PyErr_SetString(PyExc_ValueError, "unknown error code");
        break;
    }
    return res;
}
#endif // ifndef PYPY_VERSION


#ifdef Py_REF_DEBUG
static PyObject *
negative_refcount(PyObject *self, PyObject *Py_UNUSED(args))
{
    PyObject *obj = PyUnicode_FromString("negative_refcount");
    if (obj == NULL) {
        return NULL;
    }
    assert(Py_REFCNT(obj) == 1);

    Py_SET_REFCNT(obj,  0);
    /* Py_DECREF() must call _Py_NegativeRefcount() and abort Python */
    Py_DECREF(obj);

    Py_RETURN_NONE;
}
#endif


static PyObject*
test_write_unraisable_exc(PyObject *self, PyObject *args)
{
    PyObject *exc, *err_msg, *obj;
    if (!PyArg_ParseTuple(args, "OOO", &exc, &err_msg, &obj)) {
        return NULL;
    }

    const char *err_msg_utf8;
    if (err_msg != Py_None) {
        err_msg_utf8 = PyUnicode_AsUTF8(err_msg);
        if (err_msg_utf8 == NULL) {
            return NULL;
        }
    }
    else {
        err_msg_utf8 = NULL;
    }

    PyErr_SetObject((PyObject *)Py_TYPE(exc), exc);
    _PyErr_WriteUnraisableMsg(err_msg_utf8, obj);
    Py_RETURN_NONE;
}


static PyObject *
sequence_getitem(PyObject *self, PyObject *args)
{
    PyObject *seq;
    Py_ssize_t i;
    if (!PyArg_ParseTuple(args, "On", &seq, &i)) {
        return NULL;
    }
    return PySequence_GetItem(seq, i);
}


static PyObject *
sequence_setitem(PyObject *self, PyObject *args)
{
    Py_ssize_t i;
    PyObject *seq, *val;
    if (!PyArg_ParseTuple(args, "OnO", &seq, &i, &val)) {
        return NULL;
    }
    if (PySequence_SetItem(seq, i, val)) {
        return NULL;
    }
    Py_RETURN_NONE;
}


/* Functions for testing C calling conventions (METH_*) are named meth_*,
 * e.g. "meth_varargs" for METH_VARARGS.
 *
 * They all return a tuple of their C-level arguments, with None instead
 * of NULL and Python tuples instead of C arrays.
 */


static PyObject*
_null_to_none(PyObject* obj)
{
    if (obj == NULL) {
        Py_RETURN_NONE;
    }
    Py_INCREF(obj);
    return obj;
}

static PyObject*
meth_varargs(PyObject* self, PyObject* args)
{
    return Py_BuildValue("NO", _null_to_none(self), args);
}

static PyObject*
meth_varargs_keywords(PyObject* self, PyObject* args, PyObject* kwargs)
{
    return Py_BuildValue("NON", _null_to_none(self), args, _null_to_none(kwargs));
}

static PyObject*
meth_o(PyObject* self, PyObject* obj)
{
    return Py_BuildValue("NO", _null_to_none(self), obj);
}

static PyObject*
meth_noargs(PyObject* self, PyObject* ignored)
{
    return _null_to_none(self);
}

static PyObject*
_fastcall_to_tuple(PyObject* const* args, Py_ssize_t nargs)
{
    PyObject *tuple = PyTuple_New(nargs);
    if (tuple == NULL) {
        return NULL;
    }
    for (Py_ssize_t i=0; i < nargs; i++) {
        Py_INCREF(args[i]);
        PyTuple_SET_ITEM(tuple, i, args[i]);
    }
    return tuple;
}

static PyObject*
meth_fastcall(PyObject* self, PyObject* const* args, Py_ssize_t nargs)
{
    return Py_BuildValue(
        "NN", _null_to_none(self), _fastcall_to_tuple(args, nargs)
    );
}

static PyObject*
meth_fastcall_keywords(PyObject* self, PyObject* const* args,
                       Py_ssize_t nargs, PyObject* kwargs)
{
    PyObject *pyargs = _fastcall_to_tuple(args, nargs);
    if (pyargs == NULL) {
        return NULL;
    }
    assert(args != NULL || nargs == 0);
    PyObject* const* args_offset = args == NULL ? NULL : args + nargs;
    PyObject *pykwargs = PyObject_Vectorcall((PyObject*)&PyDict_Type,
                                              args_offset, 0, kwargs);
    return Py_BuildValue("NNN", _null_to_none(self), pyargs, pykwargs);
}


static PyObject*
pynumber_tobase(PyObject *module, PyObject *args)
{
    PyObject *obj;
    int base;
    if (!PyArg_ParseTuple(args, "Oi:pynumber_tobase",
                          &obj, &base)) {
        return NULL;
    }
    return PyNumber_ToBase(obj, base);
}


static PyObject*
test_set_type_size(PyObject *self, PyObject *Py_UNUSED(ignored))
{
    PyObject *obj = PyList_New(0);
    if (obj == NULL) {
        return NULL;
    }

    // Ensure that following tests don't modify the object,
    // to ensure that Py_DECREF() will not crash.
    assert(Py_TYPE(obj) == &PyList_Type);
    assert(Py_SIZE(obj) == 0);

    // bpo-39573: Check that Py_TYPE() and Py_SIZE() can be used
    // as l-values to set an object type and size.
    Py_TYPE(obj) = &PyList_Type;
    Py_SIZE(obj) = 0;

    Py_DECREF(obj);
    Py_RETURN_NONE;
}


#define TEST_REFCOUNT() \
    do { \
        PyObject *obj = PyList_New(0); \
        if (obj == NULL) { \
            return NULL; \
        } \
        assert(Py_REFCNT(obj) == 1); \
        \
        /* test Py_NewRef() */ \
        PyObject *ref = Py_NewRef(obj); \
        assert(ref == obj); \
        assert(Py_REFCNT(obj) == 2); \
        Py_DECREF(ref); \
        \
        /* test Py_XNewRef() */ \
        PyObject *xref = Py_XNewRef(obj); \
        assert(xref == obj); \
        assert(Py_REFCNT(obj) == 2); \
        Py_DECREF(xref); \
        \
        assert(Py_XNewRef(NULL) == NULL); \
        \
        Py_DECREF(obj); \
        Py_RETURN_NONE; \
    } while (0) \


// Test Py_NewRef() and Py_XNewRef() macros
static PyObject*
test_refcount_macros(PyObject *self, PyObject *Py_UNUSED(ignored))
{
    TEST_REFCOUNT();
}

#ifndef PYPY_VERSION
// PyPy does not support the stable ABI
#undef Py_NewRef
#undef Py_XNewRef
#endif

// Test Py_NewRef() and Py_XNewRef() functions, after undefining macros.
static PyObject*
test_refcount_funcs(PyObject *self, PyObject *Py_UNUSED(ignored))
{
    TEST_REFCOUNT();
}


// Test Py_Is() function
#define TEST_PY_IS() \
    do { \
        PyObject *o_none = Py_None; \
        PyObject *o_true = Py_True; \
        PyObject *o_false = Py_False; \
        PyObject *obj = PyList_New(0); \
        if (obj == NULL) { \
            return NULL; \
        } \
        \
        /* test Py_Is() */ \
        assert(Py_Is(obj, obj)); \
        assert(!Py_Is(obj, o_none)); \
        \
        /* test Py_None */ \
        assert(Py_Is(o_none, o_none)); \
        assert(!Py_Is(obj, o_none)); \
        \
        /* test Py_True */ \
        assert(Py_Is(o_true, o_true)); \
        assert(!Py_Is(o_false, o_true)); \
        assert(!Py_Is(obj, o_true)); \
        \
        /* test Py_False */ \
        assert(Py_Is(o_false, o_false)); \
        assert(!Py_Is(o_true, o_false)); \
        assert(!Py_Is(obj, o_false)); \
        \
        Py_DECREF(obj); \
        Py_RETURN_NONE; \
    } while (0)

// Test Py_Is() macro
static PyObject*
test_py_is_macros(PyObject *self, PyObject *Py_UNUSED(ignored))
{
    TEST_PY_IS();
}

#ifndef PYPY_VERSION
// PyPy does not support the stable ABI
#undef Py_Is
#endif

// Test Py_Is() function, after undefining its macro.
static PyObject*
test_py_is_funcs(PyObject *self, PyObject *Py_UNUSED(ignored))
{
    TEST_PY_IS();
}


static PyObject *
test_fatal_error(PyObject *self, PyObject *args)
{
    char *message;
    int release_gil = 0;
    if (!PyArg_ParseTuple(args, "y|i:fatal_error", &message, &release_gil))
        return NULL;
    if (release_gil) {
        Py_BEGIN_ALLOW_THREADS
        Py_FatalError(message);
        Py_END_ALLOW_THREADS
    }
    else {
        Py_FatalError(message);
    }
    // Py_FatalError() does not return, but exits the process.
    Py_RETURN_NONE;
}


static PyObject *test_buildvalue_issue38913(PyObject *, PyObject *);
static PyObject *getargs_s_hash_int(PyObject *, PyObject *, PyObject*);
static PyObject *getargs_s_hash_int2(PyObject *, PyObject *, PyObject*);
static PyObject *gh_99240_clear_args(PyObject *, PyObject *);

static PyMethodDef TestMethods[] = {
    {"raise_exception",         raise_exception,                 METH_VARARGS},
    {"raise_memoryerror",       raise_memoryerror,               METH_NOARGS},
    {"set_errno",               set_errno,                       METH_VARARGS},
    {"test_config",             test_config,                     METH_NOARGS},
    {"test_sizeof_c_types",     test_sizeof_c_types,             METH_NOARGS},
    {"test_datetime_capi",      test_datetime_capi,              METH_NOARGS},
    {"datetime_check_date",     datetime_check_date,             METH_VARARGS},
    {"datetime_check_time",     datetime_check_time,             METH_VARARGS},
    {"datetime_check_datetime",     datetime_check_datetime,     METH_VARARGS},
    {"datetime_check_delta",     datetime_check_delta,           METH_VARARGS},
    {"datetime_check_tzinfo",     datetime_check_tzinfo,         METH_VARARGS},
    {"make_timezones_capi",     make_timezones_capi,             METH_NOARGS},
    {"get_timezones_offset_zero",   get_timezones_offset_zero,   METH_NOARGS},
    {"get_timezone_utc_capi",    get_timezone_utc_capi,          METH_VARARGS},
    {"get_date_fromdate",        get_date_fromdate,              METH_VARARGS},
    {"get_datetime_fromdateandtime", get_datetime_fromdateandtime, METH_VARARGS},
    {"get_datetime_fromdateandtimeandfold", get_datetime_fromdateandtimeandfold, METH_VARARGS},
    {"get_time_fromtime",        get_time_fromtime,              METH_VARARGS},
    {"get_time_fromtimeandfold", get_time_fromtimeandfold,       METH_VARARGS},
    {"get_delta_fromdsu",        get_delta_fromdsu,              METH_VARARGS},
    {"get_date_fromtimestamp",   get_date_fromtimestamp,         METH_VARARGS},
    {"get_datetime_fromtimestamp", get_datetime_fromtimestamp,   METH_VARARGS},
    {"PyDateTime_GET",             test_PyDateTime_GET,           METH_O},
    {"PyDateTime_DATE_GET",        test_PyDateTime_DATE_GET,      METH_O},
    {"PyDateTime_TIME_GET",        test_PyDateTime_TIME_GET,      METH_O},
    {"PyDateTime_DELTA_GET",       test_PyDateTime_DELTA_GET,     METH_O},
    {"test_gc_control",         test_gc_control,                 METH_NOARGS},
    {"test_list_api",           test_list_api,                   METH_NOARGS},
    {"test_dict_iteration",     test_dict_iteration,             METH_NOARGS},
#ifndef PYPY_VERSION
    {"dict_getitem_knownhash",  dict_getitem_knownhash,          METH_VARARGS},
    {"dict_hassplittable",      dict_hassplittable,              METH_O},
#endif // ifndef PYPY_VERSION
    {"test_lazy_hash_inheritance",      test_lazy_hash_inheritance,METH_NOARGS},
    {"test_long_api",           test_long_api,                   METH_NOARGS},
    {"test_xincref_doesnt_leak",test_xincref_doesnt_leak,        METH_NOARGS},
    {"test_incref_doesnt_leak", test_incref_doesnt_leak,         METH_NOARGS},
    {"test_xdecref_doesnt_leak",test_xdecref_doesnt_leak,        METH_NOARGS},
    {"test_decref_doesnt_leak", test_decref_doesnt_leak,         METH_NOARGS},
#ifndef PYPY_VERSION
    {"test_structseq_newtype_doesnt_leak",
        test_structseq_newtype_doesnt_leak, METH_NOARGS},
#endif
    {"test_structseq_newtype_null_descr_doc",
        test_structseq_newtype_null_descr_doc, METH_NOARGS},
    {"test_incref_decref_API",  test_incref_decref_API,          METH_NOARGS},
    {"test_long_and_overflow",  test_long_and_overflow,          METH_NOARGS},
    {"test_long_as_double",     test_long_as_double,             METH_NOARGS},
    {"test_long_as_size_t",     test_long_as_size_t,             METH_NOARGS},
    {"test_long_as_unsigned_long_long_mask",
        test_long_as_unsigned_long_long_mask, METH_NOARGS},
    {"test_long_numbits",       test_long_numbits,               METH_NOARGS},
    {"test_k_code",             test_k_code,                     METH_NOARGS},
    {"test_empty_argparse",     test_empty_argparse,             METH_NOARGS},
    {"parse_tuple_and_keywords", parse_tuple_and_keywords, METH_VARARGS},
    {"pyobject_repr_from_null", pyobject_repr_from_null, METH_NOARGS},
    {"pyobject_str_from_null",  pyobject_str_from_null, METH_NOARGS},
    {"pyobject_bytes_from_null", pyobject_bytes_from_null, METH_NOARGS},
    {"test_string_from_format", (PyCFunction)test_string_from_format, METH_NOARGS},
    {"test_with_docstring",     test_with_docstring,             METH_NOARGS,
     PyDoc_STR("This is a pretty normal docstring.")},
    {"test_string_to_double",   test_string_to_double,           METH_NOARGS},
    {"test_unicode_compare_with_ascii", test_unicode_compare_with_ascii,
     METH_NOARGS},
    {"test_capsule", (PyCFunction)test_capsule, METH_NOARGS},
    {"test_from_contiguous", (PyCFunction)test_from_contiguous, METH_NOARGS},
#if (defined(__linux__) || defined(__FreeBSD__)) && defined(__GNUC__)
#ifndef PYPY_VERSION
    {"test_pep3118_obsolete_write_locks", (PyCFunction)test_pep3118_obsolete_write_locks, METH_NOARGS},
#endif // ifndef PYPY_VERSION
#endif
    {"getbuffer_with_null_view", getbuffer_with_null_view, METH_O},
#ifndef PYPY_VERSION
    {"PyBuffer_SizeFromFormat",  test_PyBuffer_SizeFromFormat, METH_VARARGS},
#endif
    {"test_buildvalue_N",       test_buildvalue_N,               METH_NOARGS},
#ifndef PYPY_VERSION
    {"test_buildvalue_issue38913", test_buildvalue_issue38913,   METH_NOARGS},
#endif
    {"get_args",                get_args,                        METH_VARARGS},
    {"test_get_statictype_slots", test_get_statictype_slots,     METH_NOARGS},
    {"get_kwargs", (PyCFunction)(void(*)(void))get_kwargs,
      METH_VARARGS|METH_KEYWORDS},
    {"getargs_tuple",           getargs_tuple,                   METH_VARARGS},
    {"getargs_keywords", (PyCFunction)(void(*)(void))getargs_keywords,
      METH_VARARGS|METH_KEYWORDS},
    {"getargs_keyword_only", (PyCFunction)(void(*)(void))getargs_keyword_only,
      METH_VARARGS|METH_KEYWORDS},
    {"getargs_positional_only_and_keywords",
      (PyCFunction)(void(*)(void))getargs_positional_only_and_keywords,
      METH_VARARGS|METH_KEYWORDS},
    {"getargs_b",               getargs_b,                       METH_VARARGS},
    {"getargs_B",               getargs_B,                       METH_VARARGS},
    {"getargs_h",               getargs_h,                       METH_VARARGS},
    {"getargs_H",               getargs_H,                       METH_VARARGS},
    {"getargs_I",               getargs_I,                       METH_VARARGS},
    {"getargs_k",               getargs_k,                       METH_VARARGS},
    {"getargs_i",               getargs_i,                       METH_VARARGS},
    {"getargs_l",               getargs_l,                       METH_VARARGS},
    {"getargs_n",               getargs_n,                       METH_VARARGS},
    {"getargs_p",               getargs_p,                       METH_VARARGS},
    {"getargs_L",               getargs_L,                       METH_VARARGS},
    {"getargs_K",               getargs_K,                       METH_VARARGS},
    {"test_longlong_api",       test_longlong_api,               METH_NOARGS},
    {"test_long_long_and_overflow",test_long_long_and_overflow,  METH_NOARGS},
    {"test_L_code",             test_L_code,                     METH_NOARGS},
    {"getargs_f",               getargs_f,                       METH_VARARGS},
    {"getargs_d",               getargs_d,                       METH_VARARGS},
    {"getargs_D",               getargs_D,                       METH_VARARGS},
    {"getargs_S",               getargs_S,                       METH_VARARGS},
    {"getargs_Y",               getargs_Y,                       METH_VARARGS},
    {"getargs_U",               getargs_U,                       METH_VARARGS},
    {"getargs_c",               getargs_c,                       METH_VARARGS},
    {"getargs_C",               getargs_C,                       METH_VARARGS},
    {"getargs_s",               getargs_s,                       METH_VARARGS},
    {"getargs_s_star",          getargs_s_star,                  METH_VARARGS},
    {"getargs_s_hash",          getargs_s_hash,                  METH_VARARGS},
    {"getargs_s_hash_int",      (PyCFunction)(void(*)(void))getargs_s_hash_int,
      METH_VARARGS|METH_KEYWORDS},
    {"getargs_s_hash_int2",      (PyCFunction)(void(*)(void))getargs_s_hash_int2,
      METH_VARARGS|METH_KEYWORDS},
    {"gh_99240_clear_args",     gh_99240_clear_args,             METH_VARARGS},
    {"getargs_z",               getargs_z,                       METH_VARARGS},
    {"getargs_z_star",          getargs_z_star,                  METH_VARARGS},
    {"getargs_z_hash",          getargs_z_hash,                  METH_VARARGS},
    {"getargs_y",               getargs_y,                       METH_VARARGS},
    {"getargs_y_star",          getargs_y_star,                  METH_VARARGS},
    {"getargs_y_hash",          getargs_y_hash,                  METH_VARARGS},
    {"getargs_u",               getargs_u,                       METH_VARARGS},
    {"getargs_u_hash",          getargs_u_hash,                  METH_VARARGS},
    {"getargs_Z",               getargs_Z,                       METH_VARARGS},
    {"getargs_Z_hash",          getargs_Z_hash,                  METH_VARARGS},
    {"getargs_w_star",          getargs_w_star,                  METH_VARARGS},
    {"getargs_es",              getargs_es,                      METH_VARARGS},
    {"getargs_et",              getargs_et,                      METH_VARARGS},
    {"getargs_es_hash",         getargs_es_hash,                 METH_VARARGS},
    {"getargs_et_hash",         getargs_et_hash,                 METH_VARARGS},
    {"codec_incrementalencoder",
     (PyCFunction)codec_incrementalencoder,                      METH_VARARGS},
    {"codec_incrementaldecoder",
     (PyCFunction)codec_incrementaldecoder,                      METH_VARARGS},
    {"test_s_code",             test_s_code,                     METH_NOARGS},
#if USE_UNICODE_WCHAR_CACHE
    {"test_u_code",             test_u_code,                     METH_NOARGS},
    {"test_Z_code",             test_Z_code,                     METH_NOARGS},
#endif /* USE_UNICODE_WCHAR_CACHE */
    {"test_widechar",           test_widechar,                   METH_NOARGS},
    {"unicode_aswidechar",      unicode_aswidechar,              METH_VARARGS},
    {"unicode_aswidecharstring",unicode_aswidecharstring,        METH_VARARGS},
    {"unicode_asucs4",          unicode_asucs4,                  METH_VARARGS},
    {"unicode_asutf8",          unicode_asutf8,                  METH_VARARGS},
    {"unicode_asutf8andsize",   unicode_asutf8andsize,           METH_VARARGS},
    {"unicode_findchar",        unicode_findchar,                METH_VARARGS},
#ifndef PYPY_VERSION
    {"unicode_copycharacters",  unicode_copycharacters,          METH_VARARGS},
#endif
#if USE_UNICODE_WCHAR_CACHE
    {"unicode_encodedecimal",   unicode_encodedecimal,           METH_VARARGS},
    {"unicode_transformdecimaltoascii", unicode_transformdecimaltoascii, METH_VARARGS},
    {"unicode_legacy_string",   unicode_legacy_string,           METH_VARARGS},
#endif /* USE_UNICODE_WCHAR_CACHE */
    {"_test_thread_state",      test_thread_state,               METH_VARARGS},
    {"_pending_threadfunc",     pending_threadfunc,              METH_VARARGS},
#ifdef HAVE_GETTIMEOFDAY
    {"profile_int",             profile_int,                     METH_NOARGS},
#endif
    {"traceback_print",         traceback_print,                 METH_VARARGS},
    {"exception_print",         exception_print,                 METH_VARARGS},
    {"set_exc_info",            test_set_exc_info,               METH_VARARGS},
    {"argparsing",              argparsing,                      METH_VARARGS},
    {"code_newempty",           code_newempty,                   METH_VARARGS},
    {"make_exception_with_doc", (PyCFunction)(void(*)(void))make_exception_with_doc,
     METH_VARARGS | METH_KEYWORDS},
    {"make_memoryview_from_NULL_pointer", make_memoryview_from_NULL_pointer,
     METH_NOARGS},
    {"crash_no_current_thread", crash_no_current_thread,         METH_NOARGS},
#ifndef PYPY_VERSION
    {"run_in_subinterp",        run_in_subinterp,                METH_VARARGS},
#endif // ifndef PYPY_VERSION
    {"pytime_object_to_time_t", test_pytime_object_to_time_t,  METH_VARARGS},
    {"pytime_object_to_timeval", test_pytime_object_to_timeval,  METH_VARARGS},
    {"pytime_object_to_timespec", test_pytime_object_to_timespec,  METH_VARARGS},
#ifndef PYPY_VERSION
    {"with_tp_del",             with_tp_del,                     METH_VARARGS},
#endif
    {"create_cfunction",        create_cfunction,                METH_NOARGS},
    {"test_pymem_alloc0",       test_pymem_alloc0,               METH_NOARGS},
#ifndef PYPY_VERSION
    {"test_pymem_setrawallocators",test_pymem_setrawallocators,  METH_NOARGS},
    {"test_pymem_setallocators",test_pymem_setallocators,        METH_NOARGS},
    {"test_pyobject_setallocators",test_pyobject_setallocators,  METH_NOARGS},
    {"set_nomemory", (PyCFunction)set_nomemory, METH_VARARGS,
     PyDoc_STR("set_nomemory(start:int, stop:int = 0)")},
    {"remove_mem_hooks",        remove_mem_hooks,                METH_NOARGS,
     PyDoc_STR("Remove memory hooks.")},
#endif // ifndef PYPY_VERSION
    {"no_docstring",
        (PyCFunction)test_with_docstring, METH_NOARGS},
    {"docstring_empty",
        (PyCFunction)test_with_docstring, METH_NOARGS,
        docstring_empty},
    {"docstring_no_signature",
        (PyCFunction)test_with_docstring, METH_NOARGS,
        docstring_no_signature},
    {"docstring_with_invalid_signature",
        (PyCFunction)test_with_docstring, METH_NOARGS,
        docstring_with_invalid_signature},
    {"docstring_with_invalid_signature2",
        (PyCFunction)test_with_docstring, METH_NOARGS,
        docstring_with_invalid_signature2},
    {"docstring_with_signature",
        (PyCFunction)test_with_docstring, METH_NOARGS,
        docstring_with_signature},
    {"docstring_with_signature_but_no_doc",
        (PyCFunction)test_with_docstring, METH_NOARGS,
        docstring_with_signature_but_no_doc},
    {"docstring_with_signature_and_extra_newlines",
        (PyCFunction)test_with_docstring, METH_NOARGS,
        docstring_with_signature_and_extra_newlines},
    {"docstring_with_signature_with_defaults",
        (PyCFunction)test_with_docstring, METH_NOARGS,
        docstring_with_signature_with_defaults},
    {"call_in_temporary_c_thread", call_in_temporary_c_thread, METH_VARARGS,
     PyDoc_STR("set_error_class(error_class) -> None")},
    {"join_temporary_c_thread", join_temporary_c_thread, METH_NOARGS},
#ifndef PYPY_VERSION
    {"pymarshal_write_long_to_file",
        pymarshal_write_long_to_file, METH_VARARGS},
    {"pymarshal_write_object_to_file",
        pymarshal_write_object_to_file, METH_VARARGS},
    {"pymarshal_read_short_from_file",
        pymarshal_read_short_from_file, METH_VARARGS},
    {"pymarshal_read_long_from_file",
        pymarshal_read_long_from_file, METH_VARARGS},
    {"pymarshal_read_last_object_from_file",
        pymarshal_read_last_object_from_file, METH_VARARGS},
    {"pymarshal_read_object_from_file",
        pymarshal_read_object_from_file, METH_VARARGS},
#endif // ifndef PYPY_VERSION
    {"return_null_without_error", return_null_without_error, METH_NOARGS},
    {"return_result_with_error", return_result_with_error, METH_NOARGS},
    {"getitem_with_error", getitem_with_error, METH_VARARGS},
    {"Py_CompileString",     pycompilestring, METH_O},
    {"PyTime_FromSeconds", test_pytime_fromseconds,  METH_VARARGS},
    {"PyTime_FromSecondsObject", test_pytime_fromsecondsobject,  METH_VARARGS},
    {"PyTime_AsSecondsDouble", test_pytime_assecondsdouble, METH_VARARGS},
    {"PyTime_AsTimeval", test_PyTime_AsTimeval, METH_VARARGS},
#ifdef HAVE_CLOCK_GETTIME
    {"PyTime_AsTimespec", test_PyTime_AsTimespec, METH_VARARGS},
#endif
    {"PyTime_AsMilliseconds", test_PyTime_AsMilliseconds, METH_VARARGS},
    {"PyTime_AsMicroseconds", test_PyTime_AsMicroseconds, METH_VARARGS},
    {"pymem_buffer_overflow", pymem_buffer_overflow, METH_NOARGS},
    {"pymem_api_misuse", pymem_api_misuse, METH_NOARGS},
    {"pymem_malloc_without_gil", pymem_malloc_without_gil, METH_NOARGS},
#ifndef PYPY_VERSION
    {"pymem_getallocatorsname", test_pymem_getallocatorsname, METH_NOARGS},
    {"check_pyobject_null_is_freed", check_pyobject_null_is_freed, METH_NOARGS},
    {"check_pyobject_uninitialized_is_freed", check_pyobject_uninitialized_is_freed, METH_NOARGS},
    {"check_pyobject_forbidden_bytes_is_freed", check_pyobject_forbidden_bytes_is_freed, METH_NOARGS},
    {"check_pyobject_freed_is_freed", check_pyobject_freed_is_freed, METH_NOARGS},
#endif // ifndef PYPY_VERSION
    {"pyobject_malloc_without_gil", pyobject_malloc_without_gil, METH_NOARGS},
    {"tracemalloc_track", tracemalloc_track, METH_VARARGS},
    {"tracemalloc_untrack", tracemalloc_untrack, METH_VARARGS},
#ifndef PYPY_VERSION
    {"tracemalloc_get_traceback", tracemalloc_get_traceback, METH_VARARGS},
    {"dict_get_version", dict_get_version, METH_VARARGS},
    {"raise_SIGINT_then_send_None", raise_SIGINT_then_send_None, METH_VARARGS},
#endif // ifndef PYPY_VERSION
    {"pyobject_fastcall", test_pyobject_fastcall, METH_VARARGS},
    {"pyobject_fastcalldict", test_pyobject_fastcalldict, METH_VARARGS},
    {"pyobject_vectorcall", test_pyobject_vectorcall, METH_VARARGS},
    {"pyvectorcall_call", test_pyvectorcall_call, METH_VARARGS},
    {"stack_pointer", stack_pointer, METH_NOARGS},
#ifdef W_STOPCODE
    {"W_STOPCODE", py_w_stopcode, METH_VARARGS},
#endif
    {"get_mapping_keys", get_mapping_keys, METH_O},
    {"get_mapping_values", get_mapping_values, METH_O},
    {"get_mapping_items", get_mapping_items, METH_O},
    {"test_mapping_has_key_string", test_mapping_has_key_string, METH_NOARGS},
    {"mapping_has_key", mapping_has_key, METH_VARARGS},
    {"test_pythread_tss_key_state", test_pythread_tss_key_state, METH_VARARGS},
#ifndef PYPY_VERSION
    {"hamt", new_hamt, METH_NOARGS},
#endif // ifndef PYPY_VERSION
    {"bad_get", (PyCFunction)(void(*)(void))bad_get, METH_FASTCALL},
#ifndef PYPY_VERSION
    {"EncodeLocaleEx", encode_locale_ex, METH_VARARGS},
    {"DecodeLocaleEx", decode_locale_ex, METH_VARARGS},
#endif // ifndef PYPY_VERSION
#ifdef Py_REF_DEBUG
    {"negative_refcount", negative_refcount, METH_NOARGS},
#endif
    {"write_unraisable_exc", test_write_unraisable_exc, METH_VARARGS},
    {"sequence_getitem", sequence_getitem, METH_VARARGS},
    {"sequence_setitem", sequence_setitem, METH_VARARGS},
    {"meth_varargs", meth_varargs, METH_VARARGS},
    {"meth_varargs_keywords", (PyCFunction)(void(*)(void))meth_varargs_keywords, METH_VARARGS|METH_KEYWORDS},
    {"meth_o", meth_o, METH_O},
    {"meth_noargs", meth_noargs, METH_NOARGS},
    {"meth_fastcall", (PyCFunction)(void(*)(void))meth_fastcall, METH_FASTCALL},
    {"meth_fastcall_keywords", (PyCFunction)(void(*)(void))meth_fastcall_keywords, METH_FASTCALL|METH_KEYWORDS},
    {"pynumber_tobase", pynumber_tobase, METH_VARARGS},
    {"without_gc", without_gc, METH_O},
    {"test_set_type_size", test_set_type_size, METH_NOARGS},
    {"test_refcount_macros", test_refcount_macros, METH_NOARGS},
    {"test_refcount_funcs", test_refcount_funcs, METH_NOARGS},
    {"test_py_is_macros", test_py_is_macros, METH_NOARGS},
    {"test_py_is_funcs", test_py_is_funcs, METH_NOARGS},
    {"fatal_error", test_fatal_error, METH_VARARGS,
     PyDoc_STR("fatal_error(message, release_gil=False): call Py_FatalError(message)")},
    {NULL, NULL} /* sentinel */
};

#define AddSym(d, n, f, v) {PyObject *o = f(v); PyDict_SetItemString(d, n, o); Py_DECREF(o);}

typedef struct {
    char bool_member;
    char byte_member;
    unsigned char ubyte_member;
    short short_member;
    unsigned short ushort_member;
    int int_member;
    unsigned int uint_member;
    long long_member;
    unsigned long ulong_member;
    Py_ssize_t pyssizet_member;
    float float_member;
    double double_member;
    char inplace_member[6];
    long long longlong_member;
    unsigned long long ulonglong_member;
} all_structmembers;

typedef struct {
    PyObject_HEAD
    all_structmembers structmembers;
} test_structmembers;

static struct PyMemberDef test_members[] = {
    {"T_BOOL", T_BOOL, offsetof(test_structmembers, structmembers.bool_member), 0, NULL},
    {"T_BYTE", T_BYTE, offsetof(test_structmembers, structmembers.byte_member), 0, NULL},
    {"T_UBYTE", T_UBYTE, offsetof(test_structmembers, structmembers.ubyte_member), 0, NULL},
    {"T_SHORT", T_SHORT, offsetof(test_structmembers, structmembers.short_member), 0, NULL},
    {"T_USHORT", T_USHORT, offsetof(test_structmembers, structmembers.ushort_member), 0, NULL},
    {"T_INT", T_INT, offsetof(test_structmembers, structmembers.int_member), 0, NULL},
    {"T_UINT", T_UINT, offsetof(test_structmembers, structmembers.uint_member), 0, NULL},
    {"T_LONG", T_LONG, offsetof(test_structmembers, structmembers.long_member), 0, NULL},
    {"T_ULONG", T_ULONG, offsetof(test_structmembers, structmembers.ulong_member), 0, NULL},
    {"T_PYSSIZET", T_PYSSIZET, offsetof(test_structmembers, structmembers.pyssizet_member), 0, NULL},
    {"T_FLOAT", T_FLOAT, offsetof(test_structmembers, structmembers.float_member), 0, NULL},
    {"T_DOUBLE", T_DOUBLE, offsetof(test_structmembers, structmembers.double_member), 0, NULL},
    {"T_STRING_INPLACE", T_STRING_INPLACE, offsetof(test_structmembers, structmembers.inplace_member), 0, NULL},
    {"T_LONGLONG", T_LONGLONG, offsetof(test_structmembers, structmembers.longlong_member), 0, NULL},
    {"T_ULONGLONG", T_ULONGLONG, offsetof(test_structmembers, structmembers.ulonglong_member), 0, NULL},
    {NULL}
};


static PyObject *
test_structmembers_new(PyTypeObject *type, PyObject *args, PyObject *kwargs)
{
    static char *keywords[] = {
        "T_BOOL", "T_BYTE", "T_UBYTE", "T_SHORT", "T_USHORT",
        "T_INT", "T_UINT", "T_LONG", "T_ULONG", "T_PYSSIZET",
        "T_FLOAT", "T_DOUBLE", "T_STRING_INPLACE",
        "T_LONGLONG", "T_ULONGLONG",
        NULL};
    static const char fmt[] = "|bbBhHiIlknfds#LK";
    test_structmembers *ob;
    const char *s = NULL;
    Py_ssize_t string_len = 0;
    ob = PyObject_New(test_structmembers, type);
    if (ob == NULL)
        return NULL;
    memset(&ob->structmembers, 0, sizeof(all_structmembers));
    if (!PyArg_ParseTupleAndKeywords(args, kwargs, fmt, keywords,
                                     &ob->structmembers.bool_member,
                                     &ob->structmembers.byte_member,
                                     &ob->structmembers.ubyte_member,
                                     &ob->structmembers.short_member,
                                     &ob->structmembers.ushort_member,
                                     &ob->structmembers.int_member,
                                     &ob->structmembers.uint_member,
                                     &ob->structmembers.long_member,
                                     &ob->structmembers.ulong_member,
                                     &ob->structmembers.pyssizet_member,
                                     &ob->structmembers.float_member,
                                     &ob->structmembers.double_member,
                                     &s, &string_len
                                     , &ob->structmembers.longlong_member,
                                     &ob->structmembers.ulonglong_member
        )) {
        Py_DECREF(ob);
        return NULL;
    }
    if (s != NULL) {
        if (string_len > 5) {
            Py_DECREF(ob);
            PyErr_SetString(PyExc_ValueError, "string too long");
            return NULL;
        }
        strcpy(ob->structmembers.inplace_member, s);
    }
    else {
        strcpy(ob->structmembers.inplace_member, "");
    }
    return (PyObject *)ob;
}

static void
test_structmembers_free(PyObject *ob)
{
    PyObject_Free(ob);
}

static PyTypeObject test_structmembersType = {
    PyVarObject_HEAD_INIT(NULL, 0)
    "test_structmembersType",
    sizeof(test_structmembers),         /* tp_basicsize */
    0,                                  /* tp_itemsize */
    test_structmembers_free,            /* destructor tp_dealloc */
    0,                                  /* tp_vectorcall_offset */
    0,                                  /* tp_getattr */
    0,                                  /* tp_setattr */
    0,                                  /* tp_as_async */
    0,                                  /* tp_repr */
    0,                                  /* tp_as_number */
    0,                                  /* tp_as_sequence */
    0,                                  /* tp_as_mapping */
    0,                                  /* tp_hash */
    0,                                  /* tp_call */
    0,                                  /* tp_str */
    PyObject_GenericGetAttr,            /* tp_getattro */
    PyObject_GenericSetAttr,            /* tp_setattro */
    0,                                  /* tp_as_buffer */
    0,                                  /* tp_flags */
    "Type containing all structmember types",
    0,                                  /* traverseproc tp_traverse */
    0,                                  /* tp_clear */
    0,                                  /* tp_richcompare */
    0,                                  /* tp_weaklistoffset */
    0,                                  /* tp_iter */
    0,                                  /* tp_iternext */
    0,                                  /* tp_methods */
    test_members,                       /* tp_members */
    0,
    0,
    0,
    0,
    0,
    0,
    0,
    0,
    test_structmembers_new,             /* tp_new */
};


typedef struct {
    PyObject_HEAD
} matmulObject;

static PyObject *
matmulType_matmul(PyObject *self, PyObject *other)
{
    return Py_BuildValue("(sOO)", "matmul", self, other);
}

static PyObject *
matmulType_imatmul(PyObject *self, PyObject *other)
{
    return Py_BuildValue("(sOO)", "imatmul", self, other);
}

static void
matmulType_dealloc(PyObject *self)
{
    Py_TYPE(self)->tp_free(self);
}

static PyNumberMethods matmulType_as_number = {
    0,                          /* nb_add */
    0,                          /* nb_subtract */
    0,                          /* nb_multiply */
    0,                          /* nb_remainde r*/
    0,                          /* nb_divmod */
    0,                          /* nb_power */
    0,                          /* nb_negative */
    0,                          /* tp_positive */
    0,                          /* tp_absolute */
    0,                          /* tp_bool */
    0,                          /* nb_invert */
    0,                          /* nb_lshift */
    0,                          /* nb_rshift */
    0,                          /* nb_and */
    0,                          /* nb_xor */
    0,                          /* nb_or */
    0,                          /* nb_int */
    0,                          /* nb_reserved */
    0,                          /* nb_float */
    0,                          /* nb_inplace_add */
    0,                          /* nb_inplace_subtract */
    0,                          /* nb_inplace_multiply */
    0,                          /* nb_inplace_remainder */
    0,                          /* nb_inplace_power */
    0,                          /* nb_inplace_lshift */
    0,                          /* nb_inplace_rshift */
    0,                          /* nb_inplace_and */
    0,                          /* nb_inplace_xor */
    0,                          /* nb_inplace_or */
    0,                          /* nb_floor_divide */
    0,                          /* nb_true_divide */
    0,                          /* nb_inplace_floor_divide */
    0,                          /* nb_inplace_true_divide */
    0,                          /* nb_index */
    matmulType_matmul,        /* nb_matrix_multiply */
    matmulType_imatmul        /* nb_matrix_inplace_multiply */
};

static PyTypeObject matmulType = {
    PyVarObject_HEAD_INIT(NULL, 0)
    "matmulType",
    sizeof(matmulObject),               /* tp_basicsize */
    0,                                  /* tp_itemsize */
    matmulType_dealloc,                 /* destructor tp_dealloc */
    0,                                  /* tp_vectorcall_offset */
    0,                                  /* tp_getattr */
    0,                                  /* tp_setattr */
    0,                                  /* tp_as_async */
    0,                                  /* tp_repr */
    &matmulType_as_number,              /* tp_as_number */
    0,                                  /* tp_as_sequence */
    0,                                  /* tp_as_mapping */
    0,                                  /* tp_hash */
    0,                                  /* tp_call */
    0,                                  /* tp_str */
    PyObject_GenericGetAttr,            /* tp_getattro */
    PyObject_GenericSetAttr,            /* tp_setattro */
    0,                                  /* tp_as_buffer */
    0,                                  /* tp_flags */
    "C level type with matrix operations defined",
    0,                                  /* traverseproc tp_traverse */
    0,                                  /* tp_clear */
    0,                                  /* tp_richcompare */
    0,                                  /* tp_weaklistoffset */
    0,                                  /* tp_iter */
    0,                                  /* tp_iternext */
    0,                                  /* tp_methods */
    0,                                  /* tp_members */
    0,
    0,
    0,
    0,
    0,
    0,
    0,
    0,
    PyType_GenericNew,                  /* tp_new */
    PyObject_Del,                       /* tp_free */
};

typedef struct {
    PyObject_HEAD
} ipowObject;

static PyObject *
ipowType_ipow(PyObject *self, PyObject *other, PyObject *mod)
{
    return Py_BuildValue("OO", other, mod);
}

static PyNumberMethods ipowType_as_number = {
    .nb_inplace_power = ipowType_ipow
};

static PyTypeObject ipowType = {
    PyVarObject_HEAD_INIT(NULL, 0)
    .tp_name = "ipowType",
    .tp_basicsize = sizeof(ipowObject),
    .tp_as_number = &ipowType_as_number,
    .tp_new = PyType_GenericNew
};

typedef struct {
    PyObject_HEAD
    PyObject *ao_iterator;
} awaitObject;


static PyObject *
awaitObject_new(PyTypeObject *type, PyObject *args, PyObject *kwds)
{
    PyObject *v;
    awaitObject *ao;

    if (!PyArg_UnpackTuple(args, "awaitObject", 1, 1, &v))
        return NULL;

    ao = (awaitObject *)type->tp_alloc(type, 0);
    if (ao == NULL) {
        return NULL;
    }

    Py_INCREF(v);
    ao->ao_iterator = v;

    return (PyObject *)ao;
}


static void
awaitObject_dealloc(awaitObject *ao)
{
    Py_CLEAR(ao->ao_iterator);
    Py_TYPE(ao)->tp_free(ao);
}


static PyObject *
awaitObject_await(awaitObject *ao)
{
    Py_INCREF(ao->ao_iterator);
    return ao->ao_iterator;
}

static PyAsyncMethods awaitType_as_async = {
    (unaryfunc)awaitObject_await,           /* am_await */
    0,                                      /* am_aiter */
    0,                                      /* am_anext */
    0,                                      /* am_send  */
};


static PyTypeObject awaitType = {
    PyVarObject_HEAD_INIT(NULL, 0)
    "awaitType",
    sizeof(awaitObject),                /* tp_basicsize */
    0,                                  /* tp_itemsize */
    (destructor)awaitObject_dealloc,    /* destructor tp_dealloc */
    0,                                  /* tp_vectorcall_offset */
    0,                                  /* tp_getattr */
    0,                                  /* tp_setattr */
    &awaitType_as_async,                /* tp_as_async */
    0,                                  /* tp_repr */
    0,                                  /* tp_as_number */
    0,                                  /* tp_as_sequence */
    0,                                  /* tp_as_mapping */
    0,                                  /* tp_hash */
    0,                                  /* tp_call */
    0,                                  /* tp_str */
    PyObject_GenericGetAttr,            /* tp_getattro */
    PyObject_GenericSetAttr,            /* tp_setattro */
    0,                                  /* tp_as_buffer */
    0,                                  /* tp_flags */
    "C level type with tp_as_async",
    0,                                  /* traverseproc tp_traverse */
    0,                                  /* tp_clear */
    0,                                  /* tp_richcompare */
    0,                                  /* tp_weaklistoffset */
    0,                                  /* tp_iter */
    0,                                  /* tp_iternext */
    0,                                  /* tp_methods */
    0,                                  /* tp_members */
    0,
    0,
    0,
    0,
    0,
    0,
    0,
    0,
    awaitObject_new,                    /* tp_new */
    PyObject_Del,                       /* tp_free */
};


static int recurse_infinitely_error_init(PyObject *, PyObject *, PyObject *);

static PyTypeObject PyRecursingInfinitelyError_Type = {
    PyVarObject_HEAD_INIT(NULL, 0)
    "RecursingInfinitelyError",   /* tp_name */
    sizeof(PyBaseExceptionObject), /* tp_basicsize */
    0,                          /* tp_itemsize */
    0,                          /* tp_dealloc */
    0,                          /* tp_vectorcall_offset */
    0,                          /* tp_getattr */
    0,                          /* tp_setattr */
    0,                          /* tp_as_async */
    0,                          /* tp_repr */
    0,                          /* tp_as_number */
    0,                          /* tp_as_sequence */
    0,                          /* tp_as_mapping */
    0,                          /* tp_hash */
    0,                          /* tp_call */
    0,                          /* tp_str */
    0,                          /* tp_getattro */
    0,                          /* tp_setattro */
    0,                          /* tp_as_buffer */
    Py_TPFLAGS_DEFAULT | Py_TPFLAGS_BASETYPE, /* tp_flags */
    PyDoc_STR("Instantiating this exception starts infinite recursion."), /* tp_doc */
    0,                          /* tp_traverse */
    0,                          /* tp_clear */
    0,                          /* tp_richcompare */
    0,                          /* tp_weaklistoffset */
    0,                          /* tp_iter */
    0,                          /* tp_iternext */
    0,                          /* tp_methods */
    0,                          /* tp_members */
    0,                          /* tp_getset */
    0,                          /* tp_base */
    0,                          /* tp_dict */
    0,                          /* tp_descr_get */
    0,                          /* tp_descr_set */
    0,                          /* tp_dictoffset */
    (initproc)recurse_infinitely_error_init, /* tp_init */
    0,                          /* tp_alloc */
    0,                          /* tp_new */
};

static int
recurse_infinitely_error_init(PyObject *self, PyObject *args, PyObject *kwds)
{
    PyObject *type = (PyObject *)&PyRecursingInfinitelyError_Type;

    /* Instantiating this exception starts infinite recursion. */
    Py_INCREF(type);
    PyErr_SetObject(type, NULL);
    return -1;
}


/* Test bpo-35983: create a subclass of "list" which checks that instances
 * are not deallocated twice */

typedef struct {
    PyListObject list;
    int deallocated;
} MyListObject;

static PyObject *
MyList_new(PyTypeObject *type, PyObject *args, PyObject *kwds)
{
    PyObject* op = PyList_Type.tp_new(type, args, kwds);
    ((MyListObject*)op)->deallocated = 0;
    return op;
}

void
MyList_dealloc(MyListObject* op)
{
    if (op->deallocated) {
        /* We cannot raise exceptions here but we still want the testsuite
         * to fail when we hit this */
        Py_FatalError("MyList instance deallocated twice");
    }
    op->deallocated = 1;
    PyList_Type.tp_dealloc((PyObject *)op);
}

static PyTypeObject MyList_Type = {
    PyVarObject_HEAD_INIT(NULL, 0)
    "MyList",
    sizeof(MyListObject),
    0,
    (destructor)MyList_dealloc,                 /* tp_dealloc */
    0,                                          /* tp_vectorcall_offset */
    0,                                          /* tp_getattr */
    0,                                          /* tp_setattr */
    0,                                          /* tp_as_async */
    0,                                          /* tp_repr */
    0,                                          /* tp_as_number */
    0,                                          /* tp_as_sequence */
    0,                                          /* tp_as_mapping */
    0,                                          /* tp_hash */
    0,                                          /* tp_call */
    0,                                          /* tp_str */
    0,                                          /* tp_getattro */
    0,                                          /* tp_setattro */
    0,                                          /* tp_as_buffer */
    Py_TPFLAGS_DEFAULT | Py_TPFLAGS_BASETYPE,   /* tp_flags */
    0,                                          /* tp_doc */
    0,                                          /* tp_traverse */
    0,                                          /* tp_clear */
    0,                                          /* tp_richcompare */
    0,                                          /* tp_weaklistoffset */
    0,                                          /* tp_iter */
    0,                                          /* tp_iternext */
    0,                                          /* tp_methods */
    0,                                          /* tp_members */
    0,                                          /* tp_getset */
    0,  /* &PyList_Type */                      /* tp_base */
    0,                                          /* tp_dict */
    0,                                          /* tp_descr_get */
    0,                                          /* tp_descr_set */
    0,                                          /* tp_dictoffset */
    0,                                          /* tp_init */
    0,                                          /* tp_alloc */
    MyList_new,                                 /* tp_new */
};


/* Test PEP 560 */

typedef struct {
    PyObject_HEAD
    PyObject *item;
} PyGenericAliasObject;

static void
generic_alias_dealloc(PyGenericAliasObject *self)
{
    Py_CLEAR(self->item);
    Py_TYPE(self)->tp_free((PyObject *)self);
}

static PyObject *
generic_alias_mro_entries(PyGenericAliasObject *self, PyObject *bases)
{
    return PyTuple_Pack(1, self->item);
}

static PyMethodDef generic_alias_methods[] = {
    {"__mro_entries__", (PyCFunction)(void(*)(void))generic_alias_mro_entries, METH_O, NULL},
    {NULL}  /* sentinel */
};

static PyTypeObject GenericAlias_Type = {
    PyVarObject_HEAD_INIT(NULL, 0)
    "GenericAlias",
    sizeof(PyGenericAliasObject),
    0,
    .tp_dealloc = (destructor)generic_alias_dealloc,
    .tp_flags = Py_TPFLAGS_DEFAULT | Py_TPFLAGS_BASETYPE,
    .tp_methods = generic_alias_methods,
};

static PyObject *
generic_alias_new(PyObject *item)
{
    PyGenericAliasObject *o = PyObject_New(PyGenericAliasObject, &GenericAlias_Type);
    if (o == NULL) {
        return NULL;
    }
    Py_INCREF(item);
    o->item = item;
    return (PyObject*) o;
}

typedef struct {
    PyObject_HEAD
} PyGenericObject;

static PyObject *
generic_class_getitem(PyObject *type, PyObject *item)
{
    return generic_alias_new(item);
}

static PyMethodDef generic_methods[] = {
    {"__class_getitem__", generic_class_getitem, METH_O|METH_CLASS, NULL},
    {NULL}  /* sentinel */
};

static PyTypeObject Generic_Type = {
    PyVarObject_HEAD_INIT(NULL, 0)
    "Generic",
    sizeof(PyGenericObject),
    0,
    .tp_flags = Py_TPFLAGS_DEFAULT | Py_TPFLAGS_BASETYPE,
    .tp_methods = generic_methods,
};


/* Test PEP 590 */

typedef struct {
    PyObject_HEAD
    vectorcallfunc vectorcall;
} MethodDescriptorObject;

static PyObject *
MethodDescriptor_vectorcall(PyObject *callable, PyObject *const *args,
                            size_t nargsf, PyObject *kwnames)
{
    /* True if using the vectorcall function in MethodDescriptorObject
     * but False for MethodDescriptor2Object */
    MethodDescriptorObject *md = (MethodDescriptorObject *)callable;
    return PyBool_FromLong(md->vectorcall != NULL);
}

static PyObject *
MethodDescriptor_new(PyTypeObject* type, PyObject* args, PyObject *kw)
{
    MethodDescriptorObject *op = (MethodDescriptorObject *)type->tp_alloc(type, 0);
    op->vectorcall = MethodDescriptor_vectorcall;
    return (PyObject *)op;
}

static PyObject *
func_descr_get(PyObject *func, PyObject *obj, PyObject *type)
{
    if (obj == Py_None || obj == NULL) {
        Py_INCREF(func);
        return func;
    }
    return PyMethod_New(func, obj);
}

static PyObject *
nop_descr_get(PyObject *func, PyObject *obj, PyObject *type)
{
    Py_INCREF(func);
    return func;
}

static PyObject *
call_return_args(PyObject *self, PyObject *args, PyObject *kwargs)
{
    Py_INCREF(args);
    return args;
}

static PyTypeObject MethodDescriptorBase_Type = {
    PyVarObject_HEAD_INIT(NULL, 0)
    "MethodDescriptorBase",
    sizeof(MethodDescriptorObject),
    .tp_new = MethodDescriptor_new,
    .tp_call = PyVectorcall_Call,
    .tp_vectorcall_offset = offsetof(MethodDescriptorObject, vectorcall),
    .tp_flags = Py_TPFLAGS_DEFAULT | Py_TPFLAGS_BASETYPE |
                Py_TPFLAGS_METHOD_DESCRIPTOR | Py_TPFLAGS_HAVE_VECTORCALL,
    .tp_descr_get = func_descr_get,
};

static PyTypeObject MethodDescriptorDerived_Type = {
    PyVarObject_HEAD_INIT(NULL, 0)
    "MethodDescriptorDerived",
    .tp_flags = Py_TPFLAGS_DEFAULT | Py_TPFLAGS_BASETYPE,
};

static PyTypeObject MethodDescriptorNopGet_Type = {
    PyVarObject_HEAD_INIT(NULL, 0)
    "MethodDescriptorNopGet",
    .tp_flags = Py_TPFLAGS_DEFAULT | Py_TPFLAGS_BASETYPE,
    .tp_call = call_return_args,
    .tp_descr_get = nop_descr_get,
};

typedef struct {
    MethodDescriptorObject base;
    vectorcallfunc vectorcall;
} MethodDescriptor2Object;

static PyObject *
MethodDescriptor2_new(PyTypeObject* type, PyObject* args, PyObject *kw)
{
    MethodDescriptor2Object *op = PyObject_New(MethodDescriptor2Object, type);
    op->base.vectorcall = NULL;
    op->vectorcall = MethodDescriptor_vectorcall;
    return (PyObject *)op;
}

static PyTypeObject MethodDescriptor2_Type = {
    PyVarObject_HEAD_INIT(NULL, 0)
    "MethodDescriptor2",
    sizeof(MethodDescriptor2Object),
    .tp_new = MethodDescriptor2_new,
    .tp_call = PyVectorcall_Call,
    .tp_vectorcall_offset = offsetof(MethodDescriptor2Object, vectorcall),
    .tp_flags = Py_TPFLAGS_DEFAULT | Py_TPFLAGS_BASETYPE | Py_TPFLAGS_HAVE_VECTORCALL,
};

PyDoc_STRVAR(heapdocctype__doc__,
"HeapDocCType(arg1, arg2)\n"
"--\n"
"\n"
"somedoc");

typedef struct {
    PyObject_HEAD
} HeapDocCTypeObject;

static PyType_Slot HeapDocCType_slots[] = {
    {Py_tp_doc, (char*)heapdocctype__doc__},
    {0},
};

static PyType_Spec HeapDocCType_spec = {
    "_testcapi.HeapDocCType",
    sizeof(HeapDocCTypeObject),
    0,
    Py_TPFLAGS_DEFAULT,
    HeapDocCType_slots
};

typedef struct {
    PyObject_HEAD
} NullTpDocTypeObject;

static PyType_Slot NullTpDocType_slots[] = {
    {Py_tp_doc, NULL},
    {0, 0},
};

static PyType_Spec NullTpDocType_spec = {
    "_testcapi.NullTpDocType",
    sizeof(NullTpDocTypeObject),
    0,
    Py_TPFLAGS_DEFAULT,
    NullTpDocType_slots
};


PyDoc_STRVAR(heapgctype__doc__,
"A heap type with GC, and with overridden dealloc.\n\n"
"The 'value' attribute is set to 10 in __init__.");

typedef struct {
    PyObject_HEAD
    int value;
} HeapCTypeObject;

static struct PyMemberDef heapctype_members[] = {
    {"value", T_INT, offsetof(HeapCTypeObject, value)},
    {NULL} /* Sentinel */
};

static int
heapctype_init(PyObject *self, PyObject *args, PyObject *kwargs)
{
    ((HeapCTypeObject *)self)->value = 10;
    return 0;
}

static int
heapgcctype_traverse(HeapCTypeObject *self, visitproc visit, void *arg)
{
    Py_VISIT(Py_TYPE(self));
    return 0;
}

static void
heapgcctype_dealloc(HeapCTypeObject *self)
{
    PyTypeObject *tp = Py_TYPE(self);
    PyObject_GC_UnTrack(self);
    PyObject_GC_Del(self);
    Py_DECREF(tp);
}

static PyType_Slot HeapGcCType_slots[] = {
    {Py_tp_init, heapctype_init},
    {Py_tp_members, heapctype_members},
    {Py_tp_dealloc, heapgcctype_dealloc},
    {Py_tp_traverse, heapgcctype_traverse},
    {Py_tp_doc, (char*)heapgctype__doc__},
    {0, 0},
};

static PyType_Spec HeapGcCType_spec = {
    "_testcapi.HeapGcCType",
    sizeof(HeapCTypeObject),
    0,
    Py_TPFLAGS_DEFAULT | Py_TPFLAGS_BASETYPE | Py_TPFLAGS_HAVE_GC,
    HeapGcCType_slots
};

PyDoc_STRVAR(heapctype__doc__,
"A heap type without GC, but with overridden dealloc.\n\n"
"The 'value' attribute is set to 10 in __init__.");

static void
heapctype_dealloc(HeapCTypeObject *self)
{
    PyTypeObject *tp = Py_TYPE(self);
    PyObject_Free(self);
    Py_DECREF(tp);
}

static PyType_Slot HeapCType_slots[] = {
    {Py_tp_init, heapctype_init},
    {Py_tp_members, heapctype_members},
    {Py_tp_dealloc, heapctype_dealloc},
    {Py_tp_doc, (char*)heapctype__doc__},
    {0, 0},
};

static PyType_Spec HeapCType_spec = {
    "_testcapi.HeapCType",
    sizeof(HeapCTypeObject),
    0,
    Py_TPFLAGS_DEFAULT | Py_TPFLAGS_BASETYPE,
    HeapCType_slots
};

PyDoc_STRVAR(heapctypesubclass__doc__,
"Subclass of HeapCType, without GC.\n\n"
"__init__ sets the 'value' attribute to 10 and 'value2' to 20.");

typedef struct {
    HeapCTypeObject base;
    int value2;
} HeapCTypeSubclassObject;

static int
heapctypesubclass_init(PyObject *self, PyObject *args, PyObject *kwargs)
{
    /* Call __init__ of the superclass */
    if (heapctype_init(self, args, kwargs) < 0) {
        return -1;
    }
    /* Initialize additional element */
    ((HeapCTypeSubclassObject *)self)->value2 = 20;
    return 0;
}

static struct PyMemberDef heapctypesubclass_members[] = {
    {"value2", T_INT, offsetof(HeapCTypeSubclassObject, value2)},
    {NULL} /* Sentinel */
};

static PyType_Slot HeapCTypeSubclass_slots[] = {
    {Py_tp_init, heapctypesubclass_init},
    {Py_tp_members, heapctypesubclass_members},
    {Py_tp_doc, (char*)heapctypesubclass__doc__},
    {0, 0},
};

static PyType_Spec HeapCTypeSubclass_spec = {
    "_testcapi.HeapCTypeSubclass",
    sizeof(HeapCTypeSubclassObject),
    0,
    Py_TPFLAGS_DEFAULT | Py_TPFLAGS_BASETYPE,
    HeapCTypeSubclass_slots
};

PyDoc_STRVAR(heapctypewithbuffer__doc__,
"Heap type with buffer support.\n\n"
"The buffer is set to [b'1', b'2', b'3', b'4']");

typedef struct {
    HeapCTypeObject base;
    char buffer[4];
} HeapCTypeWithBufferObject;

static int
heapctypewithbuffer_getbuffer(HeapCTypeWithBufferObject *self, Py_buffer *view, int flags)
{
    self->buffer[0] = '1';
    self->buffer[1] = '2';
    self->buffer[2] = '3';
    self->buffer[3] = '4';
    return PyBuffer_FillInfo(
        view, (PyObject*)self, (void *)self->buffer, 4, 1, flags);
}

static void
heapctypewithbuffer_releasebuffer(HeapCTypeWithBufferObject *self, Py_buffer *view)
{
    assert(view->obj == (void*) self);
}

static PyType_Slot HeapCTypeWithBuffer_slots[] = {
    {Py_bf_getbuffer, heapctypewithbuffer_getbuffer},
    {Py_bf_releasebuffer, heapctypewithbuffer_releasebuffer},
    {Py_tp_doc, (char*)heapctypewithbuffer__doc__},
    {0, 0},
};

static PyType_Spec HeapCTypeWithBuffer_spec = {
    "_testcapi.HeapCTypeWithBuffer",
    sizeof(HeapCTypeWithBufferObject),
    0,
    Py_TPFLAGS_DEFAULT | Py_TPFLAGS_BASETYPE,
    HeapCTypeWithBuffer_slots
};

#ifndef PYPY_VERSION
PyDoc_STRVAR(heapctypesubclasswithfinalizer__doc__,
"Subclass of HeapCType with a finalizer that reassigns __class__.\n\n"
"__class__ is set to plain HeapCTypeSubclass during finalization.\n"
"__init__ sets the 'value' attribute to 10 and 'value2' to 20.");

static int
heapctypesubclasswithfinalizer_init(PyObject *self, PyObject *args, PyObject *kwargs)
{
    PyTypeObject *base = (PyTypeObject *)PyType_GetSlot(Py_TYPE(self), Py_tp_base);
    initproc base_init = PyType_GetSlot(base, Py_tp_init);
    base_init(self, args, kwargs);
    return 0;
}

static void
heapctypesubclasswithfinalizer_finalize(PyObject *self)
{
    PyObject *error_type, *error_value, *error_traceback, *m;
    PyObject *oldtype = NULL, *newtype = NULL, *refcnt = NULL;

    /* Save the current exception, if any. */
    PyErr_Fetch(&error_type, &error_value, &error_traceback);

    m = PyState_FindModule(&_testcapimodule);
    if (m == NULL) {
        goto cleanup_finalize;
    }
    oldtype = PyObject_GetAttrString(m, "HeapCTypeSubclassWithFinalizer");
    newtype = PyObject_GetAttrString(m, "HeapCTypeSubclass");
    if (oldtype == NULL || newtype == NULL) {
        goto cleanup_finalize;
    }

    if (PyObject_SetAttrString(self, "__class__", newtype) < 0) {
        goto cleanup_finalize;
    }
    refcnt = PyLong_FromSsize_t(Py_REFCNT(oldtype));
    if (refcnt == NULL) {
        goto cleanup_finalize;
    }
    if (PyObject_SetAttrString(oldtype, "refcnt_in_del", refcnt) < 0) {
        goto cleanup_finalize;
    }
    Py_DECREF(refcnt);
    refcnt = PyLong_FromSsize_t(Py_REFCNT(newtype));
    if (refcnt == NULL) {
        goto cleanup_finalize;
    }
    if (PyObject_SetAttrString(newtype, "refcnt_in_del", refcnt) < 0) {
        goto cleanup_finalize;
    }

cleanup_finalize:
    Py_XDECREF(oldtype);
    Py_XDECREF(newtype);
    Py_XDECREF(refcnt);

    /* Restore the saved exception. */
    PyErr_Restore(error_type, error_value, error_traceback);
}

static PyType_Slot HeapCTypeSubclassWithFinalizer_slots[] = {
    {Py_tp_init, heapctypesubclasswithfinalizer_init},
    {Py_tp_members, heapctypesubclass_members},
    {Py_tp_finalize, heapctypesubclasswithfinalizer_finalize},
    {Py_tp_doc, (char*)heapctypesubclasswithfinalizer__doc__},
    {0, 0},
};

static PyType_Spec HeapCTypeSubclassWithFinalizer_spec = {
    "_testcapi.HeapCTypeSubclassWithFinalizer",
    sizeof(HeapCTypeSubclassObject),
    0,
    Py_TPFLAGS_DEFAULT | Py_TPFLAGS_HAVE_FINALIZE,
    HeapCTypeSubclassWithFinalizer_slots
};

#endif

typedef struct {
    PyObject_HEAD
    PyObject *dict;
} HeapCTypeWithDictObject;

static void
heapctypewithdict_dealloc(HeapCTypeWithDictObject* self)
{

    PyTypeObject *tp = Py_TYPE(self);
    Py_XDECREF(self->dict);
    PyObject_Free(self);
    Py_DECREF(tp);
}

static PyGetSetDef heapctypewithdict_getsetlist[] = {
    {"__dict__", PyObject_GenericGetDict, PyObject_GenericSetDict},
    {NULL} /* Sentinel */
};

static struct PyMemberDef heapctypewithdict_members[] = {
    {"dictobj", T_OBJECT, offsetof(HeapCTypeWithDictObject, dict)},
    {"__dictoffset__", T_PYSSIZET, offsetof(HeapCTypeWithDictObject, dict), READONLY},
    {NULL} /* Sentinel */
};

static PyType_Slot HeapCTypeWithDict_slots[] = {
    {Py_tp_members, heapctypewithdict_members},
    {Py_tp_getset, heapctypewithdict_getsetlist},
    {Py_tp_dealloc, heapctypewithdict_dealloc},
    {0, 0},
};

static PyType_Spec HeapCTypeWithDict_spec = {
    "_testcapi.HeapCTypeWithDict",
    sizeof(HeapCTypeWithDictObject),
    0,
    Py_TPFLAGS_DEFAULT | Py_TPFLAGS_BASETYPE,
    HeapCTypeWithDict_slots
};

static struct PyMemberDef heapctypewithnegativedict_members[] = {
    {"dictobj", T_OBJECT, offsetof(HeapCTypeWithDictObject, dict)},
    {"__dictoffset__", T_PYSSIZET, -(Py_ssize_t)sizeof(void*), READONLY},
    {NULL} /* Sentinel */
};

static PyType_Slot HeapCTypeWithNegativeDict_slots[] = {
    {Py_tp_members, heapctypewithnegativedict_members},
    {Py_tp_getset, heapctypewithdict_getsetlist},
    {Py_tp_dealloc, heapctypewithdict_dealloc},
    {0, 0},
};

static PyType_Spec HeapCTypeWithNegativeDict_spec = {
    "_testcapi.HeapCTypeWithNegativeDict",
    sizeof(HeapCTypeWithDictObject),
    0,
    Py_TPFLAGS_DEFAULT | Py_TPFLAGS_BASETYPE,
    HeapCTypeWithNegativeDict_slots
};

typedef struct {
    PyObject_HEAD
    PyObject *weakreflist;
} HeapCTypeWithWeakrefObject;

static struct PyMemberDef heapctypewithweakref_members[] = {
    {"weakreflist", T_OBJECT, offsetof(HeapCTypeWithWeakrefObject, weakreflist)},
    {"__weaklistoffset__", T_PYSSIZET,
      offsetof(HeapCTypeWithWeakrefObject, weakreflist), READONLY},
    {NULL} /* Sentinel */
};

static void
heapctypewithweakref_dealloc(HeapCTypeWithWeakrefObject* self)
{

    PyTypeObject *tp = Py_TYPE(self);
    if (self->weakreflist != NULL)
        PyObject_ClearWeakRefs((PyObject *) self);
    Py_XDECREF(self->weakreflist);
    PyObject_Free(self);
    Py_DECREF(tp);
}

static PyType_Slot HeapCTypeWithWeakref_slots[] = {
    {Py_tp_members, heapctypewithweakref_members},
    {Py_tp_dealloc, heapctypewithweakref_dealloc},
    {0, 0},
};

static PyType_Spec HeapCTypeWithWeakref_spec = {
    "_testcapi.HeapCTypeWithWeakref",
    sizeof(HeapCTypeWithWeakrefObject),
    0,
    Py_TPFLAGS_DEFAULT | Py_TPFLAGS_BASETYPE,
    HeapCTypeWithWeakref_slots
};

PyDoc_STRVAR(heapctypesetattr__doc__,
"A heap type without GC, but with overridden __setattr__.\n\n"
"The 'value' attribute is set to 10 in __init__ and updated via attribute setting.");

typedef struct {
    PyObject_HEAD
    long value;
} HeapCTypeSetattrObject;

static struct PyMemberDef heapctypesetattr_members[] = {
    {"pvalue", T_LONG, offsetof(HeapCTypeSetattrObject, value)},
    {NULL} /* Sentinel */
};

static int
heapctypesetattr_init(PyObject *self, PyObject *args, PyObject *kwargs)
{
    ((HeapCTypeSetattrObject *)self)->value = 10;
    return 0;
}

static void
heapctypesetattr_dealloc(HeapCTypeSetattrObject *self)
{
    PyTypeObject *tp = Py_TYPE(self);
    PyObject_Free(self);
    Py_DECREF(tp);
}

static int
heapctypesetattr_setattro(HeapCTypeSetattrObject *self, PyObject *attr, PyObject *value)
{
    PyObject *svalue = PyUnicode_FromString("value");
    if (svalue == NULL)
        return -1;
    int eq = PyObject_RichCompareBool(svalue, attr, Py_EQ);
    Py_DECREF(svalue);
    if (eq < 0)
        return -1;
    if (!eq) {
        return PyObject_GenericSetAttr((PyObject*) self, attr, value);
    }
    if (value == NULL) {
        self->value = 0;
        return 0;
    }
    PyObject *ivalue = PyNumber_Long(value);
    if (ivalue == NULL)
        return -1;
    long v = PyLong_AsLong(ivalue);
    Py_DECREF(ivalue);
    if (v == -1 && PyErr_Occurred())
        return -1;
    self->value = v;
    return 0;
}

static PyType_Slot HeapCTypeSetattr_slots[] = {
    {Py_tp_init, heapctypesetattr_init},
    {Py_tp_members, heapctypesetattr_members},
    {Py_tp_setattro, heapctypesetattr_setattro},
    {Py_tp_dealloc, heapctypesetattr_dealloc},
    {Py_tp_doc, (char*)heapctypesetattr__doc__},
    {0, 0},
};

static PyType_Spec HeapCTypeSetattr_spec = {
    "_testcapi.HeapCTypeSetattr",
    sizeof(HeapCTypeSetattrObject),
    0,
    Py_TPFLAGS_DEFAULT | Py_TPFLAGS_BASETYPE,
    HeapCTypeSetattr_slots
};

static PyMethodDef meth_instance_methods[] = {
    {"meth_varargs", meth_varargs, METH_VARARGS},
    {"meth_varargs_keywords", (PyCFunction)(void(*)(void))meth_varargs_keywords, METH_VARARGS|METH_KEYWORDS},
    {"meth_o", meth_o, METH_O},
    {"meth_noargs", meth_noargs, METH_NOARGS},
    {"meth_fastcall", (PyCFunction)(void(*)(void))meth_fastcall, METH_FASTCALL},
    {"meth_fastcall_keywords", (PyCFunction)(void(*)(void))meth_fastcall_keywords, METH_FASTCALL|METH_KEYWORDS},
    {NULL, NULL} /* sentinel */
};


static PyTypeObject MethInstance_Type = {
    PyVarObject_HEAD_INIT(NULL, 0)
    "MethInstance",
    sizeof(PyObject),
    .tp_new = PyType_GenericNew,
    .tp_flags = Py_TPFLAGS_DEFAULT,
    .tp_methods = meth_instance_methods,
    .tp_doc = (char*)PyDoc_STR(
        "Class with normal (instance) methods to test calling conventions"),
};

static PyMethodDef meth_class_methods[] = {
    {"meth_varargs", meth_varargs, METH_VARARGS|METH_CLASS},
    {"meth_varargs_keywords", (PyCFunction)(void(*)(void))meth_varargs_keywords, METH_VARARGS|METH_KEYWORDS|METH_CLASS},
    {"meth_o", meth_o, METH_O|METH_CLASS},
    {"meth_noargs", meth_noargs, METH_NOARGS|METH_CLASS},
    {"meth_fastcall", (PyCFunction)(void(*)(void))meth_fastcall, METH_FASTCALL|METH_CLASS},
    {"meth_fastcall_keywords", (PyCFunction)(void(*)(void))meth_fastcall_keywords, METH_FASTCALL|METH_KEYWORDS|METH_CLASS},
    {NULL, NULL} /* sentinel */
};


static PyTypeObject MethClass_Type = {
    PyVarObject_HEAD_INIT(NULL, 0)
    "MethClass",
    sizeof(PyObject),
    .tp_new = PyType_GenericNew,
    .tp_flags = Py_TPFLAGS_DEFAULT,
    .tp_methods = meth_class_methods,
    .tp_doc = PyDoc_STR(
        "Class with class methods to test calling conventions"),
};

static PyMethodDef meth_static_methods[] = {
    {"meth_varargs", meth_varargs, METH_VARARGS|METH_STATIC},
    {"meth_varargs_keywords", (PyCFunction)(void(*)(void))meth_varargs_keywords, METH_VARARGS|METH_KEYWORDS|METH_STATIC},
    {"meth_o", meth_o, METH_O|METH_STATIC},
    {"meth_noargs", meth_noargs, METH_NOARGS|METH_STATIC},
    {"meth_fastcall", (PyCFunction)(void(*)(void))meth_fastcall, METH_FASTCALL|METH_STATIC},
    {"meth_fastcall_keywords", (PyCFunction)(void(*)(void))meth_fastcall_keywords, METH_FASTCALL|METH_KEYWORDS|METH_STATIC},
    {NULL, NULL} /* sentinel */
};


static PyTypeObject MethStatic_Type = {
    PyVarObject_HEAD_INIT(NULL, 0)
    "MethStatic",
    sizeof(PyObject),
    .tp_new = PyType_GenericNew,
    .tp_flags = Py_TPFLAGS_DEFAULT,
    .tp_methods = meth_static_methods,
    .tp_doc = PyDoc_STR(
        "Class with static methods to test calling conventions"),
};

/* ContainerNoGC -- a simple container without GC methods */

typedef struct {
    PyObject_HEAD
    PyObject *value;
} ContainerNoGCobject;

static PyObject *
ContainerNoGC_new(PyTypeObject *type, PyObject *args, PyObject *kwargs)
{
    PyObject *value;
    char *names[] = {"value", NULL};
    if (!PyArg_ParseTupleAndKeywords(args, kwargs, "O", names, &value)) {
        return NULL;
    }
    PyObject *self = type->tp_alloc(type, 0);
    if (self == NULL) {
        return NULL;
    }
    Py_INCREF(value);
    ((ContainerNoGCobject *)self)->value = value;
    return self;
}

static void
ContainerNoGC_dealloc(ContainerNoGCobject *self)
{
    Py_DECREF(self->value);
    Py_TYPE(self)->tp_free((PyObject *)self);
}

static PyMemberDef ContainerNoGC_members[] = {
    {"value", T_OBJECT, offsetof(ContainerNoGCobject, value), READONLY,
     PyDoc_STR("a container value for test purposes")},
    {0}
};

static PyTypeObject ContainerNoGC_type = {
    PyVarObject_HEAD_INIT(NULL, 0)
    "_testcapi.ContainerNoGC",
    sizeof(ContainerNoGCobject),
    .tp_dealloc = (destructor)ContainerNoGC_dealloc,
    .tp_flags = Py_TPFLAGS_DEFAULT | Py_TPFLAGS_BASETYPE,
    .tp_members = ContainerNoGC_members,
    .tp_new = ContainerNoGC_new,
};


static struct PyModuleDef _testcapimodule = {
    PyModuleDef_HEAD_INIT,
    "_testcapi",
    NULL,
    -1,
    TestMethods,
    NULL,
    NULL,
    NULL,
    NULL
};

/* Per PEP 489, this module will not be converted to multi-phase initialization
 */

PyMODINIT_FUNC
PyInit__testcapi(void)
{
    PyObject *m;

    m = PyModule_Create(&_testcapimodule);
    if (m == NULL)
        return NULL;

    Py_SET_TYPE(&_HashInheritanceTester_Type, &PyType_Type);

    Py_SET_TYPE(&test_structmembersType, &PyType_Type);
    Py_INCREF(&test_structmembersType);
    /* don't use a name starting with "test", since we don't want
       test_capi to automatically call this */
    PyModule_AddObject(m, "_test_structmembersType", (PyObject *)&test_structmembersType);
    if (PyType_Ready(&matmulType) < 0)
        return NULL;
    Py_INCREF(&matmulType);
    PyModule_AddObject(m, "matmulType", (PyObject *)&matmulType);
    if (PyType_Ready(&ipowType) < 0) {
        return NULL;
    }
    Py_INCREF(&ipowType);
    PyModule_AddObject(m, "ipowType", (PyObject *)&ipowType);

    if (PyType_Ready(&awaitType) < 0)
        return NULL;
    Py_INCREF(&awaitType);
    PyModule_AddObject(m, "awaitType", (PyObject *)&awaitType);

    MyList_Type.tp_base = &PyList_Type;
    if (PyType_Ready(&MyList_Type) < 0)
        return NULL;
    Py_INCREF(&MyList_Type);
    PyModule_AddObject(m, "MyList", (PyObject *)&MyList_Type);

    if (PyType_Ready(&MethodDescriptorBase_Type) < 0)
        return NULL;
    Py_INCREF(&MethodDescriptorBase_Type);
    PyModule_AddObject(m, "MethodDescriptorBase", (PyObject *)&MethodDescriptorBase_Type);

    MethodDescriptorDerived_Type.tp_base = &MethodDescriptorBase_Type;
    if (PyType_Ready(&MethodDescriptorDerived_Type) < 0)
        return NULL;
    Py_INCREF(&MethodDescriptorDerived_Type);
    PyModule_AddObject(m, "MethodDescriptorDerived", (PyObject *)&MethodDescriptorDerived_Type);

    MethodDescriptorNopGet_Type.tp_base = &MethodDescriptorBase_Type;
    if (PyType_Ready(&MethodDescriptorNopGet_Type) < 0)
        return NULL;
    Py_INCREF(&MethodDescriptorNopGet_Type);
    PyModule_AddObject(m, "MethodDescriptorNopGet", (PyObject *)&MethodDescriptorNopGet_Type);

    MethodDescriptor2_Type.tp_base = &MethodDescriptorBase_Type;
    if (PyType_Ready(&MethodDescriptor2_Type) < 0)
        return NULL;
    Py_INCREF(&MethodDescriptor2_Type);
    PyModule_AddObject(m, "MethodDescriptor2", (PyObject *)&MethodDescriptor2_Type);

    if (PyType_Ready(&GenericAlias_Type) < 0)
        return NULL;
    Py_INCREF(&GenericAlias_Type);
    PyModule_AddObject(m, "GenericAlias", (PyObject *)&GenericAlias_Type);

    if (PyType_Ready(&Generic_Type) < 0)
        return NULL;
    Py_INCREF(&Generic_Type);
    PyModule_AddObject(m, "Generic", (PyObject *)&Generic_Type);

    if (PyType_Ready(&MethInstance_Type) < 0)
        return NULL;
    Py_INCREF(&MethInstance_Type);
    PyModule_AddObject(m, "MethInstance", (PyObject *)&MethInstance_Type);

    if (PyType_Ready(&MethClass_Type) < 0)
        return NULL;
    Py_INCREF(&MethClass_Type);
    PyModule_AddObject(m, "MethClass", (PyObject *)&MethClass_Type);

    if (PyType_Ready(&MethStatic_Type) < 0)
        return NULL;
    Py_INCREF(&MethStatic_Type);
    PyModule_AddObject(m, "MethStatic", (PyObject *)&MethStatic_Type);

    PyRecursingInfinitelyError_Type.tp_base = (PyTypeObject *)PyExc_Exception;
    if (PyType_Ready(&PyRecursingInfinitelyError_Type) < 0) {
        return NULL;
    }
    Py_INCREF(&PyRecursingInfinitelyError_Type);
    PyModule_AddObject(m, "RecursingInfinitelyError",
                       (PyObject *)&PyRecursingInfinitelyError_Type);

    PyModule_AddObject(m, "CHAR_MAX", PyLong_FromLong(CHAR_MAX));
    PyModule_AddObject(m, "CHAR_MIN", PyLong_FromLong(CHAR_MIN));
    PyModule_AddObject(m, "UCHAR_MAX", PyLong_FromLong(UCHAR_MAX));
    PyModule_AddObject(m, "SHRT_MAX", PyLong_FromLong(SHRT_MAX));
    PyModule_AddObject(m, "SHRT_MIN", PyLong_FromLong(SHRT_MIN));
    PyModule_AddObject(m, "USHRT_MAX", PyLong_FromLong(USHRT_MAX));
    PyModule_AddObject(m, "INT_MAX",  PyLong_FromLong(INT_MAX));
    PyModule_AddObject(m, "INT_MIN",  PyLong_FromLong(INT_MIN));
    PyModule_AddObject(m, "UINT_MAX",  PyLong_FromUnsignedLong(UINT_MAX));
    PyModule_AddObject(m, "LONG_MAX", PyLong_FromLong(LONG_MAX));
    PyModule_AddObject(m, "LONG_MIN", PyLong_FromLong(LONG_MIN));
    PyModule_AddObject(m, "ULONG_MAX", PyLong_FromUnsignedLong(ULONG_MAX));
    PyModule_AddObject(m, "FLT_MAX", PyFloat_FromDouble(FLT_MAX));
    PyModule_AddObject(m, "FLT_MIN", PyFloat_FromDouble(FLT_MIN));
    PyModule_AddObject(m, "DBL_MAX", PyFloat_FromDouble(DBL_MAX));
    PyModule_AddObject(m, "DBL_MIN", PyFloat_FromDouble(DBL_MIN));
    PyModule_AddObject(m, "LLONG_MAX", PyLong_FromLongLong(LLONG_MAX));
    PyModule_AddObject(m, "LLONG_MIN", PyLong_FromLongLong(LLONG_MIN));
    PyModule_AddObject(m, "ULLONG_MAX", PyLong_FromUnsignedLongLong(ULLONG_MAX));
    PyModule_AddObject(m, "PY_SSIZE_T_MAX", PyLong_FromSsize_t(PY_SSIZE_T_MAX));
    PyModule_AddObject(m, "PY_SSIZE_T_MIN", PyLong_FromSsize_t(PY_SSIZE_T_MIN));
    PyModule_AddObject(m, "SIZEOF_TIME_T", PyLong_FromSsize_t(sizeof(time_t)));
    Py_INCREF(&PyInstanceMethod_Type);
    PyModule_AddObject(m, "instancemethod", (PyObject *)&PyInstanceMethod_Type);

    PyModule_AddIntConstant(m, "the_number_three", 3);
    PyObject *v;
#ifdef WITH_PYMALLOC
    v = Py_True;
#else
    v = Py_False;
#endif
    Py_INCREF(v);
    PyModule_AddObject(m, "WITH_PYMALLOC", v);

    TestError = PyErr_NewException("_testcapi.error", NULL, NULL);
    Py_INCREF(TestError);
    PyModule_AddObject(m, "error", TestError);

    PyObject *HeapDocCType = PyType_FromSpec(&HeapDocCType_spec);
    if (HeapDocCType == NULL) {
        return NULL;
    }
    PyModule_AddObject(m, "HeapDocCType", HeapDocCType);

    /* bpo-41832: Add a new type to test PyType_FromSpec()
       now can accept a NULL tp_doc slot. */
    PyObject *NullTpDocType = PyType_FromSpec(&NullTpDocType_spec);
    if (NullTpDocType == NULL) {
        return NULL;
    }
    PyModule_AddObject(m, "NullTpDocType", NullTpDocType);

    PyObject *HeapGcCType = PyType_FromSpec(&HeapGcCType_spec);
    if (HeapGcCType == NULL) {
        return NULL;
    }
    PyModule_AddObject(m, "HeapGcCType", HeapGcCType);

    PyObject *HeapCType = PyType_FromSpec(&HeapCType_spec);
    if (HeapCType == NULL) {
        return NULL;
    }
    PyObject *subclass_bases = PyTuple_Pack(1, HeapCType);
    if (subclass_bases == NULL) {
        return NULL;
    }
    PyObject *HeapCTypeSubclass = PyType_FromSpecWithBases(&HeapCTypeSubclass_spec, subclass_bases);
    if (HeapCTypeSubclass == NULL) {
        return NULL;
    }
    Py_DECREF(subclass_bases);
    PyModule_AddObject(m, "HeapCTypeSubclass", HeapCTypeSubclass);

    PyObject *HeapCTypeWithDict = PyType_FromSpec(&HeapCTypeWithDict_spec);
    if (HeapCTypeWithDict == NULL) {
        return NULL;
    }
    PyModule_AddObject(m, "HeapCTypeWithDict", HeapCTypeWithDict);

    PyObject *HeapCTypeWithNegativeDict = PyType_FromSpec(&HeapCTypeWithNegativeDict_spec);
    if (HeapCTypeWithNegativeDict == NULL) {
        return NULL;
    }
    PyModule_AddObject(m, "HeapCTypeWithNegativeDict", HeapCTypeWithNegativeDict);

    PyObject *HeapCTypeWithWeakref = PyType_FromSpec(&HeapCTypeWithWeakref_spec);
    if (HeapCTypeWithWeakref == NULL) {
        return NULL;
    }
    PyModule_AddObject(m, "HeapCTypeWithWeakref", HeapCTypeWithWeakref);

    PyObject *HeapCTypeWithBuffer = PyType_FromSpec(&HeapCTypeWithBuffer_spec);
    if (HeapCTypeWithBuffer == NULL) {
        return NULL;
    }
    PyModule_AddObject(m, "HeapCTypeWithBuffer", HeapCTypeWithBuffer);

    PyObject *HeapCTypeSetattr = PyType_FromSpec(&HeapCTypeSetattr_spec);
    if (HeapCTypeSetattr == NULL) {
        return NULL;
    }
    PyModule_AddObject(m, "HeapCTypeSetattr", HeapCTypeSetattr);

    PyObject *subclass_with_finalizer_bases = PyTuple_Pack(1, HeapCTypeSubclass);
    if (subclass_with_finalizer_bases == NULL) {
        return NULL;
    }

#ifndef PYPY_VERSION
    PyObject *HeapCTypeSubclassWithFinalizer = PyType_FromSpecWithBases(
        &HeapCTypeSubclassWithFinalizer_spec, subclass_with_finalizer_bases);
    if (HeapCTypeSubclassWithFinalizer == NULL) {
        return NULL;
    }
    Py_DECREF(subclass_with_finalizer_bases);
    PyModule_AddObject(m, "HeapCTypeSubclassWithFinalizer", HeapCTypeSubclassWithFinalizer);
#endif

    if (PyType_Ready(&ContainerNoGC_type) < 0) {
        return NULL;
    }
    Py_INCREF(&ContainerNoGC_type);
    if (PyModule_AddObject(m, "ContainerNoGC",
                           (PyObject *) &ContainerNoGC_type) < 0)
        return NULL;

#ifndef PYPY_VERSION
    PyState_AddModule(m, &_testcapimodule);
#endif
    return m;
}


/* Test the C API exposed when PY_SSIZE_T_CLEAN is not defined */

#undef Py_BuildValue
#ifdef PYPY_VERSION
#define Py_BuildValue PyPy_BuildValue
#endif
PyAPI_FUNC(PyObject *) Py_BuildValue(const char *, ...);

static PyObject *
test_buildvalue_issue38913(PyObject *self, PyObject *Py_UNUSED(ignored))
{
    PyObject *res;
    const char str[] = "string";
    const Py_UNICODE unicode[] = L"unicode";
    assert(!PyErr_Occurred());

    res = Py_BuildValue("(s#O)", str, 1, Py_None);
    assert(res == NULL);
    if (!PyErr_ExceptionMatches(PyExc_SystemError)) {
        return NULL;
    }
    PyErr_Clear();

    res = Py_BuildValue("(z#O)", str, 1, Py_None);
    assert(res == NULL);
    if (!PyErr_ExceptionMatches(PyExc_SystemError)) {
        return NULL;
    }
    PyErr_Clear();

    res = Py_BuildValue("(y#O)", str, 1, Py_None);
    assert(res == NULL);
    if (!PyErr_ExceptionMatches(PyExc_SystemError)) {
        return NULL;
    }
    PyErr_Clear();

    res = Py_BuildValue("(u#O)", unicode, 1, Py_None);
    assert(res == NULL);
    if (!PyErr_ExceptionMatches(PyExc_SystemError)) {
        return NULL;
    }
    PyErr_Clear();


    Py_RETURN_NONE;
}

// Using PY_SSIZE_T_CLEAN defines an alternate function, now test without that
#undef PyArg_ParseTupleAndKeywords
#ifdef PYPY_VERSION
#define PyArg_ParseTupleAndKeywords PyPyArg_ParseTupleAndKeywords
#endif
PyAPI_FUNC(int) PyArg_ParseTupleAndKeywords(PyObject *, PyObject *,
                                            const char *, char **, ...);

static PyObject *
getargs_s_hash_int(PyObject *self, PyObject *args, PyObject *kwargs)
{
    static char *keywords[] = {"", "", "x", NULL};
    Py_buffer buf = {NULL};
    const char *s;
    int len;
    int i = 0;
    if (!PyPyArg_ParseTupleAndKeywords(args, kwargs, "w*|s#i", keywords, &buf, &s, &len, &i))
        return NULL;
    PyBuffer_Release(&buf);
    Py_RETURN_NONE;
}

static PyObject *
getargs_s_hash_int2(PyObject *self, PyObject *args, PyObject *kwargs)
{
    static char *keywords[] = {"", "", "x", NULL};
    Py_buffer buf = {NULL};
    const char *s;
    int len;
    int i = 0;
    if (!PyPyArg_ParseTupleAndKeywords(args, kwargs, "w*|(s#)i", keywords, &buf, &s, &len, &i))
        return NULL;
    PyBuffer_Release(&buf);
    Py_RETURN_NONE;
}

static PyObject *
gh_99240_clear_args(PyObject *self, PyObject *args)
{
    char *a = NULL;
    char *b = NULL;

    if (!PyArg_ParseTuple(args, "eses", "idna", &a, "idna", &b)) {
        if (a || b) {
            PyErr_Clear();
            PyErr_SetString(PyExc_AssertionError, "Arguments are not cleared.");
        }
        return NULL;
    }
    PyMem_Free(a);
    PyMem_Free(b);
    Py_RETURN_NONE;
}<|MERGE_RESOLUTION|>--- conflicted
+++ resolved
@@ -4478,12 +4478,9 @@
     Py_RETURN_NONE;
 }
 
-<<<<<<< HEAD
-=======
 
 #ifndef PYPY_VERSION
 
->>>>>>> 99f8c18b
 /* marshal */
 
 #ifndef PYPY_VERSION
