--- conflicted
+++ resolved
@@ -5405,11 +5405,7 @@
     {"datetime_check_tzinfo",     datetime_check_tzinfo,         METH_VARARGS},
     {"make_timezones_capi",     make_timezones_capi,             METH_NOARGS},
     {"get_timezones_offset_zero",   get_timezones_offset_zero,   METH_NOARGS},
-<<<<<<< HEAD
-    {"get_timezone_utc_capi",    get_timezone_utc_capi,          METH_VARARGS},
-=======
     {"get_timezone_utc_capi",    get_timezone_utc_capi,            METH_VARARGS},
->>>>>>> 1b06e112
     {"get_date_fromdate",        get_date_fromdate,              METH_VARARGS},
     {"get_datetime_fromdateandtime", get_datetime_fromdateandtime, METH_VARARGS},
     {"get_datetime_fromdateandtimeandfold", get_datetime_fromdateandtimeandfold, METH_VARARGS},
