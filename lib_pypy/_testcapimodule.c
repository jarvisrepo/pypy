/* Copy of Modules/_testcapimodule.c from CPython 3.3,
 * with things that PyPy doesn't support disabled.
 */
/*
 * C Extension module to test Python interpreter C APIs.
 *
 * The 'test_*' functions exported by this module are run as part of the
 * standard Python regression test, via Lib/test/test_capi.py.
 */

#define PY_SSIZE_T_CLEAN

#include "Python.h"
#include <float.h>
#include "structmember.h"
#include "datetime.h"
#include "marshal.h"
#include <signal.h>

#ifdef MS_WINDOWS
#  include <winsock2.h>         /* struct timeval */
#endif

#ifdef HAVE_SYS_WAIT_H
#include <sys/wait.h>           /* For W_STOPCODE */
#endif

#include "pythread.h"
static PyObject *TestError;     /* set to exception object in init */

/* Raise TestError with test_name + ": " + msg, and return NULL. */

static PyObject *
raiseTestError(const char* test_name, const char* msg)
{
    PyErr_Format(TestError, "%s: %s", test_name, msg);
    return NULL;
}

/* Test #defines from pyconfig.h (particularly the SIZEOF_* defines).

   The ones derived from autoconf on the UNIX-like OSes can be relied
   upon (in the absence of sloppy cross-compiling), but the Windows
   platforms have these hardcoded.  Better safe than sorry.
*/
static PyObject*
sizeof_error(const char* fatname, const char* typname,
    int expected, int got)
{
    PyErr_Format(TestError,
        "%s #define == %d but sizeof(%s) == %d",
        fatname, expected, typname, got);
    return (PyObject*)NULL;
}

static PyObject*
test_config(PyObject *self)
{
#define CHECK_SIZEOF(FATNAME, TYPE) \
            if (FATNAME != sizeof(TYPE)) \
                return sizeof_error(#FATNAME, #TYPE, FATNAME, sizeof(TYPE))

    CHECK_SIZEOF(SIZEOF_SHORT, short);
    CHECK_SIZEOF(SIZEOF_INT, int);
    CHECK_SIZEOF(SIZEOF_LONG, long);
    CHECK_SIZEOF(SIZEOF_VOID_P, void*);
    CHECK_SIZEOF(SIZEOF_TIME_T, time_t);
    CHECK_SIZEOF(SIZEOF_LONG_LONG, long long);

#undef CHECK_SIZEOF

    Py_RETURN_NONE;
}

static PyObject*
test_sizeof_c_types(PyObject *self)
{
#if defined(__GNUC__) && ((__GNUC__ > 4) || ((__GNUC__ == 4) && (__GNUC_MINOR__ > 5)))
#pragma GCC diagnostic push
#pragma GCC diagnostic ignored "-Wtype-limits"
#endif
#define CHECK_SIZEOF(TYPE, EXPECTED)         \
    if (EXPECTED != sizeof(TYPE))  {         \
        PyErr_Format(TestError,              \
            "sizeof(%s) = %u instead of %u", \
            #TYPE, sizeof(TYPE), EXPECTED);  \
        return (PyObject*)NULL;              \
    }
#define IS_SIGNED(TYPE) (((TYPE)-1) < (TYPE)0)
#define CHECK_SIGNNESS(TYPE, SIGNED)         \
    if (IS_SIGNED(TYPE) != SIGNED) {         \
        PyErr_Format(TestError,              \
            "%s signness is, instead of %i",  \
            #TYPE, IS_SIGNED(TYPE), SIGNED); \
        return (PyObject*)NULL;              \
    }

    /* integer types */
    CHECK_SIZEOF(Py_UCS1, 1);
    CHECK_SIZEOF(Py_UCS2, 2);
    CHECK_SIZEOF(Py_UCS4, 4);
    CHECK_SIGNNESS(Py_UCS1, 0);
    CHECK_SIGNNESS(Py_UCS2, 0);
    CHECK_SIGNNESS(Py_UCS4, 0);
    CHECK_SIZEOF(int32_t, 4);
    CHECK_SIGNNESS(int32_t, 1);
    CHECK_SIZEOF(uint32_t, 4);
    CHECK_SIGNNESS(uint32_t, 0);
    CHECK_SIZEOF(int64_t, 8);
    CHECK_SIGNNESS(int64_t, 1);
    CHECK_SIZEOF(uint64_t, 8);
    CHECK_SIGNNESS(uint64_t, 0);

    /* pointer/size types */
    CHECK_SIZEOF(size_t, sizeof(void *));
    CHECK_SIGNNESS(size_t, 0);
    CHECK_SIZEOF(Py_ssize_t, sizeof(void *));
    CHECK_SIGNNESS(Py_ssize_t, 1);

    CHECK_SIZEOF(uintptr_t, sizeof(void *));
    CHECK_SIGNNESS(uintptr_t, 0);
    CHECK_SIZEOF(intptr_t, sizeof(void *));
    CHECK_SIGNNESS(intptr_t, 1);

    Py_RETURN_NONE;

#undef IS_SIGNED
#undef CHECK_SIGNESS
#undef CHECK_SIZEOF
#if defined(__GNUC__) && ((__GNUC__ > 4) || ((__GNUC__ == 4) && (__GNUC_MINOR__ > 5)))
#pragma GCC diagnostic pop
#endif
}


static PyObject*
test_list_api(PyObject *self)
{
    PyObject* list;
    int i;

    /* SF bug 132008:  PyList_Reverse segfaults */
#define NLIST 30
    list = PyList_New(NLIST);
    if (list == (PyObject*)NULL)
        return (PyObject*)NULL;
    /* list = range(NLIST) */
    for (i = 0; i < NLIST; ++i) {
        PyObject* anint = PyLong_FromLong(i);
        if (anint == (PyObject*)NULL) {
            Py_DECREF(list);
            return (PyObject*)NULL;
        }
        PyList_SET_ITEM(list, i, anint);
    }
    /* list.reverse(), via PyList_Reverse() */
    i = PyList_Reverse(list);   /* should not blow up! */
    if (i != 0) {
        Py_DECREF(list);
        return (PyObject*)NULL;
    }
    /* Check that list == range(29, -1, -1) now */
    for (i = 0; i < NLIST; ++i) {
        PyObject* anint = PyList_GET_ITEM(list, i);
        if (PyLong_AS_LONG(anint) != NLIST-1-i) {
            PyErr_SetString(TestError,
                            "test_list_api: reverse screwed up");
            Py_DECREF(list);
            return (PyObject*)NULL;
        }
    }
    Py_DECREF(list);
#undef NLIST

    Py_RETURN_NONE;
}

static int
test_dict_inner(int count)
{
    Py_ssize_t pos = 0, iterations = 0;
    int i;
    PyObject *dict = PyDict_New();
    PyObject *v, *k;

    if (dict == NULL)
        return -1;

    for (i = 0; i < count; i++) {
        v = PyLong_FromLong(i);
        if (v == NULL) {
            return -1;
        }
        if (PyDict_SetItem(dict, v, v) < 0) {
            Py_DECREF(v);
            return -1;
        }
        Py_DECREF(v);
    }

    while (PyDict_Next(dict, &pos, &k, &v)) {
        PyObject *o;
        iterations++;

        i = PyLong_AS_LONG(v) + 1;
        o = PyLong_FromLong(i);
        if (o == NULL)
            return -1;
        if (PyDict_SetItem(dict, k, o) < 0) {
            Py_DECREF(o);
            return -1;
        }
        Py_DECREF(o);
    }

    Py_DECREF(dict);

    if (iterations != count) {
        PyErr_SetString(
            TestError,
            "test_dict_iteration: dict iteration went wrong ");
        return -1;
    } else {
        return 0;
    }
}

static PyObject*
test_dict_iteration(PyObject* self)
{
    int i;

    for (i = 0; i < 200; i++) {
        if (test_dict_inner(i) < 0) {
            return NULL;
        }
    }

    Py_RETURN_NONE;
}

#ifndef PYPY_VERSION
static PyObject*
dict_getitem_knownhash(PyObject *self, PyObject *args)
{
    PyObject *mp, *key, *result;
    Py_ssize_t hash;

    if (!PyArg_ParseTuple(args, "OOn:dict_getitem_knownhash",
                          &mp, &key, &hash)) {
        return NULL;
    }

    result = _PyDict_GetItem_KnownHash(mp, key, (Py_hash_t)hash);
    if (result == NULL && !PyErr_Occurred()) {
        _PyErr_SetKeyError(key);
        return NULL;
    }

    Py_XINCREF(result);
    return result;
}

static PyObject*
dict_hassplittable(PyObject *self, PyObject *arg)
{
    if (!PyDict_Check(arg)) {
        PyErr_Format(PyExc_TypeError,
                     "dict_hassplittable() argument must be dict, not '%s'",
                     arg->ob_type->tp_name);
        return NULL;
    }

    return PyBool_FromLong(_PyDict_HasSplitTable((PyDictObject*)arg));
}
#endif  /* PYPY_VERSION */

/* Issue #4701: Check that PyObject_Hash implicitly calls
 *   PyType_Ready if it hasn't already been called
 */
static PyTypeObject _HashInheritanceTester_Type = {
    PyVarObject_HEAD_INIT(NULL, 0)
    "hashinheritancetester",            /* Name of this type */
    sizeof(PyObject),           /* Basic object size */
    0,                          /* Item size for varobject */
    (destructor)PyObject_Del, /* tp_dealloc */
    0,                          /* tp_print */
    0,                          /* tp_getattr */
    0,                          /* tp_setattr */
    0,                          /* tp_reserved */
    0,                          /* tp_repr */
    0,                          /* tp_as_number */
    0,                          /* tp_as_sequence */
    0,                          /* tp_as_mapping */
    0,                          /* tp_hash */
    0,                          /* tp_call */
    0,                          /* tp_str */
    PyObject_GenericGetAttr,  /* tp_getattro */
    0,                          /* tp_setattro */
    0,                          /* tp_as_buffer */
    Py_TPFLAGS_DEFAULT,         /* tp_flags */
    0,                          /* tp_doc */
    0,                          /* tp_traverse */
    0,                          /* tp_clear */
    0,                          /* tp_richcompare */
    0,                          /* tp_weaklistoffset */
    0,                          /* tp_iter */
    0,                          /* tp_iternext */
    0,                          /* tp_methods */
    0,                          /* tp_members */
    0,                          /* tp_getset */
    0,                          /* tp_base */
    0,                          /* tp_dict */
    0,                          /* tp_descr_get */
    0,                          /* tp_descr_set */
    0,                          /* tp_dictoffset */
    0,                          /* tp_init */
    0,                          /* tp_alloc */
    PyType_GenericNew,                  /* tp_new */
};

static PyObject*
test_lazy_hash_inheritance(PyObject* self)
{
    PyTypeObject *type;
    PyObject *obj;
    Py_hash_t hash;

    type = &_HashInheritanceTester_Type;

    if (type->tp_dict != NULL)
        /* The type has already been initialized. This probably means
           -R is being used. */
        Py_RETURN_NONE;


    obj = PyObject_New(PyObject, type);
    if (obj == NULL) {
        PyErr_Clear();
        PyErr_SetString(
            TestError,
            "test_lazy_hash_inheritance: failed to create object");
        return NULL;
    }

    if (type->tp_dict != NULL) {
        PyErr_SetString(
            TestError,
            "test_lazy_hash_inheritance: type initialised too soon");
        Py_DECREF(obj);
        return NULL;
    }

    hash = PyObject_Hash(obj);
    if ((hash == -1) && PyErr_Occurred()) {
        PyErr_Clear();
        PyErr_SetString(
            TestError,
            "test_lazy_hash_inheritance: could not hash object");
        Py_DECREF(obj);
        return NULL;
    }

    if (type->tp_dict == NULL) {
        PyErr_SetString(
            TestError,
            "test_lazy_hash_inheritance: type not initialised by hash()");
        Py_DECREF(obj);
        return NULL;
    }

    if (type->tp_hash != PyType_Type.tp_hash) {
        PyErr_SetString(
            TestError,
            "test_lazy_hash_inheritance: unexpected hash function");
        Py_DECREF(obj);
        return NULL;
    }

    Py_DECREF(obj);

    Py_RETURN_NONE;
}


/* Tests of PyLong_{As, From}{Unsigned,}Long(), and
   PyLong_{As, From}{Unsigned,}LongLong().

   Note that the meat of the test is contained in testcapi_long.h.
   This is revolting, but delicate code duplication is worse:  "almost
   exactly the same" code is needed to test long long, but the ubiquitous
   dependence on type names makes it impossible to use a parameterized
   function.  A giant macro would be even worse than this.  A C++ template
   would be perfect.

   The "report an error" functions are deliberately not part of the #include
   file:  if the test fails, you can set a breakpoint in the appropriate
   error function directly, and crawl back from there in the debugger.
*/

#define UNBIND(X)  Py_DECREF(X); (X) = NULL

static PyObject *
raise_test_long_error(const char* msg)
{
    return raiseTestError("test_long_api", msg);
}

#define TESTNAME        test_long_api_inner
#define TYPENAME        long
#define F_S_TO_PY       PyLong_FromLong
#define F_PY_TO_S       PyLong_AsLong
#define F_U_TO_PY       PyLong_FromUnsignedLong
#define F_PY_TO_U       PyLong_AsUnsignedLong

#include "testcapi_long.h"

static PyObject *
test_long_api(PyObject* self)
{
    return TESTNAME(raise_test_long_error);
}

#undef TESTNAME
#undef TYPENAME
#undef F_S_TO_PY
#undef F_PY_TO_S
#undef F_U_TO_PY
#undef F_PY_TO_U

static PyObject *
raise_test_longlong_error(const char* msg)
{
    return raiseTestError("test_longlong_api", msg);
}

#define TESTNAME        test_longlong_api_inner
#define TYPENAME        long long
#define F_S_TO_PY       PyLong_FromLongLong
#define F_PY_TO_S       PyLong_AsLongLong
#define F_U_TO_PY       PyLong_FromUnsignedLongLong
#define F_PY_TO_U       PyLong_AsUnsignedLongLong

#include "testcapi_long.h"

static PyObject *
test_longlong_api(PyObject* self, PyObject *args)
{
    return TESTNAME(raise_test_longlong_error);
}

#undef TESTNAME
#undef TYPENAME
#undef F_S_TO_PY
#undef F_PY_TO_S
#undef F_U_TO_PY
#undef F_PY_TO_U

/* Test the PyLong_AsLongAndOverflow API. General conversion to PY_LONG
   is tested by test_long_api_inner. This test will concentrate on proper
   handling of overflow.
*/

static PyObject *
test_long_and_overflow(PyObject *self)
{
    PyObject *num, *one, *temp;
    long value;
    int overflow;

    /* Test that overflow is set properly for a large value. */
    /* num is a number larger than LONG_MAX even on 64-bit platforms */
    num = PyLong_FromString("FFFFFFFFFFFFFFFFFFFFFFFF", NULL, 16);
    if (num == NULL)
        return NULL;
    overflow = 1234;
    value = PyLong_AsLongAndOverflow(num, &overflow);
    Py_DECREF(num);
    if (value == -1 && PyErr_Occurred())
        return NULL;
    if (value != -1)
        return raiseTestError("test_long_and_overflow",
            "return value was not set to -1");
    if (overflow != 1)
        return raiseTestError("test_long_and_overflow",
            "overflow was not set to 1");

    /* Same again, with num = LONG_MAX + 1 */
    num = PyLong_FromLong(LONG_MAX);
    if (num == NULL)
        return NULL;
    one = PyLong_FromLong(1L);
    if (one == NULL) {
        Py_DECREF(num);
        return NULL;
    }
    temp = PyNumber_Add(num, one);
    Py_DECREF(one);
    Py_DECREF(num);
    num = temp;
    if (num == NULL)
        return NULL;
    overflow = 0;
    value = PyLong_AsLongAndOverflow(num, &overflow);
    Py_DECREF(num);
    if (value == -1 && PyErr_Occurred())
        return NULL;
    if (value != -1)
        return raiseTestError("test_long_and_overflow",
            "return value was not set to -1");
    if (overflow != 1)
        return raiseTestError("test_long_and_overflow",
            "overflow was not set to 1");

    /* Test that overflow is set properly for a large negative value. */
    /* num is a number smaller than LONG_MIN even on 64-bit platforms */
    num = PyLong_FromString("-FFFFFFFFFFFFFFFFFFFFFFFF", NULL, 16);
    if (num == NULL)
        return NULL;
    overflow = 1234;
    value = PyLong_AsLongAndOverflow(num, &overflow);
    Py_DECREF(num);
    if (value == -1 && PyErr_Occurred())
        return NULL;
    if (value != -1)
        return raiseTestError("test_long_and_overflow",
            "return value was not set to -1");
    if (overflow != -1)
        return raiseTestError("test_long_and_overflow",
            "overflow was not set to -1");

    /* Same again, with num = LONG_MIN - 1 */
    num = PyLong_FromLong(LONG_MIN);
    if (num == NULL)
        return NULL;
    one = PyLong_FromLong(1L);
    if (one == NULL) {
        Py_DECREF(num);
        return NULL;
    }
    temp = PyNumber_Subtract(num, one);
    Py_DECREF(one);
    Py_DECREF(num);
    num = temp;
    if (num == NULL)
        return NULL;
    overflow = 0;
    value = PyLong_AsLongAndOverflow(num, &overflow);
    Py_DECREF(num);
    if (value == -1 && PyErr_Occurred())
        return NULL;
    if (value != -1)
        return raiseTestError("test_long_and_overflow",
            "return value was not set to -1");
    if (overflow != -1)
        return raiseTestError("test_long_and_overflow",
            "overflow was not set to -1");

    /* Test that overflow is cleared properly for small values. */
    num = PyLong_FromString("FF", NULL, 16);
    if (num == NULL)
        return NULL;
    overflow = 1234;
    value = PyLong_AsLongAndOverflow(num, &overflow);
    Py_DECREF(num);
    if (value == -1 && PyErr_Occurred())
        return NULL;
    if (value != 0xFF)
        return raiseTestError("test_long_and_overflow",
            "expected return value 0xFF");
    if (overflow != 0)
        return raiseTestError("test_long_and_overflow",
            "overflow was not cleared");

    num = PyLong_FromString("-FF", NULL, 16);
    if (num == NULL)
        return NULL;
    overflow = 0;
    value = PyLong_AsLongAndOverflow(num, &overflow);
    Py_DECREF(num);
    if (value == -1 && PyErr_Occurred())
        return NULL;
    if (value != -0xFF)
        return raiseTestError("test_long_and_overflow",
            "expected return value 0xFF");
    if (overflow != 0)
        return raiseTestError("test_long_and_overflow",
            "overflow was set incorrectly");

    num = PyLong_FromLong(LONG_MAX);
    if (num == NULL)
        return NULL;
    overflow = 1234;
    value = PyLong_AsLongAndOverflow(num, &overflow);
    Py_DECREF(num);
    if (value == -1 && PyErr_Occurred())
        return NULL;
    if (value != LONG_MAX)
        return raiseTestError("test_long_and_overflow",
            "expected return value LONG_MAX");
    if (overflow != 0)
        return raiseTestError("test_long_and_overflow",
            "overflow was not cleared");

    num = PyLong_FromLong(LONG_MIN);
    if (num == NULL)
        return NULL;
    overflow = 0;
    value = PyLong_AsLongAndOverflow(num, &overflow);
    Py_DECREF(num);
    if (value == -1 && PyErr_Occurred())
        return NULL;
    if (value != LONG_MIN)
        return raiseTestError("test_long_and_overflow",
            "expected return value LONG_MIN");
    if (overflow != 0)
        return raiseTestError("test_long_and_overflow",
            "overflow was not cleared");

    Py_RETURN_NONE;
}

/* Test the PyLong_AsLongLongAndOverflow API. General conversion to
   long long is tested by test_long_api_inner. This test will
   concentrate on proper handling of overflow.
*/

static PyObject *
test_long_long_and_overflow(PyObject *self)
{
    PyObject *num, *one, *temp;
    long long value;
    int overflow;

    /* Test that overflow is set properly for a large value. */
    /* num is a number larger than PY_LLONG_MAX on a typical machine. */
    num = PyLong_FromString("FFFFFFFFFFFFFFFFFFFFFFFF", NULL, 16);
    if (num == NULL)
        return NULL;
    overflow = 1234;
    value = PyLong_AsLongLongAndOverflow(num, &overflow);
    Py_DECREF(num);
    if (value == -1 && PyErr_Occurred())
        return NULL;
    if (value != -1)
        return raiseTestError("test_long_long_and_overflow",
            "return value was not set to -1");
    if (overflow != 1)
        return raiseTestError("test_long_long_and_overflow",
            "overflow was not set to 1");

    /* Same again, with num = PY_LLONG_MAX + 1 */
    num = PyLong_FromLongLong(PY_LLONG_MAX);
    if (num == NULL)
        return NULL;
    one = PyLong_FromLong(1L);
    if (one == NULL) {
        Py_DECREF(num);
        return NULL;
    }
    temp = PyNumber_Add(num, one);
    Py_DECREF(one);
    Py_DECREF(num);
    num = temp;
    if (num == NULL)
        return NULL;
    overflow = 0;
    value = PyLong_AsLongLongAndOverflow(num, &overflow);
    Py_DECREF(num);
    if (value == -1 && PyErr_Occurred())
        return NULL;
    if (value != -1)
        return raiseTestError("test_long_long_and_overflow",
            "return value was not set to -1");
    if (overflow != 1)
        return raiseTestError("test_long_long_and_overflow",
            "overflow was not set to 1");

    /* Test that overflow is set properly for a large negative value. */
    /* num is a number smaller than PY_LLONG_MIN on a typical platform */
    num = PyLong_FromString("-FFFFFFFFFFFFFFFFFFFFFFFF", NULL, 16);
    if (num == NULL)
        return NULL;
    overflow = 1234;
    value = PyLong_AsLongLongAndOverflow(num, &overflow);
    Py_DECREF(num);
    if (value == -1 && PyErr_Occurred())
        return NULL;
    if (value != -1)
        return raiseTestError("test_long_long_and_overflow",
            "return value was not set to -1");
    if (overflow != -1)
        return raiseTestError("test_long_long_and_overflow",
            "overflow was not set to -1");

    /* Same again, with num = PY_LLONG_MIN - 1 */
    num = PyLong_FromLongLong(PY_LLONG_MIN);
    if (num == NULL)
        return NULL;
    one = PyLong_FromLong(1L);
    if (one == NULL) {
        Py_DECREF(num);
        return NULL;
    }
    temp = PyNumber_Subtract(num, one);
    Py_DECREF(one);
    Py_DECREF(num);
    num = temp;
    if (num == NULL)
        return NULL;
    overflow = 0;
    value = PyLong_AsLongLongAndOverflow(num, &overflow);
    Py_DECREF(num);
    if (value == -1 && PyErr_Occurred())
        return NULL;
    if (value != -1)
        return raiseTestError("test_long_long_and_overflow",
            "return value was not set to -1");
    if (overflow != -1)
        return raiseTestError("test_long_long_and_overflow",
            "overflow was not set to -1");

    /* Test that overflow is cleared properly for small values. */
    num = PyLong_FromString("FF", NULL, 16);
    if (num == NULL)
        return NULL;
    overflow = 1234;
    value = PyLong_AsLongLongAndOverflow(num, &overflow);
    Py_DECREF(num);
    if (value == -1 && PyErr_Occurred())
        return NULL;
    if (value != 0xFF)
        return raiseTestError("test_long_long_and_overflow",
            "expected return value 0xFF");
    if (overflow != 0)
        return raiseTestError("test_long_long_and_overflow",
            "overflow was not cleared");

    num = PyLong_FromString("-FF", NULL, 16);
    if (num == NULL)
        return NULL;
    overflow = 0;
    value = PyLong_AsLongLongAndOverflow(num, &overflow);
    Py_DECREF(num);
    if (value == -1 && PyErr_Occurred())
        return NULL;
    if (value != -0xFF)
        return raiseTestError("test_long_long_and_overflow",
            "expected return value 0xFF");
    if (overflow != 0)
        return raiseTestError("test_long_long_and_overflow",
            "overflow was set incorrectly");

    num = PyLong_FromLongLong(PY_LLONG_MAX);
    if (num == NULL)
        return NULL;
    overflow = 1234;
    value = PyLong_AsLongLongAndOverflow(num, &overflow);
    Py_DECREF(num);
    if (value == -1 && PyErr_Occurred())
        return NULL;
    if (value != PY_LLONG_MAX)
        return raiseTestError("test_long_long_and_overflow",
            "expected return value PY_LLONG_MAX");
    if (overflow != 0)
        return raiseTestError("test_long_long_and_overflow",
            "overflow was not cleared");

    num = PyLong_FromLongLong(PY_LLONG_MIN);
    if (num == NULL)
        return NULL;
    overflow = 0;
    value = PyLong_AsLongLongAndOverflow(num, &overflow);
    Py_DECREF(num);
    if (value == -1 && PyErr_Occurred())
        return NULL;
    if (value != PY_LLONG_MIN)
        return raiseTestError("test_long_long_and_overflow",
            "expected return value PY_LLONG_MIN");
    if (overflow != 0)
        return raiseTestError("test_long_long_and_overflow",
            "overflow was not cleared");

    Py_RETURN_NONE;
}

/* Test the PyLong_As{Size,Ssize}_t API. At present this just tests that
   non-integer arguments are handled correctly. It should be extended to
   test overflow handling.
 */

static PyObject *
test_long_as_size_t(PyObject *self)
{
    size_t out_u;
    Py_ssize_t out_s;

    Py_INCREF(Py_None);

    out_u = PyLong_AsSize_t(Py_None);
    if (out_u != (size_t)-1 || !PyErr_Occurred())
        return raiseTestError("test_long_as_size_t",
                              "PyLong_AsSize_t(None) didn't complain");
    if (!PyErr_ExceptionMatches(PyExc_TypeError))
        return raiseTestError("test_long_as_size_t",
                              "PyLong_AsSize_t(None) raised "
                              "something other than TypeError");
    PyErr_Clear();

    out_s = PyLong_AsSsize_t(Py_None);
    if (out_s != (Py_ssize_t)-1 || !PyErr_Occurred())
        return raiseTestError("test_long_as_size_t",
                              "PyLong_AsSsize_t(None) didn't complain");
    if (!PyErr_ExceptionMatches(PyExc_TypeError))
        return raiseTestError("test_long_as_size_t",
                              "PyLong_AsSsize_t(None) raised "
                              "something other than TypeError");
    PyErr_Clear();

    /* Py_INCREF(Py_None) omitted - we already have a reference to it. */
    return Py_None;
}

static PyObject *
test_long_as_unsigned_long_long_mask(PyObject *self,
                                     PyObject *Py_UNUSED(ignored))
{
    unsigned long long res = PyLong_AsUnsignedLongLongMask(NULL);

    if (res != (unsigned long long)-1 || !PyErr_Occurred()) {
        return raiseTestError("test_long_as_unsigned_long_long_mask",
                              "PyLong_AsUnsignedLongLongMask(NULL) didn't "
                              "complain");
    }
    if (!PyErr_ExceptionMatches(PyExc_SystemError)) {
        return raiseTestError("test_long_as_unsigned_long_long_mask",
                              "PyLong_AsUnsignedLongLongMask(NULL) raised "
                              "something other than SystemError");
    }
    PyErr_Clear();
    Py_RETURN_NONE;
}

/* Test the PyLong_AsDouble API. At present this just tests that
   non-integer arguments are handled correctly.
 */

static PyObject *
test_long_as_double(PyObject *self)
{
    double out;

    Py_INCREF(Py_None);

    out = PyLong_AsDouble(Py_None);
    if (out != -1.0 || !PyErr_Occurred())
        return raiseTestError("test_long_as_double",
                              "PyLong_AsDouble(None) didn't complain");
    if (!PyErr_ExceptionMatches(PyExc_TypeError))
        return raiseTestError("test_long_as_double",
                              "PyLong_AsDouble(None) raised "
                              "something other than TypeError");
    PyErr_Clear();

    /* Py_INCREF(Py_None) omitted - we already have a reference to it. */
    return Py_None;
}

/* Test the L code for PyArg_ParseTuple.  This should deliver a long long
   for both long and int arguments.  The test may leak a little memory if
   it fails.
*/
static PyObject *
test_L_code(PyObject *self)
{
    PyObject *tuple, *num;
    long long value;

    tuple = PyTuple_New(1);
    if (tuple == NULL)
        return NULL;

    num = PyLong_FromLong(42);
    if (num == NULL)
        return NULL;

    PyTuple_SET_ITEM(tuple, 0, num);

    value = -1;
    if (!PyArg_ParseTuple(tuple, "L:test_L_code", &value)) {
        return NULL;
    }
    if (value != 42)
        return raiseTestError("test_L_code",
            "L code returned wrong value for long 42");

    /* Py_DECREF(num);  <== CPython bug */
    num = PyLong_FromLong(42);
    if (num == NULL)
        return NULL;

    PyTuple_SET_ITEM(tuple, 0, num);

    value = -1;
    if (!PyArg_ParseTuple(tuple, "L:test_L_code", &value)) {
        return NULL;
    }
    if (value != 42)
        return raiseTestError("test_L_code",
            "L code returned wrong value for int 42");

    Py_DECREF(tuple);
    Py_RETURN_NONE;
}

static PyObject *
return_none(void *unused)
{
    Py_RETURN_NONE;
}

static PyObject *
raise_error(void *unused)
{
    PyErr_SetNone(PyExc_ValueError);
    return NULL;
}

static int
test_buildvalue_N_error(const char *fmt)
{
    PyObject *arg, *res;

    arg = PyList_New(0);
    if (arg == NULL) {
        return -1;
    }

    Py_INCREF(arg);
    res = Py_BuildValue(fmt, return_none, NULL, arg);
    if (res == NULL) {
        return -1;
    }
    Py_DECREF(res);

    Py_INCREF(arg);
    res = Py_BuildValue(fmt, raise_error, NULL, arg);
    if (res != NULL || !PyErr_Occurred()) {
        PyErr_Format(TestError, "test_buildvalue_N: "
                     "Py_BuildValue(\"%s\") didn't complain", fmt);
        return -1;
    }
    PyErr_Clear();
    Py_DECREF(arg);
    return 0;
}

static PyObject *
test_buildvalue_N(PyObject *self, PyObject *Py_UNUSED(ignored))
{
    PyObject *arg, *res;

    arg = PyList_New(0);
    if (arg == NULL) {
        return NULL;
    }
    Py_INCREF(arg);
    res = Py_BuildValue("N", arg);
    if (res == NULL) {
        return NULL;
    }
    if (res != arg) {
        return raiseTestError("test_buildvalue_N",
                              "Py_BuildValue(\"N\") returned wrong result");
    }
    Py_DECREF(res);
    Py_DECREF(arg);

    if (test_buildvalue_N_error("O&N") < 0)
        return NULL;
    if (test_buildvalue_N_error("(O&N)") < 0)
        return NULL;
    if (test_buildvalue_N_error("[O&N]") < 0)
        return NULL;
    if (test_buildvalue_N_error("{O&N}") < 0)
        return NULL;
    if (test_buildvalue_N_error("{()O&(())N}") < 0)
        return NULL;

    Py_RETURN_NONE;
}


static PyObject *
get_args(PyObject *self, PyObject *args)
{
    if (args == NULL) {
        args = Py_None;
    }
    Py_INCREF(args);
    return args;
}

static PyObject *
get_kwargs(PyObject *self, PyObject *args, PyObject *kwargs)
{
    if (kwargs == NULL) {
        kwargs = Py_None;
    }
    Py_INCREF(kwargs);
    return kwargs;
}

/* Test tuple argument processing */
static PyObject *
getargs_tuple(PyObject *self, PyObject *args)
{
    int a, b, c;
    if (!PyArg_ParseTuple(args, "i(ii)", &a, &b, &c))
        return NULL;
    return Py_BuildValue("iii", a, b, c);
}

/* test PyArg_ParseTupleAndKeywords */
static PyObject *
getargs_keywords(PyObject *self, PyObject *args, PyObject *kwargs)
{
    static char *keywords[] = {"arg1","arg2","arg3","arg4","arg5", NULL};
    static const char fmt[] = "(ii)i|(i(ii))(iii)i";
    int int_args[10]={-1, -1, -1, -1, -1, -1, -1, -1, -1, -1};

    if (!PyArg_ParseTupleAndKeywords(args, kwargs, fmt, keywords,
        &int_args[0], &int_args[1], &int_args[2], &int_args[3], &int_args[4],
        &int_args[5], &int_args[6], &int_args[7], &int_args[8], &int_args[9]))
        return NULL;
    return Py_BuildValue("iiiiiiiiii",
        int_args[0], int_args[1], int_args[2], int_args[3], int_args[4],
        int_args[5], int_args[6], int_args[7], int_args[8], int_args[9]);
}

/* test PyArg_ParseTupleAndKeywords keyword-only arguments */
static PyObject *
getargs_keyword_only(PyObject *self, PyObject *args, PyObject *kwargs)
{
    static char *keywords[] = {"required", "optional", "keyword_only", NULL};
    int required = -1;
    int optional = -1;
    int keyword_only = -1;

    if (!PyArg_ParseTupleAndKeywords(args, kwargs, "i|i$i", keywords,
                                     &required, &optional, &keyword_only))
        return NULL;
    return Py_BuildValue("iii", required, optional, keyword_only);
}

/* test PyArg_ParseTupleAndKeywords positional-only arguments */
static PyObject *
getargs_positional_only_and_keywords(PyObject *self, PyObject *args, PyObject *kwargs)
{
    static char *keywords[] = {"", "", "keyword", NULL};
    int required = -1;
    int optional = -1;
    int keyword = -1;

    if (!PyArg_ParseTupleAndKeywords(args, kwargs, "i|ii", keywords,
                                     &required, &optional, &keyword))
        return NULL;
    return Py_BuildValue("iii", required, optional, keyword);
}

/* Functions to call PyArg_ParseTuple with integer format codes,
   and return the result.
*/
static PyObject *
getargs_b(PyObject *self, PyObject *args)
{
    unsigned char value;
    if (!PyArg_ParseTuple(args, "b", &value))
        return NULL;
    return PyLong_FromUnsignedLong((unsigned long)value);
}

static PyObject *
getargs_B(PyObject *self, PyObject *args)
{
    unsigned char value;
    if (!PyArg_ParseTuple(args, "B", &value))
        return NULL;
    return PyLong_FromUnsignedLong((unsigned long)value);
}

static PyObject *
getargs_h(PyObject *self, PyObject *args)
{
    short value;
    if (!PyArg_ParseTuple(args, "h", &value))
        return NULL;
    return PyLong_FromLong((long)value);
}

static PyObject *
getargs_H(PyObject *self, PyObject *args)
{
    unsigned short value;
    if (!PyArg_ParseTuple(args, "H", &value))
        return NULL;
    return PyLong_FromUnsignedLong((unsigned long)value);
}

static PyObject *
getargs_I(PyObject *self, PyObject *args)
{
    unsigned int value;
    if (!PyArg_ParseTuple(args, "I", &value))
        return NULL;
    return PyLong_FromUnsignedLong((unsigned long)value);
}

static PyObject *
getargs_k(PyObject *self, PyObject *args)
{
    unsigned long value;
    if (!PyArg_ParseTuple(args, "k", &value))
        return NULL;
    return PyLong_FromUnsignedLong(value);
}

static PyObject *
getargs_i(PyObject *self, PyObject *args)
{
    int value;
    if (!PyArg_ParseTuple(args, "i", &value))
        return NULL;
    return PyLong_FromLong((long)value);
}

static PyObject *
getargs_l(PyObject *self, PyObject *args)
{
    long value;
    if (!PyArg_ParseTuple(args, "l", &value))
        return NULL;
    return PyLong_FromLong(value);
}

static PyObject *
getargs_n(PyObject *self, PyObject *args)
{
    Py_ssize_t value;
    if (!PyArg_ParseTuple(args, "n", &value))
        return NULL;
    return PyLong_FromSsize_t(value);
}

static PyObject *
getargs_p(PyObject *self, PyObject *args)
{
    int value;
    if (!PyArg_ParseTuple(args, "p", &value))
        return NULL;
    return PyLong_FromLong(value);
}

static PyObject *
getargs_L(PyObject *self, PyObject *args)
{
    long long value;
    if (!PyArg_ParseTuple(args, "L", &value))
        return NULL;
    return PyLong_FromLongLong(value);
}

static PyObject *
getargs_K(PyObject *self, PyObject *args)
{
    unsigned long long value;
    if (!PyArg_ParseTuple(args, "K", &value))
        return NULL;
    return PyLong_FromUnsignedLongLong(value);
}

/* This function not only tests the 'k' getargs code, but also the
   PyLong_AsUnsignedLongMask() function. */
static PyObject *
test_k_code(PyObject *self)
{
    PyObject *tuple, *num;
    unsigned long value;

    tuple = PyTuple_New(1);
    if (tuple == NULL)
        return NULL;

    /* a number larger than ULONG_MAX even on 64-bit platforms */
    num = PyLong_FromString("FFFFFFFFFFFFFFFFFFFFFFFF", NULL, 16);
    if (num == NULL)
        return NULL;

    value = PyLong_AsUnsignedLongMask(num);
    if (value != ULONG_MAX)
        return raiseTestError("test_k_code",
            "PyLong_AsUnsignedLongMask() returned wrong value for long 0xFFF...FFF");

    PyTuple_SET_ITEM(tuple, 0, num);

    value = 0;
    if (!PyArg_ParseTuple(tuple, "k:test_k_code", &value)) {
        return NULL;
    }
    if (value != ULONG_MAX)
        return raiseTestError("test_k_code",
            "k code returned wrong value for long 0xFFF...FFF");

    /* Py_DECREF(num);  <== CPython bug */
    num = PyLong_FromString("-FFFFFFFF000000000000000042", NULL, 16);
    if (num == NULL)
        return NULL;

    value = PyLong_AsUnsignedLongMask(num);
    if (value != (unsigned long)-0x42)
        return raiseTestError("test_k_code",
                              "PyLong_AsUnsignedLongMask() returned wrong "
                              "value for long -0xFFF..000042");

    PyTuple_SET_ITEM(tuple, 0, num);

    value = 0;
    if (!PyArg_ParseTuple(tuple, "k:test_k_code", &value)) {
        return NULL;
    }
    if (value != (unsigned long)-0x42)
        return raiseTestError("test_k_code",
            "k code returned wrong value for long -0xFFF..000042");

    Py_DECREF(tuple);
    Py_RETURN_NONE;
}

static PyObject *
getargs_f(PyObject *self, PyObject *args)
{
    float f;
    if (!PyArg_ParseTuple(args, "f", &f))
        return NULL;
    return PyFloat_FromDouble(f);
}

static PyObject *
getargs_d(PyObject *self, PyObject *args)
{
    double d;
    if (!PyArg_ParseTuple(args, "d", &d))
        return NULL;
    return PyFloat_FromDouble(d);
}

static PyObject *
getargs_D(PyObject *self, PyObject *args)
{
    Py_complex cval;
    if (!PyArg_ParseTuple(args, "D", &cval))
        return NULL;
    return PyComplex_FromCComplex(cval);
}

static PyObject *
getargs_S(PyObject *self, PyObject *args)
{
    PyObject *obj;
    if (!PyArg_ParseTuple(args, "S", &obj))
        return NULL;
    Py_INCREF(obj);
    return obj;
}

static PyObject *
getargs_Y(PyObject *self, PyObject *args)
{
    PyObject *obj;
    if (!PyArg_ParseTuple(args, "Y", &obj))
        return NULL;
    Py_INCREF(obj);
    return obj;
}

static PyObject *
getargs_U(PyObject *self, PyObject *args)
{
    PyObject *obj;
    if (!PyArg_ParseTuple(args, "U", &obj))
        return NULL;
    Py_INCREF(obj);
    return obj;
}

static PyObject *
getargs_c(PyObject *self, PyObject *args)
{
    char c;
    if (!PyArg_ParseTuple(args, "c", &c))
        return NULL;
    return PyLong_FromLong((unsigned char)c);
}

static PyObject *
getargs_C(PyObject *self, PyObject *args)
{
    int c;
    if (!PyArg_ParseTuple(args, "C", &c))
        return NULL;
    return PyLong_FromLong(c);
}

static PyObject *
getargs_s(PyObject *self, PyObject *args)
{
    char *str;
    if (!PyArg_ParseTuple(args, "s", &str))
        return NULL;
    return PyBytes_FromString(str);
}

static PyObject *
getargs_s_star(PyObject *self, PyObject *args)
{
    Py_buffer buffer;
    PyObject *bytes;
    if (!PyArg_ParseTuple(args, "s*", &buffer))
        return NULL;
    bytes = PyBytes_FromStringAndSize(buffer.buf, buffer.len);
    PyBuffer_Release(&buffer);
    return bytes;
}

static PyObject *
getargs_s_hash(PyObject *self, PyObject *args)
{
    char *str;
    Py_ssize_t size;
    if (!PyArg_ParseTuple(args, "s#", &str, &size))
        return NULL;
    return PyBytes_FromStringAndSize(str, size);
}

static PyObject *
getargs_z(PyObject *self, PyObject *args)
{
    char *str;
    if (!PyArg_ParseTuple(args, "z", &str))
        return NULL;
    if (str != NULL)
        return PyBytes_FromString(str);
    else
        Py_RETURN_NONE;
}

static PyObject *
getargs_z_star(PyObject *self, PyObject *args)
{
    Py_buffer buffer;
    PyObject *bytes;
    if (!PyArg_ParseTuple(args, "z*", &buffer))
        return NULL;
    if (buffer.buf != NULL)
        bytes = PyBytes_FromStringAndSize(buffer.buf, buffer.len);
    else {
        Py_INCREF(Py_None);
        bytes = Py_None;
    }
    PyBuffer_Release(&buffer);
    return bytes;
}

static PyObject *
getargs_z_hash(PyObject *self, PyObject *args)
{
    char *str;
    Py_ssize_t size;
    if (!PyArg_ParseTuple(args, "z#", &str, &size))
        return NULL;
    if (str != NULL)
        return PyBytes_FromStringAndSize(str, size);
    else
        Py_RETURN_NONE;
}

static PyObject *
getargs_y(PyObject *self, PyObject *args)
{
    char *str;
    if (!PyArg_ParseTuple(args, "y", &str))
        return NULL;
    return PyBytes_FromString(str);
}

static PyObject *
getargs_y_star(PyObject *self, PyObject *args)
{
    Py_buffer buffer;
    PyObject *bytes;
    if (!PyArg_ParseTuple(args, "y*", &buffer))
        return NULL;
    bytes = PyBytes_FromStringAndSize(buffer.buf, buffer.len);
    PyBuffer_Release(&buffer);
    return bytes;
}

static PyObject *
getargs_y_hash(PyObject *self, PyObject *args)
{
    char *str;
    Py_ssize_t size;
    if (!PyArg_ParseTuple(args, "y#", &str, &size))
        return NULL;
    return PyBytes_FromStringAndSize(str, size);
}

static PyObject *
getargs_u(PyObject *self, PyObject *args)
{
    Py_UNICODE *str;
    if (!PyArg_ParseTuple(args, "u", &str))
        return NULL;
    return PyUnicode_FromWideChar(str, -1);
}

static PyObject *
getargs_u_hash(PyObject *self, PyObject *args)
{
    Py_UNICODE *str;
    Py_ssize_t size;
    if (!PyArg_ParseTuple(args, "u#", &str, &size))
        return NULL;
    return PyUnicode_FromWideChar(str, size);
}

static PyObject *
getargs_Z(PyObject *self, PyObject *args)
{
    Py_UNICODE *str;
    if (!PyArg_ParseTuple(args, "Z", &str))
        return NULL;
    if (str != NULL) {
        return PyUnicode_FromWideChar(str, -1);
    } else
        Py_RETURN_NONE;
}

static PyObject *
getargs_Z_hash(PyObject *self, PyObject *args)
{
    Py_UNICODE *str;
    Py_ssize_t size;
    if (!PyArg_ParseTuple(args, "Z#", &str, &size))
        return NULL;
    if (str != NULL)
        return PyUnicode_FromWideChar(str, size);
    else
        Py_RETURN_NONE;
}

static PyObject *
getargs_es(PyObject *self, PyObject *args)
{
    PyObject *arg, *result;
    const char *encoding = NULL;
    char *str;

    if (!PyArg_ParseTuple(args, "O|s", &arg, &encoding))
        return NULL;
    if (!PyArg_Parse(arg, "es", encoding, &str))
        return NULL;
    result = PyBytes_FromString(str);
    PyMem_Free(str);
    return result;
}

static PyObject *
getargs_et(PyObject *self, PyObject *args)
{
    PyObject *arg, *result;
    const char *encoding = NULL;
    char *str;

    if (!PyArg_ParseTuple(args, "O|s", &arg, &encoding))
        return NULL;
    if (!PyArg_Parse(arg, "et", encoding, &str))
        return NULL;
    result = PyBytes_FromString(str);
    PyMem_Free(str);
    return result;
}

static PyObject *
getargs_es_hash(PyObject *self, PyObject *args)
{
    PyObject *arg, *result;
    const char *encoding = NULL;
    PyByteArrayObject *buffer = NULL;
    char *str = NULL;
    Py_ssize_t size;

    if (!PyArg_ParseTuple(args, "O|sY", &arg, &encoding, &buffer))
        return NULL;
    if (buffer != NULL) {
        str = PyByteArray_AS_STRING(buffer);
        size = PyByteArray_GET_SIZE(buffer);
    }
    if (!PyArg_Parse(arg, "es#", encoding, &str, &size))
        return NULL;
    result = PyBytes_FromStringAndSize(str, size);
    if (buffer == NULL)
        PyMem_Free(str);
    return result;
}

static PyObject *
getargs_et_hash(PyObject *self, PyObject *args)
{
    PyObject *arg, *result;
    const char *encoding = NULL;
    PyByteArrayObject *buffer = NULL;
    char *str = NULL;
    Py_ssize_t size;

    if (!PyArg_ParseTuple(args, "O|sY", &arg, &encoding, &buffer))
        return NULL;
    if (buffer != NULL) {
        str = PyByteArray_AS_STRING(buffer);
        size = PyByteArray_GET_SIZE(buffer);
    }
    if (!PyArg_Parse(arg, "et#", encoding, &str, &size))
        return NULL;
    result = PyBytes_FromStringAndSize(str, size);
    if (buffer == NULL)
        PyMem_Free(str);
    return result;
}

/* Test the s and z codes for PyArg_ParseTuple.
*/
static PyObject *
test_s_code(PyObject *self)
{
    /* Unicode strings should be accepted */
    PyObject *tuple, *obj;
    char *value;

    tuple = PyTuple_New(1);
    if (tuple == NULL)
    return NULL;

    obj = PyUnicode_Decode("t\xeate", strlen("t\xeate"),
                           "latin-1", NULL);
    if (obj == NULL)
    return NULL;

    PyTuple_SET_ITEM(tuple, 0, obj);

    /* These two blocks used to raise a TypeError:
     * "argument must be string without null bytes, not str"
     */
    if (!PyArg_ParseTuple(tuple, "s:test_s_code1", &value)) {
        return NULL;
    }

    if (!PyArg_ParseTuple(tuple, "z:test_s_code2", &value)) {
        return NULL;
    }

    Py_DECREF(tuple);
    Py_RETURN_NONE;
}

static PyObject *
parse_tuple_and_keywords(PyObject *self, PyObject *args)
{
    PyObject *sub_args;
    PyObject *sub_kwargs;
    const char *sub_format;
    PyObject *sub_keywords;

    Py_ssize_t i, size;
    char *keywords[8 + 1]; /* space for NULL at end */
    PyObject *o;
    PyObject *converted[8];

    int result;
    PyObject *return_value = NULL;

    double buffers[8][4]; /* double ensures alignment where necessary */

    if (!PyArg_ParseTuple(args, "OOsO:parse_tuple_and_keywords",
        &sub_args, &sub_kwargs,
        &sub_format, &sub_keywords))
        return NULL;

    if (!(PyList_CheckExact(sub_keywords) || PyTuple_CheckExact(sub_keywords))) {
        PyErr_SetString(PyExc_ValueError,
            "parse_tuple_and_keywords: sub_keywords must be either list or tuple");
        return NULL;
    }

    memset(buffers, 0, sizeof(buffers));
    memset(converted, 0, sizeof(converted));
    memset(keywords, 0, sizeof(keywords));

    size = PySequence_Fast_GET_SIZE(sub_keywords);
    if (size > 8) {
        PyErr_SetString(PyExc_ValueError,
            "parse_tuple_and_keywords: too many keywords in sub_keywords");
        goto exit;
    }

    for (i = 0; i < size; i++) {
        o = PySequence_Fast_GET_ITEM(sub_keywords, i);
        if (!PyUnicode_FSConverter(o, (void *)(converted + i))) {
            PyErr_Format(PyExc_ValueError,
                "parse_tuple_and_keywords: could not convert keywords[%zd] to narrow string", i);
            goto exit;
        }
        keywords[i] = PyBytes_AS_STRING(converted[i]);
    }

    result = PyArg_ParseTupleAndKeywords(sub_args, sub_kwargs,
        sub_format, keywords,
        buffers + 0, buffers + 1, buffers + 2, buffers + 3,
        buffers + 4, buffers + 5, buffers + 6, buffers + 7);

    if (result) {
        return_value = Py_None;
        Py_INCREF(Py_None);
    }

exit:
    size = sizeof(converted) / sizeof(converted[0]);
    for (i = 0; i < size; i++) {
        Py_XDECREF(converted[i]);
    }
    return return_value;
}

static volatile int x;

/* Test the u and u# codes for PyArg_ParseTuple. May leak memory in case
   of an error.
*/
static PyObject *
test_u_code(PyObject *self)
{
    PyObject *tuple, *obj;
    Py_UNICODE *value;
    Py_ssize_t len;

    /* issue4122: Undefined reference to _Py_ascii_whitespace on Windows */
    /* Just use the macro and check that it compiles */
    x = Py_UNICODE_ISSPACE(25);

    tuple = PyTuple_New(1);
    if (tuple == NULL)
        return NULL;

    obj = PyUnicode_Decode("test", strlen("test"),
                           "ascii", NULL);
    if (obj == NULL)
        return NULL;

    PyTuple_SET_ITEM(tuple, 0, obj);

    value = 0;
    if (!PyArg_ParseTuple(tuple, "u:test_u_code", &value)) {
        return NULL;
    }
    if (value != PyUnicode_AS_UNICODE(obj))
        return raiseTestError("test_u_code",
            "u code returned wrong value for u'test'");
    value = 0;
    if (!PyArg_ParseTuple(tuple, "u#:test_u_code", &value, &len)) {
        return NULL;
    }
    if (value != PyUnicode_AS_UNICODE(obj) ||
        len != PyUnicode_GET_SIZE(obj))
        return raiseTestError("test_u_code",
            "u# code returned wrong values for u'test'");

    Py_DECREF(tuple);
    Py_RETURN_NONE;
}

/* Test Z and Z# codes for PyArg_ParseTuple */
static PyObject *
test_Z_code(PyObject *self)
{
    PyObject *tuple, *obj;
    const Py_UNICODE *value1, *value2;
    Py_ssize_t len1, len2;

    tuple = PyTuple_New(2);
    if (tuple == NULL)
        return NULL;

    obj = PyUnicode_FromString("test");
    PyTuple_SET_ITEM(tuple, 0, obj);
    Py_INCREF(Py_None);
    PyTuple_SET_ITEM(tuple, 1, Py_None);

    /* swap values on purpose */
    value1 = NULL;
    value2 = PyUnicode_AS_UNICODE(obj);

    /* Test Z for both values */
    if (!PyArg_ParseTuple(tuple, "ZZ:test_Z_code", &value1, &value2)) {
        return NULL;
    }
    if (value1 != PyUnicode_AS_UNICODE(obj))
        return raiseTestError("test_Z_code",
            "Z code returned wrong value for 'test'");
    if (value2 != NULL)
        return raiseTestError("test_Z_code",
            "Z code returned wrong value for None");

    value1 = NULL;
    value2 = PyUnicode_AS_UNICODE(obj);
    len1 = -1;
    len2 = -1;

    /* Test Z# for both values */
    if (!PyArg_ParseTuple(tuple, "Z#Z#:test_Z_code", &value1, &len1,
                          &value2, &len2))
    {
        return NULL;
    }
    if (value1 != PyUnicode_AS_UNICODE(obj) ||
        len1 != PyUnicode_GET_SIZE(obj))
        return raiseTestError("test_Z_code",
            "Z# code returned wrong values for 'test'");
    if (value2 != NULL ||
        len2 != 0)
        return raiseTestError("test_Z_code",
            "Z# code returned wrong values for None'");

    Py_DECREF(tuple);
    Py_RETURN_NONE;
}

static PyObject *
test_widechar(PyObject *self)
{
#if defined(SIZEOF_WCHAR_T) && (SIZEOF_WCHAR_T == 4)
    const wchar_t wtext[2] = {(wchar_t)0x10ABCDu};
    size_t wtextlen = 1;
    const wchar_t invalid[1] = {(wchar_t)0x110000u};
#else
    const wchar_t wtext[3] = {(wchar_t)0xDBEAu, (wchar_t)0xDFCDu};
    size_t wtextlen = 2;
#endif
    PyObject *wide, *utf8;

    wide = PyUnicode_FromWideChar(wtext, wtextlen);
    if (wide == NULL)
        return NULL;

    utf8 = PyUnicode_FromString("\xf4\x8a\xaf\x8d");
    if (utf8 == NULL) {
        Py_DECREF(wide);
        return NULL;
    }

    if (PyUnicode_GET_LENGTH(wide) != PyUnicode_GET_LENGTH(utf8)) {
        Py_DECREF(wide);
        Py_DECREF(utf8);
        return raiseTestError("test_widechar",
                              "wide string and utf8 string "
                              "have different length");
    }
    if (PyUnicode_Compare(wide, utf8)) {
        Py_DECREF(wide);
        Py_DECREF(utf8);
        if (PyErr_Occurred())
            return NULL;
        return raiseTestError("test_widechar",
                              "wide string and utf8 string "
                              "are different");
    }

    Py_DECREF(wide);
    Py_DECREF(utf8);

#if defined(SIZEOF_WCHAR_T) && (SIZEOF_WCHAR_T == 4)
    wide = PyUnicode_FromWideChar(invalid, 1);
    if (wide == NULL)
        PyErr_Clear();
    else
        return raiseTestError("test_widechar",
                              "PyUnicode_FromWideChar(L\"\\U00110000\", 1) didn't fail");

    wide = PyUnicode_FromUnicode(invalid, 1);
    if (wide == NULL)
        PyErr_Clear();
    else
        return raiseTestError("test_widechar",
                              "PyUnicode_FromUnicode(L\"\\U00110000\", 1) didn't fail");

    wide = PyUnicode_FromUnicode(NULL, 1);
    if (wide == NULL)
        return NULL;
    PyUnicode_AS_UNICODE(wide)[0] = invalid[0];
    if (_PyUnicode_Ready(wide) < 0) {
        Py_DECREF(wide);
        PyErr_Clear();
    }
    else {
        Py_DECREF(wide);
        return raiseTestError("test_widechar",
                              "PyUnicode_Ready() didn't fail");
    }
#endif

    Py_RETURN_NONE;
}

static PyObject *
unicode_aswidechar(PyObject *self, PyObject *args)
{
    PyObject *unicode, *result;
    Py_ssize_t buflen, size;
    wchar_t *buffer;

    if (!PyArg_ParseTuple(args, "Un", &unicode, &buflen))
        return NULL;
    buffer = PyMem_New(wchar_t, buflen);
    if (buffer == NULL)
        return PyErr_NoMemory();

    size = PyUnicode_AsWideChar(unicode, buffer, buflen);
    if (size == -1) {
        PyMem_Free(buffer);
        return NULL;
    }

    if (size < buflen)
        buflen = size + 1;
    else
        buflen = size;
    result = PyUnicode_FromWideChar(buffer, buflen);
    PyMem_Free(buffer);
    if (result == NULL)
        return NULL;

    return Py_BuildValue("(Nn)", result, size);
}

static PyObject *
unicode_aswidecharstring(PyObject *self, PyObject *args)
{
    PyObject *unicode, *result;
    Py_ssize_t size;
    wchar_t *buffer;

    if (!PyArg_ParseTuple(args, "U", &unicode))
        return NULL;

    buffer = PyUnicode_AsWideCharString(unicode, &size);
    if (buffer == NULL)
        return NULL;

    result = PyUnicode_FromWideChar(buffer, size + 1);
    PyMem_Free(buffer);
    if (result == NULL)
        return NULL;
    return Py_BuildValue("(Nn)", result, size);
}

#ifndef PYPY_VERSION

static PyObject *
unicode_asucs4(PyObject *self, PyObject *args)
{
    PyObject *unicode, *result;
    Py_UCS4 *buffer;
    int copy_null;
    Py_ssize_t str_len, buf_len;

    if (!PyArg_ParseTuple(args, "Unp:unicode_asucs4", &unicode, &str_len, &copy_null)) {
        return NULL;
    }

    buf_len = str_len + 1;
    buffer = PyMem_NEW(Py_UCS4, buf_len);
    if (buffer == NULL) {
        return PyErr_NoMemory();
    }
    memset(buffer, 0, sizeof(Py_UCS4)*buf_len);
    buffer[str_len] = 0xffffU;

    if (!PyUnicode_AsUCS4(unicode, buffer, buf_len, copy_null)) {
        PyMem_FREE(buffer);
        return NULL;
    }

    result = PyUnicode_FromKindAndData(PyUnicode_4BYTE_KIND, buffer, buf_len);
    PyMem_FREE(buffer);
    return result;
}

static PyObject *
unicode_findchar(PyObject *self, PyObject *args)
{
    PyObject *str;
    int direction;
    unsigned int ch;
    Py_ssize_t result;
    Py_ssize_t start, end;

    if (!PyArg_ParseTuple(args, "UInni:unicode_findchar", &str, &ch,
                          &start, &end, &direction)) {
        return NULL;
    }

    result = PyUnicode_FindChar(str, (Py_UCS4)ch, start, end, direction);
    if (result == -2)
        return NULL;
    else
        return PyLong_FromSsize_t(result);
}

static PyObject *
unicode_copycharacters(PyObject *self, PyObject *args)
{
    PyObject *from, *to, *to_copy;
    Py_ssize_t from_start, to_start, how_many, copied;

    if (!PyArg_ParseTuple(args, "UnOnn:unicode_copycharacters", &to, &to_start,
                          &from, &from_start, &how_many)) {
        return NULL;
    }

    if (!(to_copy = PyUnicode_New(PyUnicode_GET_LENGTH(to),
                                  PyUnicode_MAX_CHAR_VALUE(to)))) {
        return NULL;
    }
    if (PyUnicode_Fill(to_copy, 0, PyUnicode_GET_LENGTH(to_copy), 0U) < 0) {
        Py_DECREF(to_copy);
        return NULL;
    }

    if ((copied = PyUnicode_CopyCharacters(to_copy, to_start, from,
                                           from_start, how_many)) < 0) {
        Py_DECREF(to_copy);
        return NULL;
    }

    return Py_BuildValue("(Nn)", to_copy, copied);
}
#endif  /* PYPY_VERSION */

static PyObject *
unicode_encodedecimal(PyObject *self, PyObject *args)
{
    Py_UNICODE *unicode;
    Py_ssize_t length;
    char *errors = NULL;
    PyObject *decimal;
    Py_ssize_t decimal_length, new_length;
    int res;

    if (!PyArg_ParseTuple(args, "u#|s", &unicode, &length, &errors))
        return NULL;

    decimal_length = length * 7; /* len('&#8364;') */
    decimal = PyBytes_FromStringAndSize(NULL, decimal_length);
    if (decimal == NULL)
        return NULL;

    res = PyUnicode_EncodeDecimal(unicode, length,
                                  PyBytes_AS_STRING(decimal),
                                  errors);
    if (res < 0) {
        Py_DECREF(decimal);
        return NULL;
    }

    new_length = strlen(PyBytes_AS_STRING(decimal));
    assert(new_length <= decimal_length);
    res = _PyBytes_Resize(&decimal, new_length);
    if (res < 0)
        return NULL;

    return decimal;
}

static PyObject *
unicode_transformdecimaltoascii(PyObject *self, PyObject *args)
{
    Py_UNICODE *unicode;
    Py_ssize_t length;
    if (!PyArg_ParseTuple(args, "u#|s", &unicode, &length))
        return NULL;
    return PyUnicode_TransformDecimalToASCII(unicode, length);
}

static PyObject *
unicode_legacy_string(PyObject *self, PyObject *args)
{
    Py_UNICODE *data;
    Py_ssize_t len;
    PyObject *u;

    if (!PyArg_ParseTuple(args, "u#", &data, &len))
        return NULL;

    u = PyUnicode_FromUnicode(NULL, len);
    if (u == NULL)
        return NULL;

    memcpy(PyUnicode_AS_UNICODE(u), data, len * sizeof(Py_UNICODE));

    if (len > 0) { /* The empty string is always ready. */
        assert(!PyUnicode_IS_READY(u));
    }

    return u;
}

static PyObject *
getargs_w_star(PyObject *self, PyObject *args)
{
    Py_buffer buffer;
    PyObject *result;
    char *str;

    if (!PyArg_ParseTuple(args, "w*:getargs_w_star", &buffer))
        return NULL;

    if (2 <= buffer.len) {
        str = buffer.buf;
        str[0] = '[';
        str[buffer.len-1] = ']';
    }

    result = PyBytes_FromStringAndSize(buffer.buf, buffer.len);
    PyBuffer_Release(&buffer);
    return result;
}


static PyObject *
test_empty_argparse(PyObject *self)
{
    /* Test that formats can begin with '|'. See issue #4720. */
    PyObject *tuple, *dict = NULL;
    static char *kwlist[] = {NULL};
    int result;
    tuple = PyTuple_New(0);
    if (!tuple)
        return NULL;
    if (!(result = PyArg_ParseTuple(tuple, "|:test_empty_argparse"))) {
        goto done;
    }
    dict = PyDict_New();
    if (!dict)
        goto done;
    result = PyArg_ParseTupleAndKeywords(tuple, dict, "|:test_empty_argparse", kwlist);
  done:
    Py_DECREF(tuple);
    Py_XDECREF(dict);
    if (!result) {
        return NULL;
    }
    else {
        Py_RETURN_NONE;
    }
}

static PyObject *
codec_incrementalencoder(PyObject *self, PyObject *args)
{
    const char *encoding, *errors = NULL;
    if (!PyArg_ParseTuple(args, "s|s:test_incrementalencoder",
                          &encoding, &errors))
        return NULL;
    return PyCodec_IncrementalEncoder(encoding, errors);
}

static PyObject *
codec_incrementaldecoder(PyObject *self, PyObject *args)
{
    const char *encoding, *errors = NULL;
    if (!PyArg_ParseTuple(args, "s|s:test_incrementaldecoder",
                          &encoding, &errors))
        return NULL;
    return PyCodec_IncrementalDecoder(encoding, errors);
}


/* Simple test of _PyLong_NumBits and _PyLong_Sign. */
static PyObject *
test_long_numbits(PyObject *self)
{
    struct triple {
        long input;
        size_t nbits;
        int sign;
    } testcases[] = {{0, 0, 0},
                     {1L, 1, 1},
                     {-1L, 1, -1},
                     {2L, 2, 1},
                     {-2L, 2, -1},
                     {3L, 2, 1},
                     {-3L, 2, -1},
                     {4L, 3, 1},
                     {-4L, 3, -1},
                     {0x7fffL, 15, 1},          /* one Python int digit */
             {-0x7fffL, 15, -1},
             {0xffffL, 16, 1},
             {-0xffffL, 16, -1},
             {0xfffffffL, 28, 1},
             {-0xfffffffL, 28, -1}};
    size_t i;

    for (i = 0; i < Py_ARRAY_LENGTH(testcases); ++i) {
        size_t nbits;
        int sign;
        PyObject *plong;

        plong = PyLong_FromLong(testcases[i].input);
        if (plong == NULL)
            return NULL;
        nbits = _PyLong_NumBits(plong);
        sign = _PyLong_Sign(plong);

        Py_DECREF(plong);
        if (nbits != testcases[i].nbits)
            return raiseTestError("test_long_numbits",
                            "wrong result for _PyLong_NumBits");
        if (sign != testcases[i].sign)
            return raiseTestError("test_long_numbits",
                            "wrong result for _PyLong_Sign");
    }
    Py_RETURN_NONE;
}

/* Example passing NULLs to PyObject_Str(NULL). */

static PyObject *
test_null_strings(PyObject *self)
{
    PyObject *o1 = PyObject_Str(NULL), *o2 = PyObject_Str(NULL);
    PyObject *tuple = PyTuple_Pack(2, o1, o2);
    Py_XDECREF(o1);
    Py_XDECREF(o2);
    return tuple;
}

static PyObject *
raise_exception(PyObject *self, PyObject *args)
{
    PyObject *exc;
    PyObject *exc_args, *v;
    int num_args, i;

    if (!PyArg_ParseTuple(args, "Oi:raise_exception",
                          &exc, &num_args))
        return NULL;

    exc_args = PyTuple_New(num_args);
    if (exc_args == NULL)
        return NULL;
    for (i = 0; i < num_args; ++i) {
        v = PyLong_FromLong(i);
        if (v == NULL) {
            Py_DECREF(exc_args);
            return NULL;
        }
        PyTuple_SET_ITEM(exc_args, i, v);
    }
    PyErr_SetObject(exc, exc_args);
    Py_DECREF(exc_args);
    return NULL;
}

static PyObject *
set_errno(PyObject *self, PyObject *args)
{
    int new_errno;

    if (!PyArg_ParseTuple(args, "i:set_errno", &new_errno))
        return NULL;

    errno = new_errno;
    Py_RETURN_NONE;
}

static PyObject *
test_set_exc_info(PyObject *self, PyObject *args)
{
    PyObject *orig_exc;
    PyObject *new_type, *new_value, *new_tb;
    PyObject *type, *value, *tb;
    if (!PyArg_ParseTuple(args, "OOO:test_set_exc_info",
                          &new_type, &new_value, &new_tb))
        return NULL;

    PyErr_GetExcInfo(&type, &value, &tb);

    Py_INCREF(new_type);
    Py_INCREF(new_value);
    Py_INCREF(new_tb);
    PyErr_SetExcInfo(new_type, new_value, new_tb);

    orig_exc = PyTuple_Pack(3, type ? type : Py_None, value ? value : Py_None, tb ? tb : Py_None);
    Py_XDECREF(type);
    Py_XDECREF(value);
    Py_XDECREF(tb);
    return orig_exc;
}

static int test_run_counter = 0;

static PyObject *
test_datetime_capi(PyObject *self, PyObject *args) {
    if (PyDateTimeAPI) {
        if (test_run_counter) {
            /* Probably regrtest.py -R */
            Py_RETURN_NONE;
        }
        else {
            PyErr_SetString(PyExc_AssertionError,
                            "PyDateTime_CAPI somehow initialized");
            return NULL;
        }
    }
    test_run_counter++;
    PyDateTime_IMPORT;

    if (PyDateTimeAPI)
        Py_RETURN_NONE;
    else
        return NULL;
}

/* Functions exposing the C API type checking for testing */
#define MAKE_DATETIME_CHECK_FUNC(check_method, exact_method)    \
    PyObject *obj;                                              \
    int exact = 0;                                              \
    if (!PyArg_ParseTuple(args, "O|p", &obj, &exact)) {         \
        return NULL;                                            \
    }                                                           \
    int rv = exact?exact_method(obj):check_method(obj);         \
    if (rv) {                                                   \
        Py_RETURN_TRUE;                                         \
    } else {                                                    \
        Py_RETURN_FALSE;                                        \
    }

static PyObject *
datetime_check_date(PyObject *self, PyObject *args) {
    MAKE_DATETIME_CHECK_FUNC(PyDate_Check, PyDate_CheckExact)
}

static PyObject *
datetime_check_time(PyObject *self, PyObject *args) {
    MAKE_DATETIME_CHECK_FUNC(PyTime_Check, PyTime_CheckExact)
}

static PyObject *
datetime_check_datetime(PyObject *self, PyObject *args) {
    MAKE_DATETIME_CHECK_FUNC(PyDateTime_Check, PyDateTime_CheckExact)
}

static PyObject *
datetime_check_delta(PyObject *self, PyObject *args) {
    MAKE_DATETIME_CHECK_FUNC(PyDelta_Check, PyDelta_CheckExact)
}

static PyObject *
datetime_check_tzinfo(PyObject *self, PyObject *args) {
    MAKE_DATETIME_CHECK_FUNC(PyTZInfo_Check, PyTZInfo_CheckExact)
}


#ifndef PYPY_VERSION
/* Makes three variations on timezone representing UTC-5:
   1. timezone with offset and name from PyDateTimeAPI
   2. timezone with offset and name from PyTimeZone_FromOffsetAndName
   3. timezone with offset (no name) from PyTimeZone_FromOffset
*/

static PyObject *
make_timezones_capi(PyObject *self, PyObject *args) {
    PyObject *offset = PyDelta_FromDSU(0, -18000, 0);
    PyObject *name = PyUnicode_FromString("EST");

    PyObject *est_zone_capi = PyDateTimeAPI->TimeZone_FromTimeZone(offset, name);
    PyObject *est_zone_macro = PyTimeZone_FromOffsetAndName(offset, name);
    PyObject *est_zone_macro_noname = PyTimeZone_FromOffset(offset);

    Py_DecRef(offset);
    Py_DecRef(name);

    PyObject *rv = PyTuple_New(3);

    PyTuple_SET_ITEM(rv, 0, est_zone_capi);
    PyTuple_SET_ITEM(rv, 1, est_zone_macro);
    PyTuple_SET_ITEM(rv, 2, est_zone_macro_noname);

    return rv;
}

static PyObject *
get_timezones_offset_zero(PyObject *self, PyObject *args) {
    PyObject *offset = PyDelta_FromDSU(0, 0, 0);
    PyObject *name = PyUnicode_FromString("");

    // These two should return the UTC singleton
    PyObject *utc_singleton_0 = PyTimeZone_FromOffset(offset);
    PyObject *utc_singleton_1 = PyTimeZone_FromOffsetAndName(offset, NULL);

    // This one will return +00:00 zone, but not the UTC singleton
    PyObject *non_utc_zone = PyTimeZone_FromOffsetAndName(offset, name);

    Py_DecRef(offset);
    Py_DecRef(name);

    PyObject *rv = PyTuple_New(3);
    PyTuple_SET_ITEM(rv, 0, utc_singleton_0);
    PyTuple_SET_ITEM(rv, 1, utc_singleton_1);
    PyTuple_SET_ITEM(rv, 2, non_utc_zone);

    return rv;
}

static PyObject *
get_timezone_utc_capi(PyObject* self, PyObject *args) {
    int macro = 0;
    if (!PyArg_ParseTuple(args, "|p", &macro)) {
        return NULL;
    }
    if (macro) {
        Py_INCREF(PyDateTime_TimeZone_UTC);
        return PyDateTime_TimeZone_UTC;
    } else {
        Py_INCREF(PyDateTimeAPI->TimeZone_UTC);
        return PyDateTimeAPI->TimeZone_UTC;
    }
}
#endif /* PYPY_VERSION */


/* test_thread_state spawns a thread of its own, and that thread releases
 * `thread_done` when it's finished.  The driver code has to know when the
 * thread finishes, because the thread uses a PyObject (the callable) that
 * may go away when the driver finishes.  The former lack of this explicit
 * synchronization caused rare segfaults, so rare that they were seen only
 * on a Mac buildbot (although they were possible on any box).
 */
static PyThread_type_lock thread_done = NULL;

static int
_make_call(void *callable)
{
    PyObject *rc;
    int success;
    PyGILState_STATE s = PyGILState_Ensure();
    rc = PyObject_CallFunction((PyObject *)callable, NULL);
    success = (rc != NULL);
    Py_XDECREF(rc);
    PyGILState_Release(s);
    return success;
}

/* Same thing, but releases `thread_done` when it returns.  This variant
 * should be called only from threads spawned by test_thread_state().
 */
static void
_make_call_from_thread(void *callable)
{
    _make_call(callable);
    PyThread_release_lock(thread_done);
}

static PyObject *
test_thread_state(PyObject *self, PyObject *args)
{
    PyObject *fn;
    int success = 1;

    if (!PyArg_ParseTuple(args, "O:test_thread_state", &fn))
        return NULL;

    if (!PyCallable_Check(fn)) {
        PyErr_Format(PyExc_TypeError, "'%s' object is not callable",
            fn->ob_type->tp_name);
        return NULL;
    }

    /* Ensure Python is set up for threading */
    PyEval_InitThreads();
    thread_done = PyThread_allocate_lock();
    if (thread_done == NULL)
        return PyErr_NoMemory();
    PyThread_acquire_lock(thread_done, 1);

    /* Start a new thread with our callback. */
    PyThread_start_new_thread(_make_call_from_thread, fn);
    /* Make the callback with the thread lock held by this thread */
    success &= _make_call(fn);
    /* Do it all again, but this time with the thread-lock released */
    Py_BEGIN_ALLOW_THREADS
    success &= _make_call(fn);
    PyThread_acquire_lock(thread_done, 1);  /* wait for thread to finish */
    Py_END_ALLOW_THREADS

    /* And once more with and without a thread
       XXX - should use a lock and work out exactly what we are trying
       to test <wink>
    */
    Py_BEGIN_ALLOW_THREADS
    PyThread_start_new_thread(_make_call_from_thread, fn);
    success &= _make_call(fn);
    PyThread_acquire_lock(thread_done, 1);  /* wait for thread to finish */
    Py_END_ALLOW_THREADS

    /* Release lock we acquired above.  This is required on HP-UX. */
    PyThread_release_lock(thread_done);

    PyThread_free_lock(thread_done);
    if (!success)
        return NULL;
    Py_RETURN_NONE;
}

#ifndef PYPY_VERSION
/* test Py_AddPendingCalls using threads */
static int _pending_callback(void *arg)
{
    /* we assume the argument is callable object to which we own a reference */
    PyObject *callable = (PyObject *)arg;
    PyObject *r = _PyObject_CallNoArg(callable);
    Py_DECREF(callable);
    Py_XDECREF(r);
    return r != NULL ? 0 : -1;
}

/* The following requests n callbacks to _pending_callback.  It can be
 * run from any python thread.
 */
static PyObject *
pending_threadfunc(PyObject *self, PyObject *arg)
{
    PyObject *callable;
    int r;
    if (PyArg_ParseTuple(arg, "O", &callable) == 0)
        return NULL;

    /* create the reference for the callbackwhile we hold the lock */
    Py_INCREF(callable);

    Py_BEGIN_ALLOW_THREADS
    r = Py_AddPendingCall(&_pending_callback, callable);
    Py_END_ALLOW_THREADS

    if (r<0) {
        Py_DECREF(callable); /* unsuccessful add, destroy the extra reference */
        Py_RETURN_FALSE;
    }
    Py_RETURN_TRUE;
}

/* Some tests of PyUnicode_FromFormat().  This needs more tests. */
static PyObject *
test_string_from_format(PyObject *self, PyObject *Py_UNUSED(ignored))
{
    PyObject *result;
    char *msg;

#define CHECK_1_FORMAT(FORMAT, TYPE)                                \
    result = PyUnicode_FromFormat(FORMAT, (TYPE)1);                 \
    if (result == NULL)                                             \
        return NULL;                                                \
    if (!_PyUnicode_EqualToASCIIString(result, "1")) {              \
        msg = FORMAT " failed at 1";                                \
        goto Fail;                                                  \
    }                                                               \
    Py_DECREF(result)

    CHECK_1_FORMAT("%d", int);
    CHECK_1_FORMAT("%ld", long);
    /* The z width modifier was added in Python 2.5. */
    CHECK_1_FORMAT("%zd", Py_ssize_t);

    /* The u type code was added in Python 2.5. */
    CHECK_1_FORMAT("%u", unsigned int);
    CHECK_1_FORMAT("%lu", unsigned long);
    CHECK_1_FORMAT("%zu", size_t);

    /* "%lld" and "%llu" support added in Python 2.7. */
    CHECK_1_FORMAT("%llu", unsigned long long);
    CHECK_1_FORMAT("%lld", long long);

    Py_RETURN_NONE;

 Fail:
    Py_XDECREF(result);
    return raiseTestError("test_string_from_format", msg);

#undef CHECK_1_FORMAT
}
#endif  /* PYPY_VERSION */


static PyObject *
test_unicode_compare_with_ascii(PyObject *self) {
    PyObject *py_s = PyUnicode_FromStringAndSize("str\0", 4);
    int result;
    if (py_s == NULL)
        return NULL;
    result = PyUnicode_CompareWithASCIIString(py_s, "str");
    Py_DECREF(py_s);
    if (!result) {
        PyErr_SetString(TestError, "Python string ending in NULL "
                        "should not compare equal to c string.");
        return NULL;
    }
    Py_RETURN_NONE;
}

/* This is here to provide a docstring for test_descr. */
static PyObject *
test_with_docstring(PyObject *self)
{
    Py_RETURN_NONE;
}

/* Test PyOS_string_to_double. */
static PyObject *
test_string_to_double(PyObject *self) {
    double result;
    const char *msg;

#define CHECK_STRING(STR, expected)                             \
    result = PyOS_string_to_double(STR, NULL, NULL);            \
    if (result == -1.0 && PyErr_Occurred())                     \
        return NULL;                                            \
    if (result != (double)expected) {                           \
        msg = "conversion of " STR " to float failed";          \
        goto fail;                                              \
    }

#define CHECK_INVALID(STR)                                              \
    result = PyOS_string_to_double(STR, NULL, NULL);                    \
    if (result == -1.0 && PyErr_Occurred()) {                           \
        if (PyErr_ExceptionMatches(PyExc_ValueError))                   \
            PyErr_Clear();                                              \
        else                                                            \
            return NULL;                                                \
    }                                                                   \
    else {                                                              \
        msg = "conversion of " STR " didn't raise ValueError";          \
        goto fail;                                                      \
    }

    CHECK_STRING("0.1", 0.1);
    CHECK_STRING("1.234", 1.234);
    CHECK_STRING("-1.35", -1.35);
    CHECK_STRING(".1e01", 1.0);
    CHECK_STRING("2.e-2", 0.02);

    CHECK_INVALID(" 0.1");
    CHECK_INVALID("\t\n-3");
    CHECK_INVALID(".123 ");
    CHECK_INVALID("3\n");
    CHECK_INVALID("123abc");

    Py_RETURN_NONE;
  fail:
    return raiseTestError("test_string_to_double", msg);
#undef CHECK_STRING
#undef CHECK_INVALID
}


/* Coverage testing of capsule objects. */

static const char *capsule_name = "capsule name";
static       char *capsule_pointer = "capsule pointer";
static       char *capsule_context = "capsule context";
static const char *capsule_error = NULL;
static int
capsule_destructor_call_count = 0;

static void
capsule_destructor(PyObject *o) {
    capsule_destructor_call_count++;
    if (PyCapsule_GetContext(o) != capsule_context) {
        capsule_error = "context did not match in destructor!";
    } else if (PyCapsule_GetDestructor(o) != capsule_destructor) {
        capsule_error = "destructor did not match in destructor!  (woah!)";
    } else if (PyCapsule_GetName(o) != capsule_name) {
        capsule_error = "name did not match in destructor!";
    } else if (PyCapsule_GetPointer(o, capsule_name) != capsule_pointer) {
        capsule_error = "pointer did not match in destructor!";
    }
}

typedef struct {
    char *name;
    char *module;
    char *attribute;
} known_capsule;

static PyObject *
test_capsule(PyObject *self, PyObject *Py_UNUSED(ignored))
{
    PyObject *object;
    const char *error = NULL;
    void *pointer;
    void *pointer2;
    known_capsule known_capsules[] = {
        #define KNOWN_CAPSULE(module, name)             { module "." name, module, name }
        KNOWN_CAPSULE("_socket", "CAPI"),
        KNOWN_CAPSULE("_curses", "_C_API"),
        KNOWN_CAPSULE("datetime", "datetime_CAPI"),
        { NULL, NULL },
    };
    known_capsule *known = &known_capsules[0];

#define FAIL(x) { error = (x); goto exit; }

#define CHECK_DESTRUCTOR \
    if (capsule_error) { \
        FAIL(capsule_error); \
    } \
    else if (!capsule_destructor_call_count) {          \
        FAIL("destructor not called!"); \
    } \
    capsule_destructor_call_count = 0; \

    object = PyCapsule_New(capsule_pointer, capsule_name, capsule_destructor);
    PyCapsule_SetContext(object, capsule_context);
    capsule_destructor(object);
    CHECK_DESTRUCTOR;
    Py_DECREF(object);
    CHECK_DESTRUCTOR;

    object = PyCapsule_New(known, "ignored", NULL);
    PyCapsule_SetPointer(object, capsule_pointer);
    PyCapsule_SetName(object, capsule_name);
    PyCapsule_SetDestructor(object, capsule_destructor);
    PyCapsule_SetContext(object, capsule_context);
    capsule_destructor(object);
    CHECK_DESTRUCTOR;
    /* intentionally access using the wrong name */
    pointer2 = PyCapsule_GetPointer(object, "the wrong name");
    if (!PyErr_Occurred()) {
        FAIL("PyCapsule_GetPointer should have failed but did not!");
    }
    PyErr_Clear();
    if (pointer2) {
        if (pointer2 == capsule_pointer) {
            FAIL("PyCapsule_GetPointer should not have"
                     " returned the internal pointer!");
        } else {
            FAIL("PyCapsule_GetPointer should have "
                     "returned NULL pointer but did not!");
        }
    }
    PyCapsule_SetDestructor(object, NULL);
    Py_DECREF(object);
    if (capsule_destructor_call_count) {
        FAIL("destructor called when it should not have been!");
    }

    for (known = &known_capsules[0]; known->module != NULL; known++) {
        /* yeah, ordinarily I wouldn't do this either,
           but it's fine for this test harness.
        */
        static char buffer[256];
#undef FAIL
#define FAIL(x) \
        { \
        sprintf(buffer, "%s module: \"%s\" attribute: \"%s\"", \
            x, known->module, known->attribute); \
        error = buffer; \
        goto exit; \
        } \

        PyObject *module = PyImport_ImportModule(known->module);
        if (module) {
            pointer = PyCapsule_Import(known->name, 0);
            if (!pointer) {
                Py_DECREF(module);
                FAIL("PyCapsule_GetPointer returned NULL unexpectedly!");
            }
            object = PyObject_GetAttrString(module, known->attribute);
            if (!object) {
                Py_DECREF(module);
                return NULL;
            }
            pointer2 = PyCapsule_GetPointer(object,
                                    "weebles wobble but they don't fall down");
            if (!PyErr_Occurred()) {
                Py_DECREF(object);
                Py_DECREF(module);
                FAIL("PyCapsule_GetPointer should have failed but did not!");
            }
            PyErr_Clear();
            if (pointer2) {
                Py_DECREF(module);
                Py_DECREF(object);
                if (pointer2 == pointer) {
                    FAIL("PyCapsule_GetPointer should not have"
                             " returned its internal pointer!");
                } else {
                    FAIL("PyCapsule_GetPointer should have"
                             " returned NULL pointer but did not!");
                }
            }
            Py_DECREF(object);
            Py_DECREF(module);
        }
        else
            PyErr_Clear();
    }

  exit:
    if (error) {
        return raiseTestError("test_capsule", error);
    }
    Py_RETURN_NONE;
#undef FAIL
}

#ifdef HAVE_GETTIMEOFDAY
/* Profiling of integer performance */
static void print_delta(int test, struct timeval *s, struct timeval *e)
{
    e->tv_sec -= s->tv_sec;
    e->tv_usec -= s->tv_usec;
    if (e->tv_usec < 0) {
        e->tv_sec -=1;
        e->tv_usec += 1000000;
    }
    printf("Test %d: %d.%06ds\n", test, (int)e->tv_sec, (int)e->tv_usec);
}

static PyObject *
profile_int(PyObject *self, PyObject* args)
{
    int i, k;
    struct timeval start, stop;
    PyObject *single, **multiple, *op1, *result;

    /* Test 1: Allocate and immediately deallocate
       many small integers */
    gettimeofday(&start, NULL);
    for(k=0; k < 20000; k++)
        for(i=0; i < 1000; i++) {
            single = PyLong_FromLong(i);
            Py_DECREF(single);
        }
    gettimeofday(&stop, NULL);
    print_delta(1, &start, &stop);

    /* Test 2: Allocate and immediately deallocate
       many large integers */
    gettimeofday(&start, NULL);
    for(k=0; k < 20000; k++)
        for(i=0; i < 1000; i++) {
            single = PyLong_FromLong(i+1000000);
            Py_DECREF(single);
        }
    gettimeofday(&stop, NULL);
    print_delta(2, &start, &stop);

    /* Test 3: Allocate a few integers, then release
       them all simultaneously. */
    multiple = malloc(sizeof(PyObject*) * 1000);
    if (multiple == NULL)
        return PyErr_NoMemory();
    gettimeofday(&start, NULL);
    for(k=0; k < 20000; k++) {
        for(i=0; i < 1000; i++) {
            multiple[i] = PyLong_FromLong(i+1000000);
        }
        for(i=0; i < 1000; i++) {
            Py_DECREF(multiple[i]);
        }
    }
    gettimeofday(&stop, NULL);
    print_delta(3, &start, &stop);
    free(multiple);

    /* Test 4: Allocate many integers, then release
       them all simultaneously. */
    multiple = malloc(sizeof(PyObject*) * 1000000);
    if (multiple == NULL)
        return PyErr_NoMemory();
    gettimeofday(&start, NULL);
    for(k=0; k < 20; k++) {
        for(i=0; i < 1000000; i++) {
            multiple[i] = PyLong_FromLong(i+1000000);
        }
        for(i=0; i < 1000000; i++) {
            Py_DECREF(multiple[i]);
        }
    }
    gettimeofday(&stop, NULL);
    print_delta(4, &start, &stop);
    free(multiple);

    /* Test 5: Allocate many integers < 32000 */
    multiple = malloc(sizeof(PyObject*) * 1000000);
    if (multiple == NULL)
        return PyErr_NoMemory();
    gettimeofday(&start, NULL);
    for(k=0; k < 10; k++) {
        for(i=0; i < 1000000; i++) {
            multiple[i] = PyLong_FromLong(i+1000);
        }
        for(i=0; i < 1000000; i++) {
            Py_DECREF(multiple[i]);
        }
    }
    gettimeofday(&stop, NULL);
    print_delta(5, &start, &stop);
    free(multiple);

    /* Test 6: Perform small int addition */
    op1 = PyLong_FromLong(1);
    gettimeofday(&start, NULL);
    for(i=0; i < 10000000; i++) {
        result = PyNumber_Add(op1, op1);
        Py_DECREF(result);
    }
    gettimeofday(&stop, NULL);
    Py_DECREF(op1);
    print_delta(6, &start, &stop);

    /* Test 7: Perform medium int addition */
    op1 = PyLong_FromLong(1000);
    if (op1 == NULL)
        return NULL;
    gettimeofday(&start, NULL);
    for(i=0; i < 10000000; i++) {
        result = PyNumber_Add(op1, op1);
        Py_XDECREF(result);
    }
    gettimeofday(&stop, NULL);
    Py_DECREF(op1);
    print_delta(7, &start, &stop);

    Py_RETURN_NONE;
}
#endif

/* To test the format of tracebacks as printed out. */
static PyObject *
traceback_print(PyObject *self, PyObject *args)
{
    PyObject *file;
    PyObject *traceback;
    int result;

    if (!PyArg_ParseTuple(args, "OO:traceback_print",
                            &traceback, &file))
        return NULL;

    result = PyTraceBack_Print(traceback, file);
    if (result < 0)
        return NULL;
    Py_RETURN_NONE;
}

/* To test the format of exceptions as printed out. */
static PyObject *
exception_print(PyObject *self, PyObject *args)
{
    PyObject *value;
    PyObject *tb;

    if (!PyArg_ParseTuple(args, "O:exception_print",
                            &value))
        return NULL;
    if (!PyExceptionInstance_Check(value)) {
        PyErr_Format(PyExc_TypeError, "an exception instance is required");
        return NULL;
    }

    tb = PyException_GetTraceback(value);
    PyErr_Display((PyObject *) Py_TYPE(value), value, tb);
    Py_XDECREF(tb);

    Py_RETURN_NONE;
}




/* reliably raise a MemoryError */
static PyObject *
raise_memoryerror(PyObject *self)
{
    PyErr_NoMemory();
    return NULL;
}

/* Issue 6012 */
static PyObject *str1, *str2;
static int
failing_converter(PyObject *obj, void *arg)
{
    /* Clone str1, then let the conversion fail. */
    assert(str1);
    str2 = str1;
    Py_INCREF(str2);
    return 0;
}
static PyObject*
argparsing(PyObject *o, PyObject *args)
{
    PyObject *res;
    str1 = str2 = NULL;
    if (!PyArg_ParseTuple(args, "O&O&",
                          PyUnicode_FSConverter, &str1,
                          failing_converter, &str2)) {
        if (!str2)
            /* argument converter not called? */
            return NULL;
        /* Should be 1 */
        res = PyLong_FromSsize_t(Py_REFCNT(str2));
        Py_DECREF(str2);
        PyErr_Clear();
        return res;
    }
    Py_RETURN_NONE;
}

/* To test that the result of PyCode_NewEmpty has the right members. */
static PyObject *
code_newempty(PyObject *self, PyObject *args)
{
    const char *filename;
    const char *funcname;
    int firstlineno;

    if (!PyArg_ParseTuple(args, "ssi:code_newempty",
                          &filename, &funcname, &firstlineno))
        return NULL;

    return (PyObject *)PyCode_NewEmpty(filename, funcname, firstlineno);
}

/* Test PyErr_NewExceptionWithDoc (also exercise PyErr_NewException).
   Run via Lib/test/test_exceptions.py */
static PyObject *
make_exception_with_doc(PyObject *self, PyObject *args, PyObject *kwargs)
{
    const char *name;
    const char *doc = NULL;
    PyObject *base = NULL;
    PyObject *dict = NULL;

    static char *kwlist[] = {"name", "doc", "base", "dict", NULL};

    if (!PyArg_ParseTupleAndKeywords(args, kwargs,
                    "s|sOO:make_exception_with_doc", kwlist,
                                     &name, &doc, &base, &dict))
        return NULL;

    return PyErr_NewExceptionWithDoc(name, doc, base, dict);
}

static PyObject *
make_memoryview_from_NULL_pointer(PyObject *self)
{
    Py_buffer info;
    if (PyBuffer_FillInfo(&info, NULL, NULL, 1, 1, PyBUF_FULL_RO) < 0)
        return NULL;
    return PyMemoryView_FromBuffer(&info);
}

static PyObject *
test_from_contiguous(PyObject* self, PyObject *Py_UNUSED(ignored))
{
    int data[9] = {-1,-1,-1,-1,-1,-1,-1,-1,-1};
    int init[5] = {0, 1, 2, 3, 4};
    Py_ssize_t itemsize = sizeof(int);
    Py_ssize_t shape = 5;
    Py_ssize_t strides = 2 * itemsize;
    Py_buffer view = {
        data,
        NULL,
        5 * itemsize,
        itemsize,
        1,
        1,
        NULL,
        &shape,
        &strides,
        NULL,
        NULL
    };
    int *ptr;
    int i;

    PyBuffer_FromContiguous(&view, init, view.len, 'C');
    ptr = view.buf;
    for (i = 0; i < 5; i++) {
        if (ptr[2*i] != i) {
            PyErr_SetString(TestError,
                "test_from_contiguous: incorrect result");
            return NULL;
        }
    }

    view.buf = &data[8];
    view.strides[0] = -2 * itemsize;

    PyBuffer_FromContiguous(&view, init, view.len, 'C');
    ptr = view.buf;
    for (i = 0; i < 5; i++) {
        if (*(ptr-2*i) != i) {
            PyErr_SetString(TestError,
                "test_from_contiguous: incorrect result");
            return NULL;
        }
    }

    Py_RETURN_NONE;
}

#if (defined(__linux__) || defined(__FreeBSD__)) && defined(__GNUC__) && !defined(PYPY_VERSION)
extern PyTypeObject _PyBytesIOBuffer_Type;

static PyObject *
test_pep3118_obsolete_write_locks(PyObject* self, PyObject *Py_UNUSED(ignored))
{
    PyTypeObject *type = &_PyBytesIOBuffer_Type;
    PyObject *b;
    char *dummy[1];
    int ret, match;

    /* PyBuffer_FillInfo() */
    ret = PyBuffer_FillInfo(NULL, NULL, dummy, 1, 0, PyBUF_SIMPLE);
    match = PyErr_Occurred() && PyErr_ExceptionMatches(PyExc_BufferError);
    PyErr_Clear();
    if (ret != -1 || match == 0)
        goto error;

    /* bytesiobuf_getbuffer() */
    b = type->tp_alloc(type, 0);
    if (b == NULL) {
        return NULL;
    }

    ret = PyObject_GetBuffer(b, NULL, PyBUF_SIMPLE);
    Py_DECREF(b);
    match = PyErr_Occurred() && PyErr_ExceptionMatches(PyExc_BufferError);
    PyErr_Clear();
    if (ret != -1 || match == 0)
        goto error;

    Py_RETURN_NONE;

error:
    PyErr_SetString(TestError,
        "test_pep3118_obsolete_write_locks: failure");
    return NULL;
}
#endif

/* This tests functions that historically supported write locks.  It is
   wrong to call getbuffer() with view==NULL and a compliant getbufferproc
   is entitled to segfault in that case. */
static PyObject *
getbuffer_with_null_view(PyObject* self, PyObject *obj)
{
    if (PyObject_GetBuffer(obj, NULL, PyBUF_SIMPLE) < 0)
        return NULL;

    Py_RETURN_NONE;
}

/* Test that the fatal error from not having a current thread doesn't
   cause an infinite loop.  Run via Lib/test/test_capi.py */
static PyObject *
crash_no_current_thread(PyObject *self)
{
    Py_BEGIN_ALLOW_THREADS
    /* Using PyThreadState_Get() directly allows the test to pass in
       !pydebug mode. However, the test only actually tests anything
       in pydebug mode, since that's where the infinite loop was in
       the first place. */
    PyThreadState_Get();
    Py_END_ALLOW_THREADS
    return NULL;
}

#ifndef PYPY_VERSION

/* To run some code in a sub-interpreter. */
static PyObject *
run_in_subinterp(PyObject *self, PyObject *args)
{
    const char *code;
    int r;
    PyThreadState *substate, *mainstate;

    if (!PyArg_ParseTuple(args, "s:run_in_subinterp",
                          &code))
        return NULL;

    mainstate = PyThreadState_Get();

    PyThreadState_Swap(NULL);

    substate = Py_NewInterpreter();
    if (substate == NULL) {
        /* Since no new thread state was created, there is no exception to
           propagate; raise a fresh one after swapping in the old thread
           state. */
        PyThreadState_Swap(mainstate);
        PyErr_SetString(PyExc_RuntimeError, "sub-interpreter creation failed");
        return NULL;
    }
    r = PyRun_SimpleString(code);
    Py_EndInterpreter(substate);

    PyThreadState_Swap(mainstate);

    return PyLong_FromLong(r);
}

#endif  /* PYPY_VERSION */

static int
check_time_rounding(int round)
{
    if (round != _PyTime_ROUND_FLOOR
        && round != _PyTime_ROUND_CEILING
        && round != _PyTime_ROUND_HALF_EVEN
        && round != _PyTime_ROUND_UP) {
        PyErr_SetString(PyExc_ValueError, "invalid rounding");
        return -1;
    }
    return 0;
}

static PyObject *
test_pytime_object_to_time_t(PyObject *self, PyObject *args)
{
    PyObject *obj;
    time_t sec;
    int round;
    if (!PyArg_ParseTuple(args, "Oi:pytime_object_to_time_t", &obj, &round))
        return NULL;
    if (check_time_rounding(round) < 0)
        return NULL;
    if (_PyTime_ObjectToTime_t(obj, &sec, round) == -1)
        return NULL;
    return _PyLong_FromTime_t(sec);
}

static PyObject *
test_pytime_object_to_timeval(PyObject *self, PyObject *args)
{
    PyObject *obj;
    time_t sec;
    long usec;
    int round;
    if (!PyArg_ParseTuple(args, "Oi:pytime_object_to_timeval", &obj, &round))
        return NULL;
    if (check_time_rounding(round) < 0)
        return NULL;
    if (_PyTime_ObjectToTimeval(obj, &sec, &usec, round) == -1)
        return NULL;
    return Py_BuildValue("Nl", _PyLong_FromTime_t(sec), usec);
}

static PyObject *
test_pytime_object_to_timespec(PyObject *self, PyObject *args)
{
    PyObject *obj;
    time_t sec;
    long nsec;
    int round;
    if (!PyArg_ParseTuple(args, "Oi:pytime_object_to_timespec", &obj, &round))
        return NULL;
    if (check_time_rounding(round) < 0)
        return NULL;
    if (_PyTime_ObjectToTimespec(obj, &sec, &nsec, round) == -1)
        return NULL;
    return Py_BuildValue("Nl", _PyLong_FromTime_t(sec), nsec);
}

#ifndef PYPY_VERSION

static void
slot_tp_del(PyObject *self)
{
    _Py_IDENTIFIER(__tp_del__);
    PyObject *del, *res;
    PyObject *error_type, *error_value, *error_traceback;

    /* Temporarily resurrect the object. */
    assert(self->ob_refcnt == 0);
    self->ob_refcnt = 1;

    /* Save the current exception, if any. */
    PyErr_Fetch(&error_type, &error_value, &error_traceback);

    /* Execute __del__ method, if any. */
    del = _PyObject_LookupSpecial(self, &PyId___tp_del__);
    if (del != NULL) {
        res = _PyObject_CallNoArg(del);
        if (res == NULL)
            PyErr_WriteUnraisable(del);
        else
            Py_DECREF(res);
        Py_DECREF(del);
    }

    /* Restore the saved exception. */
    PyErr_Restore(error_type, error_value, error_traceback);

    /* Undo the temporary resurrection; can't use DECREF here, it would
     * cause a recursive call.
     */
    assert(self->ob_refcnt > 0);
    if (--self->ob_refcnt == 0)
        return;         /* this is the normal path out */

    /* __del__ resurrected it!  Make it look like the original Py_DECREF
     * never happened.
     */
    {
        Py_ssize_t refcnt = self->ob_refcnt;
        _Py_NewReference(self);
        self->ob_refcnt = refcnt;
    }
    assert(!PyType_IS_GC(Py_TYPE(self)) ||
           _Py_AS_GC(self)->gc.gc_refs != _PyGC_REFS_UNTRACKED);
    /* If Py_REF_DEBUG, _Py_NewReference bumped _Py_RefTotal, so
     * we need to undo that. */
    _Py_DEC_REFTOTAL;
    /* If Py_TRACE_REFS, _Py_NewReference re-added self to the object
     * chain, so no more to do there.
     * If COUNT_ALLOCS, the original decref bumped tp_frees, and
     * _Py_NewReference bumped tp_allocs:  both of those need to be
     * undone.
     */
#ifdef COUNT_ALLOCS
    --Py_TYPE(self)->tp_frees;
    --Py_TYPE(self)->tp_allocs;
#endif
}

static PyObject *
with_tp_del(PyObject *self, PyObject *args)
{
    PyObject *obj;
    PyTypeObject *tp;

    if (!PyArg_ParseTuple(args, "O:with_tp_del", &obj))
        return NULL;
    tp = (PyTypeObject *) obj;
    if (!PyType_Check(obj) || !PyType_HasFeature(tp, Py_TPFLAGS_HEAPTYPE)) {
        PyErr_Format(PyExc_TypeError,
                     "heap type expected, got %R", obj);
        return NULL;
    }
    tp->tp_del = slot_tp_del;
    Py_INCREF(obj);
    return obj;
}

#endif  /* PYPY_VERSION */

static PyMethodDef ml;

static PyObject *
create_cfunction(PyObject *self, PyObject *args)
{
    return PyCFunction_NewEx(&ml, self, NULL);
}

static PyMethodDef ml = {
    "create_cfunction",
    create_cfunction,
    METH_NOARGS,
    NULL
};

static PyObject *
_test_incref(PyObject *ob)
{
    Py_INCREF(ob);
    return ob;
}

static PyObject *
test_xincref_doesnt_leak(PyObject *ob)
{
    PyObject *obj = PyLong_FromLong(0);
    Py_XINCREF(_test_incref(obj));
    Py_DECREF(obj);
    Py_DECREF(obj);
    Py_DECREF(obj);
    Py_RETURN_NONE;
}

static PyObject *
test_incref_doesnt_leak(PyObject *ob)
{
    PyObject *obj = PyLong_FromLong(0);
    Py_INCREF(_test_incref(obj));
    Py_DECREF(obj);
    Py_DECREF(obj);
    Py_DECREF(obj);
    Py_RETURN_NONE;
}

static PyObject *
test_xdecref_doesnt_leak(PyObject *ob)
{
    Py_XDECREF(PyLong_FromLong(0));
    Py_RETURN_NONE;
}

static PyObject *
test_decref_doesnt_leak(PyObject *ob)
{
    Py_DECREF(PyLong_FromLong(0));
    Py_RETURN_NONE;
}

static PyObject *
test_incref_decref_API(PyObject *ob)
{
    PyObject *obj = PyLong_FromLong(0);
    Py_IncRef(obj);
    Py_DecRef(obj);
    Py_DecRef(obj);
    Py_RETURN_NONE;
}

#ifndef PYPY_VERSION

static PyObject *
test_pymem_alloc0(PyObject *self)
{
    void *ptr;

    ptr = PyMem_RawMalloc(0);
    if (ptr == NULL) {
        PyErr_SetString(PyExc_RuntimeError, "PyMem_RawMalloc(0) returns NULL");
        return NULL;
    }
    PyMem_RawFree(ptr);

    ptr = PyMem_RawCalloc(0, 0);
    if (ptr == NULL) {
        PyErr_SetString(PyExc_RuntimeError, "PyMem_RawCalloc(0, 0) returns NULL");
        return NULL;
    }
    PyMem_RawFree(ptr);

    ptr = PyMem_Malloc(0);
    if (ptr == NULL) {
        PyErr_SetString(PyExc_RuntimeError, "PyMem_Malloc(0) returns NULL");
        return NULL;
    }
    PyMem_Free(ptr);

    ptr = PyMem_Calloc(0, 0);
    if (ptr == NULL) {
        PyErr_SetString(PyExc_RuntimeError, "PyMem_Calloc(0, 0) returns NULL");
        return NULL;
    }
    PyMem_Free(ptr);

    ptr = PyObject_Malloc(0);
    if (ptr == NULL) {
        PyErr_SetString(PyExc_RuntimeError, "PyObject_Malloc(0) returns NULL");
        return NULL;
    }
    PyObject_Free(ptr);

    ptr = PyObject_Calloc(0, 0);
    if (ptr == NULL) {
        PyErr_SetString(PyExc_RuntimeError, "PyObject_Calloc(0, 0) returns NULL");
        return NULL;
    }
    PyObject_Free(ptr);

    Py_RETURN_NONE;
}

typedef struct {
    PyMemAllocatorEx alloc;

    size_t malloc_size;
    size_t calloc_nelem;
    size_t calloc_elsize;
    void *realloc_ptr;
    size_t realloc_new_size;
    void *free_ptr;
    void *ctx;
} alloc_hook_t;

static void* hook_malloc(void* ctx, size_t size)
{
    alloc_hook_t *hook = (alloc_hook_t *)ctx;
    hook->ctx = ctx;
    hook->malloc_size = size;
    return hook->alloc.malloc(hook->alloc.ctx, size);
}

static void* hook_calloc(void* ctx, size_t nelem, size_t elsize)
{
    alloc_hook_t *hook = (alloc_hook_t *)ctx;
    hook->ctx = ctx;
    hook->calloc_nelem = nelem;
    hook->calloc_elsize = elsize;
    return hook->alloc.calloc(hook->alloc.ctx, nelem, elsize);
}

static void* hook_realloc(void* ctx, void* ptr, size_t new_size)
{
    alloc_hook_t *hook = (alloc_hook_t *)ctx;
    hook->ctx = ctx;
    hook->realloc_ptr = ptr;
    hook->realloc_new_size = new_size;
    return hook->alloc.realloc(hook->alloc.ctx, ptr, new_size);
}

static void hook_free(void *ctx, void *ptr)
{
    alloc_hook_t *hook = (alloc_hook_t *)ctx;
    hook->ctx = ctx;
    hook->free_ptr = ptr;
    hook->alloc.free(hook->alloc.ctx, ptr);
}

static PyObject *
test_setallocators(PyMemAllocatorDomain domain)
{
    PyObject *res = NULL;
    const char *error_msg;
    alloc_hook_t hook;
    PyMemAllocatorEx alloc;
    size_t size, size2, nelem, elsize;
    void *ptr, *ptr2;

    memset(&hook, 0, sizeof(hook));

    alloc.ctx = &hook;
    alloc.malloc = &hook_malloc;
    alloc.calloc = &hook_calloc;
    alloc.realloc = &hook_realloc;
    alloc.free = &hook_free;
    PyMem_GetAllocator(domain, &hook.alloc);
    PyMem_SetAllocator(domain, &alloc);

    /* malloc, realloc, free */
    size = 42;
    hook.ctx = NULL;
    switch(domain)
    {
    case PYMEM_DOMAIN_RAW: ptr = PyMem_RawMalloc(size); break;
    case PYMEM_DOMAIN_MEM: ptr = PyMem_Malloc(size); break;
    case PYMEM_DOMAIN_OBJ: ptr = PyObject_Malloc(size); break;
    default: ptr = NULL; break;
    }

#define CHECK_CTX(FUNC) \
    if (hook.ctx != &hook) { \
        error_msg = FUNC " wrong context"; \
        goto fail; \
    } \
    hook.ctx = NULL;  /* reset for next check */

    if (ptr == NULL) {
        error_msg = "malloc failed";
        goto fail;
    }
    CHECK_CTX("malloc");
    if (hook.malloc_size != size) {
        error_msg = "malloc invalid size";
        goto fail;
    }

    size2 = 200;
    switch(domain)
    {
    case PYMEM_DOMAIN_RAW: ptr2 = PyMem_RawRealloc(ptr, size2); break;
    case PYMEM_DOMAIN_MEM: ptr2 = PyMem_Realloc(ptr, size2); break;
    case PYMEM_DOMAIN_OBJ: ptr2 = PyObject_Realloc(ptr, size2); break;
    default: ptr2 = NULL; break;
    }

    if (ptr2 == NULL) {
        error_msg = "realloc failed";
        goto fail;
    }
    CHECK_CTX("realloc");
    if (hook.realloc_ptr != ptr
        || hook.realloc_new_size != size2) {
        error_msg = "realloc invalid parameters";
        goto fail;
    }

    switch(domain)
    {
    case PYMEM_DOMAIN_RAW: PyMem_RawFree(ptr2); break;
    case PYMEM_DOMAIN_MEM: PyMem_Free(ptr2); break;
    case PYMEM_DOMAIN_OBJ: PyObject_Free(ptr2); break;
    }

    CHECK_CTX("free");
    if (hook.free_ptr != ptr2) {
        error_msg = "free invalid pointer";
        goto fail;
    }

    /* calloc, free */
    nelem = 2;
    elsize = 5;
    switch(domain)
    {
    case PYMEM_DOMAIN_RAW: ptr = PyMem_RawCalloc(nelem, elsize); break;
    case PYMEM_DOMAIN_MEM: ptr = PyMem_Calloc(nelem, elsize); break;
    case PYMEM_DOMAIN_OBJ: ptr = PyObject_Calloc(nelem, elsize); break;
    default: ptr = NULL; break;
    }

    if (ptr == NULL) {
        error_msg = "calloc failed";
        goto fail;
    }
    CHECK_CTX("calloc");
    if (hook.calloc_nelem != nelem || hook.calloc_elsize != elsize) {
        error_msg = "calloc invalid nelem or elsize";
        goto fail;
    }

    hook.free_ptr = NULL;
    switch(domain)
    {
    case PYMEM_DOMAIN_RAW: PyMem_RawFree(ptr); break;
    case PYMEM_DOMAIN_MEM: PyMem_Free(ptr); break;
    case PYMEM_DOMAIN_OBJ: PyObject_Free(ptr); break;
    }

    CHECK_CTX("calloc free");
    if (hook.free_ptr != ptr) {
        error_msg = "calloc free invalid pointer";
        goto fail;
    }

    Py_INCREF(Py_None);
    res = Py_None;
    goto finally;

fail:
    PyErr_SetString(PyExc_RuntimeError, error_msg);

finally:
    PyMem_SetAllocator(domain, &hook.alloc);
    return res;

#undef CHECK_CTX
}

static PyObject *
test_pymem_setrawallocators(PyObject *self)
{
    return test_setallocators(PYMEM_DOMAIN_RAW);
}

static PyObject *
test_pymem_setallocators(PyObject *self)
{
    return test_setallocators(PYMEM_DOMAIN_MEM);
}

static PyObject *
test_pyobject_setallocators(PyObject *self)
{
    return test_setallocators(PYMEM_DOMAIN_OBJ);
}

/* Most part of the following code is inherited from the pyfailmalloc project
 * written by Victor Stinner. */
static struct {
    int installed;
    PyMemAllocatorEx raw;
    PyMemAllocatorEx mem;
    PyMemAllocatorEx obj;
} FmHook;

static struct {
    int start;
    int stop;
    Py_ssize_t count;
} FmData;

static int
fm_nomemory(void)
{
    FmData.count++;
    if (FmData.count > FmData.start &&
            (FmData.stop <= 0 || FmData.count <= FmData.stop)) {
        return 1;
    }
    return 0;
}

static void *
hook_fmalloc(void *ctx, size_t size)
{
    PyMemAllocatorEx *alloc = (PyMemAllocatorEx *)ctx;
    if (fm_nomemory()) {
        return NULL;
    }
    return alloc->malloc(alloc->ctx, size);
}

static void *
hook_fcalloc(void *ctx, size_t nelem, size_t elsize)
{
    PyMemAllocatorEx *alloc = (PyMemAllocatorEx *)ctx;
    if (fm_nomemory()) {
        return NULL;
    }
    return alloc->calloc(alloc->ctx, nelem, elsize);
}

static void *
hook_frealloc(void *ctx, void *ptr, size_t new_size)
{
    PyMemAllocatorEx *alloc = (PyMemAllocatorEx *)ctx;
    if (fm_nomemory()) {
        return NULL;
    }
    return alloc->realloc(alloc->ctx, ptr, new_size);
}

static void
hook_ffree(void *ctx, void *ptr)
{
    PyMemAllocatorEx *alloc = (PyMemAllocatorEx *)ctx;
    alloc->free(alloc->ctx, ptr);
}

static void
fm_setup_hooks(void)
{
    PyMemAllocatorEx alloc;

    if (FmHook.installed) {
        return;
    }
    FmHook.installed = 1;

    alloc.malloc = hook_fmalloc;
    alloc.calloc = hook_fcalloc;
    alloc.realloc = hook_frealloc;
    alloc.free = hook_ffree;
    PyMem_GetAllocator(PYMEM_DOMAIN_RAW, &FmHook.raw);
    PyMem_GetAllocator(PYMEM_DOMAIN_MEM, &FmHook.mem);
    PyMem_GetAllocator(PYMEM_DOMAIN_OBJ, &FmHook.obj);

    alloc.ctx = &FmHook.raw;
    PyMem_SetAllocator(PYMEM_DOMAIN_RAW, &alloc);

    alloc.ctx = &FmHook.mem;
    PyMem_SetAllocator(PYMEM_DOMAIN_MEM, &alloc);

    alloc.ctx = &FmHook.obj;
    PyMem_SetAllocator(PYMEM_DOMAIN_OBJ, &alloc);
}

static void
fm_remove_hooks(void)
{
    if (FmHook.installed) {
        FmHook.installed = 0;
        PyMem_SetAllocator(PYMEM_DOMAIN_RAW, &FmHook.raw);
        PyMem_SetAllocator(PYMEM_DOMAIN_MEM, &FmHook.mem);
        PyMem_SetAllocator(PYMEM_DOMAIN_OBJ, &FmHook.obj);
    }
}

static PyObject*
set_nomemory(PyObject *self, PyObject *args)
{
    /* Memory allocation fails after 'start' allocation requests, and until
     * 'stop' allocation requests except when 'stop' is negative or equal
     * to 0 (default) in which case allocation failures never stop. */
    FmData.count = 0;
    FmData.stop = 0;
    if (!PyArg_ParseTuple(args, "i|i", &FmData.start, &FmData.stop)) {
        return NULL;
    }
    fm_setup_hooks();
    Py_RETURN_NONE;
}

static PyObject*
remove_mem_hooks(PyObject *self)
{
    fm_remove_hooks();
    Py_RETURN_NONE;
}
#endif  /* PYPY_VERSION */

PyDoc_STRVAR(docstring_empty,
""
);

PyDoc_STRVAR(docstring_no_signature,
"This docstring has no signature."
);

PyDoc_STRVAR(docstring_with_invalid_signature,
"docstring_with_invalid_signature($module, /, boo)\n"
"\n"
"This docstring has an invalid signature."
);

PyDoc_STRVAR(docstring_with_invalid_signature2,
"docstring_with_invalid_signature2($module, /, boo)\n"
"\n"
"--\n"
"\n"
"This docstring also has an invalid signature."
);

PyDoc_STRVAR(docstring_with_signature,
"docstring_with_signature($module, /, sig)\n"
"--\n"
"\n"
"This docstring has a valid signature."
);

PyDoc_STRVAR(docstring_with_signature_but_no_doc,
"docstring_with_signature_but_no_doc($module, /, sig)\n"
"--\n"
"\n"
);

PyDoc_STRVAR(docstring_with_signature_and_extra_newlines,
"docstring_with_signature_and_extra_newlines($module, /, parameter)\n"
"--\n"
"\n"
"\n"
"This docstring has a valid signature and some extra newlines."
);

PyDoc_STRVAR(docstring_with_signature_with_defaults,
"docstring_with_signature_with_defaults(module, s='avocado',\n"
"        b=b'bytes', d=3.14, i=35, n=None, t=True, f=False,\n"
"        local=the_number_three, sys=sys.maxsize,\n"
"        exp=sys.maxsize - 1)\n"
"--\n"
"\n"
"\n"
"\n"
"This docstring has a valid signature with parameters,\n"
"and the parameters take defaults of varying types."
);

typedef struct {
    PyThread_type_lock start_event;
    PyThread_type_lock exit_event;
    PyObject *callback;
} test_c_thread_t;

static void
temporary_c_thread(void *data)
{
    test_c_thread_t *test_c_thread = data;
    PyGILState_STATE state;
    PyObject *res;

    PyThread_release_lock(test_c_thread->start_event);

    /* Allocate a Python thread state for this thread */
    state = PyGILState_Ensure();

    res = PyObject_CallFunction(test_c_thread->callback, NULL);
    Py_CLEAR(test_c_thread->callback);

    if (res == NULL) {
        PyErr_Print();
    }
    else {
        Py_DECREF(res);
    }

    /* Destroy the Python thread state for this thread */
    PyGILState_Release(state);

    PyThread_release_lock(test_c_thread->exit_event);

    PyThread_exit_thread();
}

static PyObject *
call_in_temporary_c_thread(PyObject *self, PyObject *callback)
{
    PyObject *res = NULL;
    test_c_thread_t test_c_thread;
    long thread;

    PyEval_InitThreads();

    test_c_thread.start_event = PyThread_allocate_lock();
    test_c_thread.exit_event = PyThread_allocate_lock();
    test_c_thread.callback = NULL;
    if (!test_c_thread.start_event || !test_c_thread.exit_event) {
        PyErr_SetString(PyExc_RuntimeError, "could not allocate lock");
        goto exit;
    }

    Py_INCREF(callback);
    test_c_thread.callback = callback;

    PyThread_acquire_lock(test_c_thread.start_event, 1);
    PyThread_acquire_lock(test_c_thread.exit_event, 1);

    thread = PyThread_start_new_thread(temporary_c_thread, &test_c_thread);
    if (thread == -1) {
        PyErr_SetString(PyExc_RuntimeError, "unable to start the thread");
        PyThread_release_lock(test_c_thread.start_event);
        PyThread_release_lock(test_c_thread.exit_event);
        goto exit;
    }

    PyThread_acquire_lock(test_c_thread.start_event, 1);
    PyThread_release_lock(test_c_thread.start_event);

    Py_BEGIN_ALLOW_THREADS
        PyThread_acquire_lock(test_c_thread.exit_event, 1);
        PyThread_release_lock(test_c_thread.exit_event);
    Py_END_ALLOW_THREADS

    Py_INCREF(Py_None);
    res = Py_None;

exit:
    Py_CLEAR(test_c_thread.callback);
    if (test_c_thread.start_event)
        PyThread_free_lock(test_c_thread.start_event);
    if (test_c_thread.exit_event)
        PyThread_free_lock(test_c_thread.exit_event);
    return res;
}

static PyObject*
test_raise_signal(PyObject* self, PyObject *args)
{
    int signum, err;

    if (!PyArg_ParseTuple(args, "i:raise_signal", &signum)) {
        return NULL;
    }

    err = raise(signum);
    if (err)
        return PyErr_SetFromErrno(PyExc_OSError);

    if (PyErr_CheckSignals() < 0)
        return NULL;

    Py_RETURN_NONE;
}

/* marshal */

#ifndef PYPY_VERSION

static PyObject*
pymarshal_write_long_to_file(PyObject* self, PyObject *args)
{
    long value;
    char *filename;
    int version;
    FILE *fp;

    if (!PyArg_ParseTuple(args, "lsi:pymarshal_write_long_to_file",
                          &value, &filename, &version))
        return NULL;

    fp = fopen(filename, "wb");
    if (fp == NULL) {
        PyErr_SetFromErrno(PyExc_OSError);
        return NULL;
    }

    PyMarshal_WriteLongToFile(value, fp, version);

    fclose(fp);
    if (PyErr_Occurred())
        return NULL;
    Py_RETURN_NONE;
}

static PyObject*
pymarshal_write_object_to_file(PyObject* self, PyObject *args)
{
    PyObject *obj;
    char *filename;
    int version;
    FILE *fp;

    if (!PyArg_ParseTuple(args, "Osi:pymarshal_write_object_to_file",
                          &obj, &filename, &version))
        return NULL;

    fp = fopen(filename, "wb");
    if (fp == NULL) {
        PyErr_SetFromErrno(PyExc_OSError);
        return NULL;
    }

    PyMarshal_WriteObjectToFile(obj, fp, version);

    fclose(fp);
    if (PyErr_Occurred())
        return NULL;
    Py_RETURN_NONE;
}

static PyObject*
pymarshal_read_short_from_file(PyObject* self, PyObject *args)
{
    int value;
    long pos;
    char *filename;
    FILE *fp;

    if (!PyArg_ParseTuple(args, "s:pymarshal_read_short_from_file", &filename))
        return NULL;

    fp = fopen(filename, "rb");
    if (fp == NULL) {
        PyErr_SetFromErrno(PyExc_OSError);
        return NULL;
    }

    value = PyMarshal_ReadShortFromFile(fp);
    pos = ftell(fp);

    fclose(fp);
    if (PyErr_Occurred())
        return NULL;
    return Py_BuildValue("il", value, pos);
}

static PyObject*
pymarshal_read_long_from_file(PyObject* self, PyObject *args)
{
    long value, pos;
    char *filename;
    FILE *fp;

    if (!PyArg_ParseTuple(args, "s:pymarshal_read_long_from_file", &filename))
        return NULL;

    fp = fopen(filename, "rb");
    if (fp == NULL) {
        PyErr_SetFromErrno(PyExc_OSError);
        return NULL;
    }

    value = PyMarshal_ReadLongFromFile(fp);
    pos = ftell(fp);

    fclose(fp);
    if (PyErr_Occurred())
        return NULL;
    return Py_BuildValue("ll", value, pos);
}

static PyObject*
pymarshal_read_last_object_from_file(PyObject* self, PyObject *args)
{
    PyObject *obj;
    long pos;
    char *filename;
    FILE *fp;

    if (!PyArg_ParseTuple(args, "s:pymarshal_read_last_object_from_file", &filename))
        return NULL;

    fp = fopen(filename, "rb");
    if (fp == NULL) {
        PyErr_SetFromErrno(PyExc_OSError);
        return NULL;
    }

    obj = PyMarshal_ReadLastObjectFromFile(fp);
    pos = ftell(fp);

    fclose(fp);
    return Py_BuildValue("Nl", obj, pos);
}

static PyObject*
pymarshal_read_object_from_file(PyObject* self, PyObject *args)
{
    PyObject *obj;
    long pos;
    char *filename;
    FILE *fp;

    if (!PyArg_ParseTuple(args, "s:pymarshal_read_object_from_file", &filename))
        return NULL;

    fp = fopen(filename, "rb");
    if (fp == NULL) {
        PyErr_SetFromErrno(PyExc_OSError);
        return NULL;
    }

    obj = PyMarshal_ReadObjectFromFile(fp);
    pos = ftell(fp);

    fclose(fp);
    return Py_BuildValue("Nl", obj, pos);
}
#endif  /* PYPY_VERSION */

static PyObject*
return_null_without_error(PyObject *self, PyObject *args)
{
    /* invalid call: return NULL without setting an error,
     * _Py_CheckFunctionResult() must detect such bug at runtime. */
    PyErr_Clear();
    return NULL;
}

static PyObject*
return_result_with_error(PyObject *self, PyObject *args)
{
    /* invalid call: return a result with an error set,
     * _Py_CheckFunctionResult() must detect such bug at runtime. */
    PyErr_SetNone(PyExc_ValueError);
    Py_RETURN_NONE;
}

static PyObject *
test_pytime_fromseconds(PyObject *self, PyObject *args)
{
    int seconds;
    _PyTime_t ts;

    if (!PyArg_ParseTuple(args, "i", &seconds))
        return NULL;
    ts = _PyTime_FromSeconds(seconds);
    return _PyTime_AsNanosecondsObject(ts);
}

static PyObject *
test_pytime_fromsecondsobject(PyObject *self, PyObject *args)
{
    PyObject *obj;
    int round;
    _PyTime_t ts;

    if (!PyArg_ParseTuple(args, "Oi", &obj, &round))
        return NULL;
    if (check_time_rounding(round) < 0)
        return NULL;
    if (_PyTime_FromSecondsObject(&ts, obj, round) == -1)
        return NULL;
    return _PyTime_AsNanosecondsObject(ts);
}

static PyObject *
test_pytime_assecondsdouble(PyObject *self, PyObject *args)
{
    PyObject *obj;
    _PyTime_t ts;
    double d;

    if (!PyArg_ParseTuple(args, "O", &obj)) {
        return NULL;
    }
    if (_PyTime_FromNanosecondsObject(&ts, obj) < 0) {
        return NULL;
    }
    d = _PyTime_AsSecondsDouble(ts);
    return PyFloat_FromDouble(d);
}

static PyObject *
test_PyTime_AsTimeval(PyObject *self, PyObject *args)
{
    PyObject *obj;
    int round;
    _PyTime_t t;
    struct timeval tv;
    PyObject *seconds;

    if (!PyArg_ParseTuple(args, "Oi", &obj, &round))
        return NULL;
    if (check_time_rounding(round) < 0) {
        return NULL;
    }
    if (_PyTime_FromNanosecondsObject(&t, obj) < 0) {
        return NULL;
    }
    if (_PyTime_AsTimeval(t, &tv, round) < 0) {
        return NULL;
    }

    seconds = PyLong_FromLongLong(tv.tv_sec);
    if (seconds == NULL) {
        return NULL;
    }
    return Py_BuildValue("Nl", seconds, tv.tv_usec);
}

#ifdef HAVE_CLOCK_GETTIME
static PyObject *
test_PyTime_AsTimespec(PyObject *self, PyObject *args)
{
    PyObject *obj;
    _PyTime_t t;
    struct timespec ts;

    if (!PyArg_ParseTuple(args, "O", &obj)) {
        return NULL;
    }
    if (_PyTime_FromNanosecondsObject(&t, obj) < 0) {
        return NULL;
    }
    if (_PyTime_AsTimespec(t, &ts) == -1) {
        return NULL;
    }
    return Py_BuildValue("Nl", _PyLong_FromTime_t(ts.tv_sec), ts.tv_nsec);
}
#endif

static PyObject *
test_PyTime_AsMilliseconds(PyObject *self, PyObject *args)
{
    PyObject *obj;
    int round;
    _PyTime_t t, ms;

    if (!PyArg_ParseTuple(args, "Oi", &obj, &round)) {
        return NULL;
    }
    if (_PyTime_FromNanosecondsObject(&t, obj) < 0) {
        return NULL;
    }
    if (check_time_rounding(round) < 0) {
        return NULL;
    }
    ms = _PyTime_AsMilliseconds(t, round);
    /* This conversion rely on the fact that _PyTime_t is a number of
       nanoseconds */
    return _PyTime_AsNanosecondsObject(ms);
}

static PyObject *
test_PyTime_AsMicroseconds(PyObject *self, PyObject *args)
{
    PyObject *obj;
    int round;
    _PyTime_t t, ms;

    if (!PyArg_ParseTuple(args, "Oi", &obj, &round))
        return NULL;
    if (_PyTime_FromNanosecondsObject(&t, obj) < 0) {
        return NULL;
    }
    if (check_time_rounding(round) < 0) {
        return NULL;
    }
    ms = _PyTime_AsMicroseconds(t, round);
    /* This conversion rely on the fact that _PyTime_t is a number of
       nanoseconds */
    return _PyTime_AsNanosecondsObject(ms);
}

#ifndef PYPY_VERSION

static PyObject*
get_recursion_depth(PyObject *self, PyObject *args)
{
    PyThreadState *tstate = PyThreadState_GET();

    /* subtract one to ignore the frame of the get_recursion_depth() call */
    return PyLong_FromLong(tstate->recursion_depth - 1);
}

static PyObject*
pymem_buffer_overflow(PyObject *self, PyObject *args)
{
    char *buffer;

    /* Deliberate buffer overflow to check that PyMem_Free() detects
       the overflow when debug hooks are installed. */
    buffer = PyMem_Malloc(16);
    if (buffer == NULL) {
        PyErr_NoMemory();
        return NULL;
    }
    buffer[16] = 'x';
    PyMem_Free(buffer);

    Py_RETURN_NONE;
}

static PyObject*
pymem_api_misuse(PyObject *self, PyObject *args)
{
    char *buffer;

    /* Deliberate misusage of Python allocators:
       allococate with PyMem but release with PyMem_Raw. */
    buffer = PyMem_Malloc(16);
    PyMem_RawFree(buffer);

    Py_RETURN_NONE;
}

static PyObject*
pymem_malloc_without_gil(PyObject *self, PyObject *args)
{
    char *buffer;

    /* Deliberate bug to test debug hooks on Python memory allocators:
       call PyMem_Malloc() without holding the GIL */
    Py_BEGIN_ALLOW_THREADS
    buffer = PyMem_Malloc(10);
    Py_END_ALLOW_THREADS

    PyMem_Free(buffer);

    Py_RETURN_NONE;
}


static PyObject*
test_pymem_getallocatorsname(PyObject *self, PyObject *args)
{
    const char *name = _PyMem_GetAllocatorsName();
    if (name == NULL) {
        PyErr_SetString(PyExc_RuntimeError, "cannot get allocators name");
        return NULL;
    }
    return PyUnicode_FromString(name);
}


static PyObject*
pyobject_is_freed(PyObject *self, PyObject *op)
{
    int res = _PyObject_IsFreed(op);
    return PyBool_FromLong(res);
}


static PyObject*
pyobject_uninitialized(PyObject *self, PyObject *args)
{
    PyObject *op = (PyObject *)PyObject_Malloc(sizeof(PyObject));
    if (op == NULL) {
        return NULL;
    }
    /* Initialize reference count to avoid early crash in ceval or GC */
    Py_REFCNT(op) = 1;
    /* object fields like ob_type are uninitialized! */
    return op;
}


static PyObject*
pyobject_forbidden_bytes(PyObject *self, PyObject *args)
{
    /* Allocate an incomplete PyObject structure: truncate 'ob_type' field */
    PyObject *op = (PyObject *)PyObject_Malloc(offsetof(PyObject, ob_type));
    if (op == NULL) {
        return NULL;
    }
    /* Initialize reference count to avoid early crash in ceval or GC */
    Py_REFCNT(op) = 1;
    /* ob_type field is after the memory block: part of "forbidden bytes"
       when using debug hooks on memory allocatrs! */
    return op;
}


static PyObject*
pyobject_freed(PyObject *self, PyObject *args)
{
    PyObject *op = _PyObject_CallNoArg((PyObject *)&PyBaseObject_Type);
    if (op == NULL) {
        return NULL;
    }
    Py_TYPE(op)->tp_dealloc(op);
    /* Reset reference count to avoid early crash in ceval or GC */
    Py_REFCNT(op) = 1;
    /* object memory is freed! */
    return op;
}


static PyObject*
pyobject_malloc_without_gil(PyObject *self, PyObject *args)
{
    char *buffer;

    /* Deliberate bug to test debug hooks on Python memory allocators:
       call PyObject_Malloc() without holding the GIL */
    Py_BEGIN_ALLOW_THREADS
    buffer = PyObject_Malloc(10);
    Py_END_ALLOW_THREADS

    PyObject_Free(buffer);

    Py_RETURN_NONE;
}

static PyObject *
tracemalloc_track(PyObject *self, PyObject *args)
{
    unsigned int domain;
    PyObject *ptr_obj;
    void *ptr;
    Py_ssize_t size;
    int release_gil = 0;
    int res;

    if (!PyArg_ParseTuple(args, "IOn|i", &domain, &ptr_obj, &size, &release_gil))
        return NULL;
    ptr = PyLong_AsVoidPtr(ptr_obj);
    if (PyErr_Occurred())
        return NULL;

    if (release_gil) {
        Py_BEGIN_ALLOW_THREADS
        res = PyTraceMalloc_Track(domain, (uintptr_t)ptr, size);
        Py_END_ALLOW_THREADS
    }
    else {
        res = PyTraceMalloc_Track(domain, (uintptr_t)ptr, size);
    }

    if (res < 0) {
        PyErr_SetString(PyExc_RuntimeError, "PyTraceMalloc_Track error");
        return NULL;
    }

    Py_RETURN_NONE;
}

static PyObject *
tracemalloc_untrack(PyObject *self, PyObject *args)
{
    unsigned int domain;
    PyObject *ptr_obj;
    void *ptr;
    int res;

    if (!PyArg_ParseTuple(args, "IO", &domain, &ptr_obj))
        return NULL;
    ptr = PyLong_AsVoidPtr(ptr_obj);
    if (PyErr_Occurred())
        return NULL;

    res = PyTraceMalloc_Untrack(domain, (uintptr_t)ptr);
    if (res < 0) {
        PyErr_SetString(PyExc_RuntimeError, "PyTraceMalloc_Untrack error");
        return NULL;
    }

    Py_RETURN_NONE;
}

static PyObject *
tracemalloc_get_traceback(PyObject *self, PyObject *args)
{
    unsigned int domain;
    PyObject *ptr_obj;
    void *ptr;

    if (!PyArg_ParseTuple(args, "IO", &domain, &ptr_obj))
        return NULL;
    ptr = PyLong_AsVoidPtr(ptr_obj);
    if (PyErr_Occurred())
        return NULL;

    return _PyTraceMalloc_GetTraceback(domain, (uintptr_t)ptr);
}

static PyObject *
dict_get_version(PyObject *self, PyObject *args)
{
    PyDictObject *dict;
    uint64_t version;

    if (!PyArg_ParseTuple(args, "O!", &PyDict_Type, &dict))
        return NULL;

    version = dict->ma_version_tag;

    Py_BUILD_ASSERT(sizeof(unsigned PY_LONG_LONG) >= sizeof(version));
    return PyLong_FromUnsignedLongLong((unsigned PY_LONG_LONG)version);
}


static PyObject *
raise_SIGINT_then_send_None(PyObject *self, PyObject *args)
{
    PyGenObject *gen;

    if (!PyArg_ParseTuple(args, "O!", &PyGen_Type, &gen))
        return NULL;

    /* This is used in a test to check what happens if a signal arrives just
       as we're in the process of entering a yield from chain (see
       bpo-30039).

       Needs to be done in C, because:
       - we don't have a Python wrapper for raise()
       - we need to make sure that the Python-level signal handler doesn't run
         *before* we enter the generator frame, which is impossible in Python
         because we check for signals before every bytecode operation.
     */
    raise(SIGINT);
    return _PyGen_Send(gen, Py_None);
}


static int
fastcall_args(PyObject *args, PyObject ***stack, Py_ssize_t *nargs)
{
    if (args == Py_None) {
        *stack = NULL;
        *nargs = 0;
    }
    else if (PyTuple_Check(args)) {
        *stack = &PyTuple_GET_ITEM(args, 0);
        *nargs = PyTuple_GET_SIZE(args);
    }
    else {
        PyErr_SetString(PyExc_TypeError, "args must be None or a tuple");
        return -1;
    }
    return 0;
}


static PyObject *
test_pyobject_fastcall(PyObject *self, PyObject *args)
{
    PyObject *func, *func_args;
    PyObject **stack;
    Py_ssize_t nargs;

    if (!PyArg_ParseTuple(args, "OO", &func, &func_args)) {
        return NULL;
    }

    if (fastcall_args(func_args, &stack, &nargs) < 0) {
        return NULL;
    }
    return _PyObject_FastCall(func, stack, nargs);
}


static PyObject *
test_pyobject_fastcalldict(PyObject *self, PyObject *args)
{
    PyObject *func, *func_args, *kwargs;
    PyObject **stack;
    Py_ssize_t nargs;

    if (!PyArg_ParseTuple(args, "OOO", &func, &func_args, &kwargs)) {
        return NULL;
    }

    if (fastcall_args(func_args, &stack, &nargs) < 0) {
        return NULL;
    }

    if (kwargs == Py_None) {
        kwargs = NULL;
    }
    else if (!PyDict_Check(kwargs)) {
        PyErr_SetString(PyExc_TypeError, "kwnames must be None or a dict");
        return NULL;
    }

    return _PyObject_FastCallDict(func, stack, nargs, kwargs);
}


static PyObject *
test_pyobject_fastcallkeywords(PyObject *self, PyObject *args)
{
    PyObject *func, *func_args, *kwnames = NULL;
    PyObject **stack;
    Py_ssize_t nargs, nkw;

    if (!PyArg_ParseTuple(args, "OOO", &func, &func_args, &kwnames)) {
        return NULL;
    }

    if (fastcall_args(func_args, &stack, &nargs) < 0) {
        return NULL;
    }

    if (kwnames == Py_None) {
        kwnames = NULL;
    }
    else if (PyTuple_Check(kwnames)) {
        nkw = PyTuple_GET_SIZE(kwnames);
        if (nargs < nkw) {
            PyErr_SetString(PyExc_ValueError, "kwnames longer than args");
            return NULL;
        }
        nargs -= nkw;
    }
    else {
        PyErr_SetString(PyExc_TypeError, "kwnames must be None or a tuple");
        return NULL;
    }
    return _PyObject_FastCallKeywords(func, stack, nargs, kwnames);
}


static PyObject*
stack_pointer(PyObject *self, PyObject *args)
{
    int v = 5;
    return PyLong_FromVoidPtr(&v);
}


#ifdef W_STOPCODE
static PyObject*
py_w_stopcode(PyObject *self, PyObject *args)
{
    int sig, status;
    if (!PyArg_ParseTuple(args, "i", &sig)) {
        return NULL;
    }
    status = W_STOPCODE(sig);
    return PyLong_FromLong(status);
}
#endif

#endif  /* PYPY_VERSION */

static PyObject *
get_mapping_keys(PyObject* self, PyObject *obj)
{
    return PyMapping_Keys(obj);
}

static PyObject *
get_mapping_values(PyObject* self, PyObject *obj)
{
    return PyMapping_Values(obj);
}

static PyObject *
get_mapping_items(PyObject* self, PyObject *obj)
{
    return PyMapping_Items(obj);
}


#ifndef PYPY_VERSION
static PyObject *
test_pythread_tss_key_state(PyObject *self, PyObject *args)
{
    Py_tss_t tss_key = Py_tss_NEEDS_INIT;
    if (PyThread_tss_is_created(&tss_key)) {
        return raiseTestError("test_pythread_tss_key_state",
                              "TSS key not in an uninitialized state at "
                              "creation time");
    }
    if (PyThread_tss_create(&tss_key) != 0) {
        PyErr_SetString(PyExc_RuntimeError, "PyThread_tss_create failed");
        return NULL;
    }
    if (!PyThread_tss_is_created(&tss_key)) {
        return raiseTestError("test_pythread_tss_key_state",
                              "PyThread_tss_create succeeded, "
                              "but with TSS key in an uninitialized state");
    }
    if (PyThread_tss_create(&tss_key) != 0) {
        return raiseTestError("test_pythread_tss_key_state",
                              "PyThread_tss_create unsuccessful with "
                              "an already initialized key");
    }
#define CHECK_TSS_API(expr) \
        (void)(expr); \
        if (!PyThread_tss_is_created(&tss_key)) { \
            return raiseTestError("test_pythread_tss_key_state", \
                                  "TSS key initialization state was not " \
                                  "preserved after calling " #expr); }
    CHECK_TSS_API(PyThread_tss_set(&tss_key, NULL));
    CHECK_TSS_API(PyThread_tss_get(&tss_key));
#undef CHECK_TSS_API
    PyThread_tss_delete(&tss_key);
    if (PyThread_tss_is_created(&tss_key)) {
        return raiseTestError("test_pythread_tss_key_state",
                              "PyThread_tss_delete called, but did not "
                              "set the key state to uninitialized");
    }

    Py_tss_t *ptr_key = PyThread_tss_alloc();
    if (ptr_key == NULL) {
        PyErr_SetString(PyExc_RuntimeError, "PyThread_tss_alloc failed");
        return NULL;
    }
    if (PyThread_tss_is_created(ptr_key)) {
        return raiseTestError("test_pythread_tss_key_state",
                              "TSS key not in an uninitialized state at "
                              "allocation time");
    }
    PyThread_tss_free(ptr_key);
    ptr_key = NULL;
    Py_RETURN_NONE;
}


static PyObject*
new_hamt(PyObject *self, PyObject *args)
{
    return _PyContext_NewHamtForTests();
}


static PyObject *
get_global_config(PyObject *self, PyObject *Py_UNUSED(args))
{
    return _Py_GetGlobalVariablesAsDict();
}


static PyObject *
get_core_config(PyObject *self, PyObject *Py_UNUSED(args))
{
    PyInterpreterState *interp = PyThreadState_GET()->interp;
    const _PyCoreConfig *config = &interp->core_config;
    return _PyCoreConfig_AsDict(config);
}


static PyObject *
get_main_config(PyObject *self, PyObject *Py_UNUSED(args))
{
    PyInterpreterState *interp = PyThreadState_GET()->interp;
    const _PyMainInterpreterConfig *config = &interp->config;
    return _PyMainInterpreterConfig_AsDict(config);
}
#endif  /* PYPY_VERSION */


static PyMethodDef TestMethods[] = {
    {"raise_exception",         raise_exception,                 METH_VARARGS},
    {"raise_memoryerror",   (PyCFunction)raise_memoryerror,  METH_NOARGS},
    {"set_errno",               set_errno,                       METH_VARARGS},
    {"test_config",             (PyCFunction)test_config,        METH_NOARGS},
    {"test_sizeof_c_types",     (PyCFunction)test_sizeof_c_types, METH_NOARGS},
    {"test_datetime_capi",  test_datetime_capi,              METH_NOARGS},
    {"datetime_check_date",     datetime_check_date,             METH_VARARGS},
    {"datetime_check_time",     datetime_check_time,             METH_VARARGS},
    {"datetime_check_datetime",     datetime_check_datetime,     METH_VARARGS},
    {"datetime_check_delta",     datetime_check_delta,           METH_VARARGS},
    {"datetime_check_tzinfo",     datetime_check_tzinfo,         METH_VARARGS},
#ifndef PYPY_VERSION
    {"make_timezones_capi",     make_timezones_capi,             METH_NOARGS},
    {"get_timezones_offset_zero",   get_timezones_offset_zero,   METH_NOARGS},
    {"get_timezone_utc_capi",    get_timezone_utc_capi,            METH_VARARGS},
#endif
    {"test_list_api",           (PyCFunction)test_list_api,      METH_NOARGS},
    {"test_dict_iteration",     (PyCFunction)test_dict_iteration,METH_NOARGS},
#ifndef PYPY_VERSION
    {"dict_getitem_knownhash",  dict_getitem_knownhash,          METH_VARARGS},
    {"dict_hassplittable",      dict_hassplittable,              METH_O},
#endif
    {"test_lazy_hash_inheritance",      (PyCFunction)test_lazy_hash_inheritance,METH_NOARGS},
    {"test_long_api",           (PyCFunction)test_long_api,      METH_NOARGS},
    {"test_xincref_doesnt_leak",(PyCFunction)test_xincref_doesnt_leak,      METH_NOARGS},
    {"test_incref_doesnt_leak", (PyCFunction)test_incref_doesnt_leak,      METH_NOARGS},
    {"test_xdecref_doesnt_leak",(PyCFunction)test_xdecref_doesnt_leak,      METH_NOARGS},
    {"test_decref_doesnt_leak", (PyCFunction)test_decref_doesnt_leak,      METH_NOARGS},
    {"test_incref_decref_API",  (PyCFunction)test_incref_decref_API,       METH_NOARGS},
    {"test_long_and_overflow", (PyCFunction)test_long_and_overflow,
     METH_NOARGS},
    {"test_long_as_double",     (PyCFunction)test_long_as_double,METH_NOARGS},
    {"test_long_as_size_t",     (PyCFunction)test_long_as_size_t,METH_NOARGS},
    {"test_long_as_unsigned_long_long_mask",
            (PyCFunction)test_long_as_unsigned_long_long_mask,   METH_NOARGS},
    {"test_long_numbits",       (PyCFunction)test_long_numbits,  METH_NOARGS},
    {"test_k_code",             (PyCFunction)test_k_code,        METH_NOARGS},
    {"test_empty_argparse", (PyCFunction)test_empty_argparse,METH_NOARGS},
    {"parse_tuple_and_keywords", parse_tuple_and_keywords, METH_VARARGS},
    {"test_null_strings",       (PyCFunction)test_null_strings,  METH_NOARGS},
#ifndef PYPY_VERSION
    {"test_string_from_format", (PyCFunction)test_string_from_format, METH_NOARGS},
#endif
    {"test_with_docstring", (PyCFunction)test_with_docstring, METH_NOARGS,
     PyDoc_STR("This is a pretty normal docstring.")},
    {"test_string_to_double", (PyCFunction)test_string_to_double, METH_NOARGS},
    {"test_unicode_compare_with_ascii", (PyCFunction)test_unicode_compare_with_ascii, METH_NOARGS},
    {"test_capsule", (PyCFunction)test_capsule, METH_NOARGS},
    {"test_from_contiguous", (PyCFunction)test_from_contiguous, METH_NOARGS},
#if (defined(__linux__) || defined(__FreeBSD__)) && defined(__GNUC__) && !defined(PYPY_VERSION)
    {"test_pep3118_obsolete_write_locks", (PyCFunction)test_pep3118_obsolete_write_locks, METH_NOARGS},
#endif
    {"getbuffer_with_null_view", getbuffer_with_null_view, METH_O},
    {"test_buildvalue_N",       test_buildvalue_N,               METH_NOARGS},
    {"get_args", get_args, METH_VARARGS},
    {"get_kwargs", (PyCFunction)get_kwargs, METH_VARARGS|METH_KEYWORDS},
    {"getargs_tuple",           getargs_tuple,                   METH_VARARGS},
    {"getargs_keywords", (PyCFunction)getargs_keywords,
      METH_VARARGS|METH_KEYWORDS},
    {"getargs_keyword_only", (PyCFunction)getargs_keyword_only,
      METH_VARARGS|METH_KEYWORDS},
    {"getargs_positional_only_and_keywords",
      (PyCFunction)getargs_positional_only_and_keywords,
      METH_VARARGS|METH_KEYWORDS},
    {"getargs_b",               getargs_b,                       METH_VARARGS},
    {"getargs_B",               getargs_B,                       METH_VARARGS},
    {"getargs_h",               getargs_h,                       METH_VARARGS},
    {"getargs_H",               getargs_H,                       METH_VARARGS},
    {"getargs_I",               getargs_I,                       METH_VARARGS},
    {"getargs_k",               getargs_k,                       METH_VARARGS},
    {"getargs_i",               getargs_i,                       METH_VARARGS},
    {"getargs_l",               getargs_l,                       METH_VARARGS},
    {"getargs_n",               getargs_n,                       METH_VARARGS},
    {"getargs_p",               getargs_p,                       METH_VARARGS},
    {"getargs_L",               getargs_L,                       METH_VARARGS},
    {"getargs_K",               getargs_K,                       METH_VARARGS},
    {"test_longlong_api",       test_longlong_api,               METH_NOARGS},
    {"test_long_long_and_overflow",
        (PyCFunction)test_long_long_and_overflow, METH_NOARGS},
    {"test_L_code",             (PyCFunction)test_L_code,        METH_NOARGS},
    {"getargs_f",               getargs_f,                       METH_VARARGS},
    {"getargs_d",               getargs_d,                       METH_VARARGS},
    {"getargs_D",               getargs_D,                       METH_VARARGS},
    {"getargs_S",               getargs_S,                       METH_VARARGS},
    {"getargs_Y",               getargs_Y,                       METH_VARARGS},
    {"getargs_U",               getargs_U,                       METH_VARARGS},
    {"getargs_c",               getargs_c,                       METH_VARARGS},
    {"getargs_C",               getargs_C,                       METH_VARARGS},
    {"getargs_s",               getargs_s,                       METH_VARARGS},
    {"getargs_s_star",          getargs_s_star,                  METH_VARARGS},
    {"getargs_s_hash",          getargs_s_hash,                  METH_VARARGS},
    {"getargs_z",               getargs_z,                       METH_VARARGS},
    {"getargs_z_star",          getargs_z_star,                  METH_VARARGS},
    {"getargs_z_hash",          getargs_z_hash,                  METH_VARARGS},
    {"getargs_y",               getargs_y,                       METH_VARARGS},
    {"getargs_y_star",          getargs_y_star,                  METH_VARARGS},
    {"getargs_y_hash",          getargs_y_hash,                  METH_VARARGS},
    {"getargs_u",               getargs_u,                       METH_VARARGS},
    {"getargs_u_hash",          getargs_u_hash,                  METH_VARARGS},
    {"getargs_Z",               getargs_Z,                       METH_VARARGS},
    {"getargs_Z_hash",          getargs_Z_hash,                  METH_VARARGS},
    {"getargs_w_star",          getargs_w_star,                  METH_VARARGS},
    {"getargs_es",              getargs_es,                      METH_VARARGS},
    {"getargs_et",              getargs_et,                      METH_VARARGS},
    {"getargs_es_hash",         getargs_es_hash,                 METH_VARARGS},
    {"getargs_et_hash",         getargs_et_hash,                 METH_VARARGS},
    {"codec_incrementalencoder",
     (PyCFunction)codec_incrementalencoder,                      METH_VARARGS},
    {"codec_incrementaldecoder",
     (PyCFunction)codec_incrementaldecoder,                      METH_VARARGS},
    {"test_s_code",             (PyCFunction)test_s_code,        METH_NOARGS},
    {"test_u_code",             (PyCFunction)test_u_code,        METH_NOARGS},
    {"test_Z_code",             (PyCFunction)test_Z_code,        METH_NOARGS},
    {"test_widechar",           (PyCFunction)test_widechar,      METH_NOARGS},
    {"unicode_aswidechar",      unicode_aswidechar,              METH_VARARGS},
    {"unicode_aswidecharstring",unicode_aswidecharstring,        METH_VARARGS},
#ifndef PYPY_VERSION
    {"unicode_asucs4",          unicode_asucs4,                  METH_VARARGS},
    {"unicode_findchar",        unicode_findchar,                METH_VARARGS},
    {"unicode_copycharacters",  unicode_copycharacters,          METH_VARARGS},
#endif
    {"unicode_encodedecimal",   unicode_encodedecimal,           METH_VARARGS},
    {"unicode_transformdecimaltoascii", unicode_transformdecimaltoascii, METH_VARARGS},
    {"unicode_legacy_string",   unicode_legacy_string,           METH_VARARGS},
    {"_test_thread_state",      test_thread_state,               METH_VARARGS},
#ifndef PYPY_VERSION
    {"_pending_threadfunc",     pending_threadfunc,              METH_VARARGS},
#endif
#ifdef HAVE_GETTIMEOFDAY
    {"profile_int",             profile_int,                     METH_NOARGS},
#endif
    {"traceback_print",         traceback_print,                 METH_VARARGS},
    {"exception_print",         exception_print,                 METH_VARARGS},
    {"set_exc_info",            test_set_exc_info,               METH_VARARGS},
    {"argparsing",              argparsing,                      METH_VARARGS},
    {"code_newempty",           code_newempty,                   METH_VARARGS},
    {"make_exception_with_doc", (PyCFunction)make_exception_with_doc,
     METH_VARARGS | METH_KEYWORDS},
    {"make_memoryview_from_NULL_pointer", (PyCFunction)make_memoryview_from_NULL_pointer,
     METH_NOARGS},
    {"crash_no_current_thread", (PyCFunction)crash_no_current_thread, METH_NOARGS},
#ifndef PYPY_VERSION
    {"run_in_subinterp",        run_in_subinterp,                METH_VARARGS},
#endif
    {"pytime_object_to_time_t", test_pytime_object_to_time_t,  METH_VARARGS},
    {"pytime_object_to_timeval", test_pytime_object_to_timeval,  METH_VARARGS},
    {"pytime_object_to_timespec", test_pytime_object_to_timespec,  METH_VARARGS},
#ifndef PYPY_VERSION
    {"with_tp_del",             with_tp_del,                     METH_VARARGS},
#endif
    {"create_cfunction",        create_cfunction,                METH_NOARGS},
#ifndef PYPY_VERSION
    {"test_pymem_alloc0",
     (PyCFunction)test_pymem_alloc0, METH_NOARGS},
    {"test_pymem_setrawallocators",
     (PyCFunction)test_pymem_setrawallocators, METH_NOARGS},
    {"test_pymem_setallocators",
     (PyCFunction)test_pymem_setallocators, METH_NOARGS},
    {"test_pyobject_setallocators",
     (PyCFunction)test_pyobject_setallocators, METH_NOARGS},
    {"set_nomemory", (PyCFunction)set_nomemory, METH_VARARGS,
     PyDoc_STR("set_nomemory(start:int, stop:int = 0)")},
    {"remove_mem_hooks", (PyCFunction)remove_mem_hooks, METH_NOARGS,
     PyDoc_STR("Remove memory hooks.")},
#endif
    {"no_docstring",
        (PyCFunction)test_with_docstring, METH_NOARGS},
    {"docstring_empty",
        (PyCFunction)test_with_docstring, METH_NOARGS,
        docstring_empty},
    {"docstring_no_signature",
        (PyCFunction)test_with_docstring, METH_NOARGS,
        docstring_no_signature},
    {"docstring_with_invalid_signature",
        (PyCFunction)test_with_docstring, METH_NOARGS,
        docstring_with_invalid_signature},
    {"docstring_with_invalid_signature2",
        (PyCFunction)test_with_docstring, METH_NOARGS,
        docstring_with_invalid_signature2},
    {"docstring_with_signature",
        (PyCFunction)test_with_docstring, METH_NOARGS,
        docstring_with_signature},
    {"docstring_with_signature_but_no_doc",
        (PyCFunction)test_with_docstring, METH_NOARGS,
        docstring_with_signature_but_no_doc},
    {"docstring_with_signature_and_extra_newlines",
        (PyCFunction)test_with_docstring, METH_NOARGS,
        docstring_with_signature_and_extra_newlines},
    {"docstring_with_signature_with_defaults",
        (PyCFunction)test_with_docstring, METH_NOARGS,
        docstring_with_signature_with_defaults},
    {"raise_signal",
     (PyCFunction)test_raise_signal, METH_VARARGS},
    {"call_in_temporary_c_thread", call_in_temporary_c_thread, METH_O,
     PyDoc_STR("set_error_class(error_class) -> None")},
#ifndef PYPY_VERSION
    {"pymarshal_write_long_to_file",
        pymarshal_write_long_to_file, METH_VARARGS},
    {"pymarshal_write_object_to_file",
        pymarshal_write_object_to_file, METH_VARARGS},
    {"pymarshal_read_short_from_file",
        pymarshal_read_short_from_file, METH_VARARGS},
    {"pymarshal_read_long_from_file",
        pymarshal_read_long_from_file, METH_VARARGS},
    {"pymarshal_read_last_object_from_file",
        pymarshal_read_last_object_from_file, METH_VARARGS},
    {"pymarshal_read_object_from_file",
        pymarshal_read_object_from_file, METH_VARARGS},
#endif
    {"return_null_without_error",
        return_null_without_error, METH_NOARGS},
    {"return_result_with_error",
        return_result_with_error, METH_NOARGS},
    {"PyTime_FromSeconds", test_pytime_fromseconds,  METH_VARARGS},
    {"PyTime_FromSecondsObject", test_pytime_fromsecondsobject,  METH_VARARGS},
    {"PyTime_AsSecondsDouble", test_pytime_assecondsdouble, METH_VARARGS},
    {"PyTime_AsTimeval", test_PyTime_AsTimeval, METH_VARARGS},
#ifdef HAVE_CLOCK_GETTIME
    {"PyTime_AsTimespec", test_PyTime_AsTimespec, METH_VARARGS},
#endif
    {"PyTime_AsMilliseconds", test_PyTime_AsMilliseconds, METH_VARARGS},
    {"PyTime_AsMicroseconds", test_PyTime_AsMicroseconds, METH_VARARGS},
#ifndef PYPY_VERSION
    {"get_recursion_depth", get_recursion_depth, METH_NOARGS},
    {"pymem_buffer_overflow", pymem_buffer_overflow, METH_NOARGS},
    {"pymem_api_misuse", pymem_api_misuse, METH_NOARGS},
    {"pymem_malloc_without_gil", pymem_malloc_without_gil, METH_NOARGS},
    {"pymem_getallocatorsname", test_pymem_getallocatorsname, METH_NOARGS},
    {"pyobject_is_freed", (PyCFunction)(void(*)(void))pyobject_is_freed, METH_O},
    {"pyobject_uninitialized", pyobject_uninitialized, METH_NOARGS},
    {"pyobject_forbidden_bytes", pyobject_forbidden_bytes, METH_NOARGS},
    {"pyobject_freed", pyobject_freed, METH_NOARGS},
    {"pyobject_malloc_without_gil", pyobject_malloc_without_gil, METH_NOARGS},
    {"tracemalloc_track", tracemalloc_track, METH_VARARGS},
    {"tracemalloc_untrack", tracemalloc_untrack, METH_VARARGS},
    {"tracemalloc_get_traceback", tracemalloc_get_traceback, METH_VARARGS},
    {"dict_get_version", dict_get_version, METH_VARARGS},
    {"raise_SIGINT_then_send_None", raise_SIGINT_then_send_None, METH_VARARGS},
    {"pyobject_fastcall", test_pyobject_fastcall, METH_VARARGS},
    {"pyobject_fastcalldict", test_pyobject_fastcalldict, METH_VARARGS},
    {"pyobject_fastcallkeywords", test_pyobject_fastcallkeywords, METH_VARARGS},
<<<<<<< HEAD
    {"stack_pointer", stack_pointer, METH_NOARGS},
#ifdef W_STOPCODE
    {"W_STOPCODE", py_w_stopcode, METH_VARARGS},
#endif
#endif /* PYPY_VERSION */
    {"get_mapping_keys", get_mapping_keys, METH_O},
    {"get_mapping_values", get_mapping_values, METH_O},
    {"get_mapping_items", get_mapping_items, METH_O},
#ifndef PYPY_VERSION
    {"test_pythread_tss_key_state", test_pythread_tss_key_state, METH_VARARGS},
    {"hamt", new_hamt, METH_NOARGS},
    {"get_global_config", get_global_config, METH_NOARGS},
    {"get_core_config", get_core_config, METH_NOARGS},
    {"get_main_config", get_main_config, METH_NOARGS},
#endif /* PYPY_VERSION */
=======
    {"raise_SIGINT_then_send_None", raise_SIGINT_then_send_None, METH_VARARGS},
#endif
#ifdef W_STOPCODE
    {"W_STOPCODE", py_w_stopcode, METH_VARARGS},
#endif
>>>>>>> ecb4efce
    {NULL, NULL} /* sentinel */
};

#define AddSym(d, n, f, v) {PyObject *o = f(v); PyDict_SetItemString(d, n, o); Py_DECREF(o);}

typedef struct {
    char bool_member;
    char byte_member;
    unsigned char ubyte_member;
    short short_member;
    unsigned short ushort_member;
    int int_member;
    unsigned int uint_member;
    long long_member;
    unsigned long ulong_member;
    Py_ssize_t pyssizet_member;
    float float_member;
    double double_member;
    char inplace_member[6];
    long long longlong_member;
    unsigned long long ulonglong_member;
} all_structmembers;

typedef struct {
    PyObject_HEAD
    all_structmembers structmembers;
} test_structmembers;

static struct PyMemberDef test_members[] = {
    {"T_BOOL", T_BOOL, offsetof(test_structmembers, structmembers.bool_member), 0, NULL},
    {"T_BYTE", T_BYTE, offsetof(test_structmembers, structmembers.byte_member), 0, NULL},
    {"T_UBYTE", T_UBYTE, offsetof(test_structmembers, structmembers.ubyte_member), 0, NULL},
    {"T_SHORT", T_SHORT, offsetof(test_structmembers, structmembers.short_member), 0, NULL},
    {"T_USHORT", T_USHORT, offsetof(test_structmembers, structmembers.ushort_member), 0, NULL},
    {"T_INT", T_INT, offsetof(test_structmembers, structmembers.int_member), 0, NULL},
    {"T_UINT", T_UINT, offsetof(test_structmembers, structmembers.uint_member), 0, NULL},
    {"T_LONG", T_LONG, offsetof(test_structmembers, structmembers.long_member), 0, NULL},
    {"T_ULONG", T_ULONG, offsetof(test_structmembers, structmembers.ulong_member), 0, NULL},
    {"T_PYSSIZET", T_PYSSIZET, offsetof(test_structmembers, structmembers.pyssizet_member), 0, NULL},
    {"T_FLOAT", T_FLOAT, offsetof(test_structmembers, structmembers.float_member), 0, NULL},
    {"T_DOUBLE", T_DOUBLE, offsetof(test_structmembers, structmembers.double_member), 0, NULL},
    {"T_STRING_INPLACE", T_STRING_INPLACE, offsetof(test_structmembers, structmembers.inplace_member), 0, NULL},
    {"T_LONGLONG", T_LONGLONG, offsetof(test_structmembers, structmembers.longlong_member), 0, NULL},
    {"T_ULONGLONG", T_ULONGLONG, offsetof(test_structmembers, structmembers.ulonglong_member), 0, NULL},
    {NULL}
};


static PyObject *
test_structmembers_new(PyTypeObject *type, PyObject *args, PyObject *kwargs)
{
    static char *keywords[] = {
        "T_BOOL", "T_BYTE", "T_UBYTE", "T_SHORT", "T_USHORT",
        "T_INT", "T_UINT", "T_LONG", "T_ULONG", "T_PYSSIZET",
        "T_FLOAT", "T_DOUBLE", "T_STRING_INPLACE",
        "T_LONGLONG", "T_ULONGLONG",
        NULL};
    static const char fmt[] = "|bbBhHiIlknfds#LK";
    test_structmembers *ob;
    const char *s = NULL;
    Py_ssize_t string_len = 0;
    ob = PyObject_New(test_structmembers, type);
    if (ob == NULL)
        return NULL;
    memset(&ob->structmembers, 0, sizeof(all_structmembers));
    if (!PyArg_ParseTupleAndKeywords(args, kwargs, fmt, keywords,
                                     &ob->structmembers.bool_member,
                                     &ob->structmembers.byte_member,
                                     &ob->structmembers.ubyte_member,
                                     &ob->structmembers.short_member,
                                     &ob->structmembers.ushort_member,
                                     &ob->structmembers.int_member,
                                     &ob->structmembers.uint_member,
                                     &ob->structmembers.long_member,
                                     &ob->structmembers.ulong_member,
                                     &ob->structmembers.pyssizet_member,
                                     &ob->structmembers.float_member,
                                     &ob->structmembers.double_member,
                                     &s, &string_len
                                     , &ob->structmembers.longlong_member,
                                     &ob->structmembers.ulonglong_member
        )) {
        Py_DECREF(ob);
        return NULL;
    }
    if (s != NULL) {
        if (string_len > 5) {
            Py_DECREF(ob);
            PyErr_SetString(PyExc_ValueError, "string too long");
            return NULL;
        }
        strcpy(ob->structmembers.inplace_member, s);
    }
    else {
        strcpy(ob->structmembers.inplace_member, "");
    }
    return (PyObject *)ob;
}

static void
test_structmembers_free(PyObject *ob)
{
    PyObject_FREE(ob);
}

static PyTypeObject test_structmembersType = {
    PyVarObject_HEAD_INIT(NULL, 0)
    "test_structmembersType",
    sizeof(test_structmembers),         /* tp_basicsize */
    0,                                  /* tp_itemsize */
    test_structmembers_free,            /* destructor tp_dealloc */
    0,                                  /* tp_print */
    0,                                  /* tp_getattr */
    0,                                  /* tp_setattr */
    0,                                  /* tp_reserved */
    0,                                  /* tp_repr */
    0,                                  /* tp_as_number */
    0,                                  /* tp_as_sequence */
    0,                                  /* tp_as_mapping */
    0,                                  /* tp_hash */
    0,                                  /* tp_call */
    0,                                  /* tp_str */
    PyObject_GenericGetAttr,            /* tp_getattro */
    PyObject_GenericSetAttr,            /* tp_setattro */
    0,                                  /* tp_as_buffer */
    0,                                  /* tp_flags */
    "Type containing all structmember types",
    0,                                  /* traverseproc tp_traverse */
    0,                                  /* tp_clear */
    0,                                  /* tp_richcompare */
    0,                                  /* tp_weaklistoffset */
    0,                                  /* tp_iter */
    0,                                  /* tp_iternext */
    0,                                  /* tp_methods */
    test_members,                       /* tp_members */
    0,
    0,
    0,
    0,
    0,
    0,
    0,
    0,
    test_structmembers_new,             /* tp_new */
};


typedef struct {
    PyObject_HEAD
} matmulObject;

static PyObject *
matmulType_matmul(PyObject *self, PyObject *other)
{
    return Py_BuildValue("(sOO)", "matmul", self, other);
}

static PyObject *
matmulType_imatmul(PyObject *self, PyObject *other)
{
    return Py_BuildValue("(sOO)", "imatmul", self, other);
}

static void
matmulType_dealloc(PyObject *self)
{
    Py_TYPE(self)->tp_free(self);
}

static PyNumberMethods matmulType_as_number = {
    0,                          /* nb_add */
    0,                          /* nb_subtract */
    0,                          /* nb_multiply */
    0,                          /* nb_remainde r*/
    0,                          /* nb_divmod */
    0,                          /* nb_power */
    0,                          /* nb_negative */
    0,                          /* tp_positive */
    0,                          /* tp_absolute */
    0,                          /* tp_bool */
    0,                          /* nb_invert */
    0,                          /* nb_lshift */
    0,                          /* nb_rshift */
    0,                          /* nb_and */
    0,                          /* nb_xor */
    0,                          /* nb_or */
    0,                          /* nb_int */
    0,                          /* nb_reserved */
    0,                          /* nb_float */
    0,                          /* nb_inplace_add */
    0,                          /* nb_inplace_subtract */
    0,                          /* nb_inplace_multiply */
    0,                          /* nb_inplace_remainder */
    0,                          /* nb_inplace_power */
    0,                          /* nb_inplace_lshift */
    0,                          /* nb_inplace_rshift */
    0,                          /* nb_inplace_and */
    0,                          /* nb_inplace_xor */
    0,                          /* nb_inplace_or */
    0,                          /* nb_floor_divide */
    0,                          /* nb_true_divide */
    0,                          /* nb_inplace_floor_divide */
    0,                          /* nb_inplace_true_divide */
    0,                          /* nb_index */
    matmulType_matmul,        /* nb_matrix_multiply */
    matmulType_imatmul        /* nb_matrix_inplace_multiply */
};

static PyTypeObject matmulType = {
    PyVarObject_HEAD_INIT(NULL, 0)
    "matmulType",
    sizeof(matmulObject),               /* tp_basicsize */
    0,                                  /* tp_itemsize */
    matmulType_dealloc,                 /* destructor tp_dealloc */
    0,                                  /* tp_print */
    0,                                  /* tp_getattr */
    0,                                  /* tp_setattr */
    0,                                  /* tp_reserved */
    0,                                  /* tp_repr */
    &matmulType_as_number,              /* tp_as_number */
    0,                                  /* tp_as_sequence */
    0,                                  /* tp_as_mapping */
    0,                                  /* tp_hash */
    0,                                  /* tp_call */
    0,                                  /* tp_str */
    PyObject_GenericGetAttr,            /* tp_getattro */
    PyObject_GenericSetAttr,            /* tp_setattro */
    0,                                  /* tp_as_buffer */
    0,                                  /* tp_flags */
    "C level type with matrix operations defined",
    0,                                  /* traverseproc tp_traverse */
    0,                                  /* tp_clear */
    0,                                  /* tp_richcompare */
    0,                                  /* tp_weaklistoffset */
    0,                                  /* tp_iter */
    0,                                  /* tp_iternext */
    0,                                  /* tp_methods */
    0,                                  /* tp_members */
    0,
    0,
    0,
    0,
    0,
    0,
    0,
    0,
    PyType_GenericNew,                  /* tp_new */
    PyObject_Del,                       /* tp_free */
};


typedef struct {
    PyObject_HEAD
    PyObject *ao_iterator;
} awaitObject;


static PyObject *
awaitObject_new(PyTypeObject *type, PyObject *args, PyObject *kwds)
{
    PyObject *v;
    awaitObject *ao;

    if (!PyArg_UnpackTuple(args, "awaitObject", 1, 1, &v))
        return NULL;

    ao = (awaitObject *)type->tp_alloc(type, 0);
    if (ao == NULL) {
        return NULL;
    }

    Py_INCREF(v);
    ao->ao_iterator = v;

    return (PyObject *)ao;
}


static void
awaitObject_dealloc(awaitObject *ao)
{
    Py_CLEAR(ao->ao_iterator);
    Py_TYPE(ao)->tp_free(ao);
}


static PyObject *
awaitObject_await(awaitObject *ao)
{
    Py_INCREF(ao->ao_iterator);
    return ao->ao_iterator;
}

static PyAsyncMethods awaitType_as_async = {
    (unaryfunc)awaitObject_await,           /* am_await */
    0,                                      /* am_aiter */
    0                                       /* am_anext */
};


static PyTypeObject awaitType = {
    PyVarObject_HEAD_INIT(NULL, 0)
    "awaitType",
    sizeof(awaitObject),                /* tp_basicsize */
    0,                                  /* tp_itemsize */
    (destructor)awaitObject_dealloc,    /* destructor tp_dealloc */
    0,                                  /* tp_print */
    0,                                  /* tp_getattr */
    0,                                  /* tp_setattr */
    &awaitType_as_async,                /* tp_as_async */
    0,                                  /* tp_repr */
    0,                                  /* tp_as_number */
    0,                                  /* tp_as_sequence */
    0,                                  /* tp_as_mapping */
    0,                                  /* tp_hash */
    0,                                  /* tp_call */
    0,                                  /* tp_str */
    PyObject_GenericGetAttr,            /* tp_getattro */
    PyObject_GenericSetAttr,            /* tp_setattro */
    0,                                  /* tp_as_buffer */
    0,                                  /* tp_flags */
    "C level type with tp_as_async",
    0,                                  /* traverseproc tp_traverse */
    0,                                  /* tp_clear */
    0,                                  /* tp_richcompare */
    0,                                  /* tp_weaklistoffset */
    0,                                  /* tp_iter */
    0,                                  /* tp_iternext */
    0,                                  /* tp_methods */
    0,                                  /* tp_members */
    0,
    0,
    0,
    0,
    0,
    0,
    0,
    0,
    awaitObject_new,                    /* tp_new */
    PyObject_Del,                       /* tp_free */
};


static int recurse_infinitely_error_init(PyObject *, PyObject *, PyObject *);

static PyTypeObject PyRecursingInfinitelyError_Type = {
    PyVarObject_HEAD_INIT(NULL, 0)
    "RecursingInfinitelyError",   /* tp_name */
    sizeof(PyBaseExceptionObject), /* tp_basicsize */
    0,                          /* tp_itemsize */
    0,                          /* tp_dealloc */
    0,                          /* tp_print */
    0,                          /* tp_getattr */
    0,                          /* tp_setattr */
    0,                          /* tp_reserved */
    0,                          /* tp_repr */
    0,                          /* tp_as_number */
    0,                          /* tp_as_sequence */
    0,                          /* tp_as_mapping */
    0,                          /* tp_hash */
    0,                          /* tp_call */
    0,                          /* tp_str */
    0,                          /* tp_getattro */
    0,                          /* tp_setattro */
    0,                          /* tp_as_buffer */
    Py_TPFLAGS_DEFAULT | Py_TPFLAGS_BASETYPE, /* tp_flags */
    "Instantiating this exception starts infinite recursion.", /* tp_doc */
    0,                          /* tp_traverse */
    0,                          /* tp_clear */
    0,                          /* tp_richcompare */
    0,                          /* tp_weaklistoffset */
    0,                          /* tp_iter */
    0,                          /* tp_iternext */
    0,                          /* tp_methods */
    0,                          /* tp_members */
    0,                          /* tp_getset */
    0,                          /* tp_base */
    0,                          /* tp_dict */
    0,                          /* tp_descr_get */
    0,                          /* tp_descr_set */
    0,                          /* tp_dictoffset */
    (initproc)recurse_infinitely_error_init, /* tp_init */
    0,                          /* tp_alloc */
    0,                          /* tp_new */
};

static int
recurse_infinitely_error_init(PyObject *self, PyObject *args, PyObject *kwds)
{
    PyObject *type = (PyObject *)&PyRecursingInfinitelyError_Type;

    /* Instantiating this exception starts infinite recursion. */
    Py_INCREF(type);
    PyErr_SetObject(type, NULL);
    return -1;
}


/* Test PEP 560 */

typedef struct {
    PyObject_HEAD
    PyObject *item;
} PyGenericAliasObject;

static void
generic_alias_dealloc(PyGenericAliasObject *self)
{
    Py_CLEAR(self->item);
    Py_TYPE(self)->tp_free((PyObject *)self);
}

static PyObject *
generic_alias_mro_entries(PyGenericAliasObject *self, PyObject *bases)
{
    return PyTuple_Pack(1, self->item);
}

static PyMethodDef generic_alias_methods[] = {
    {"__mro_entries__", (PyCFunction) generic_alias_mro_entries, METH_O, NULL},
    {NULL}  /* sentinel */
};

static PyTypeObject GenericAlias_Type = {
    PyVarObject_HEAD_INIT(NULL, 0)
    "GenericAlias",
    sizeof(PyGenericAliasObject),
    0,
    .tp_dealloc = (destructor)generic_alias_dealloc,
    .tp_flags = Py_TPFLAGS_DEFAULT | Py_TPFLAGS_BASETYPE,
    .tp_methods = generic_alias_methods,
};

static PyObject *
generic_alias_new(PyObject *item)
{
    PyGenericAliasObject *o = PyObject_New(PyGenericAliasObject, &GenericAlias_Type);
    if (o == NULL) {
        return NULL;
    }
    Py_INCREF(item);
    o->item = item;
    return (PyObject*) o;
}

typedef struct {
    PyObject_HEAD
} PyGenericObject;

static PyObject *
generic_class_getitem(PyObject *type, PyObject *item)
{
    return generic_alias_new(item);
}

static PyMethodDef generic_methods[] = {
    {"__class_getitem__", generic_class_getitem, METH_O|METH_CLASS, NULL},
    {NULL}  /* sentinel */
};

static PyTypeObject Generic_Type = {
    PyVarObject_HEAD_INIT(NULL, 0)
    "Generic",
    sizeof(PyGenericObject),
    0,
    .tp_flags = Py_TPFLAGS_DEFAULT | Py_TPFLAGS_BASETYPE,
    .tp_methods = generic_methods,
};


static struct PyModuleDef _testcapimodule = {
    PyModuleDef_HEAD_INIT,
    "_testcapi",
    NULL,
    -1,
    TestMethods,
    NULL,
    NULL,
    NULL,
    NULL
};

/* Per PEP 489, this module will not be converted to multi-phase initialization
 */

PyMODINIT_FUNC
PyInit__testcapi(void)
{
    PyObject *m;

    m = PyModule_Create(&_testcapimodule);
    if (m == NULL)
        return NULL;

    Py_TYPE(&_HashInheritanceTester_Type)=&PyType_Type;

    Py_TYPE(&test_structmembersType)=&PyType_Type;
    Py_INCREF(&test_structmembersType);
    /* don't use a name starting with "test", since we don't want
       test_capi to automatically call this */
    PyModule_AddObject(m, "_test_structmembersType", (PyObject *)&test_structmembersType);
    if (PyType_Ready(&matmulType) < 0)
        return NULL;
    Py_INCREF(&matmulType);
    PyModule_AddObject(m, "matmulType", (PyObject *)&matmulType);

    if (PyType_Ready(&awaitType) < 0)
        return NULL;
    Py_INCREF(&awaitType);
    PyModule_AddObject(m, "awaitType", (PyObject *)&awaitType);

    if (PyType_Ready(&GenericAlias_Type) < 0)
        return NULL;
    Py_INCREF(&GenericAlias_Type);
    PyModule_AddObject(m, "GenericAlias", (PyObject *)&GenericAlias_Type);

    if (PyType_Ready(&Generic_Type) < 0)
        return NULL;
    Py_INCREF(&Generic_Type);
    PyModule_AddObject(m, "Generic", (PyObject *)&Generic_Type);

    PyRecursingInfinitelyError_Type.tp_base = (PyTypeObject *)PyExc_Exception;
    if (PyType_Ready(&PyRecursingInfinitelyError_Type) < 0) {
        return NULL;
    }
    Py_INCREF(&PyRecursingInfinitelyError_Type);
    PyModule_AddObject(m, "RecursingInfinitelyError",
                       (PyObject *)&PyRecursingInfinitelyError_Type);

    PyModule_AddObject(m, "CHAR_MAX", PyLong_FromLong(CHAR_MAX));
    PyModule_AddObject(m, "CHAR_MIN", PyLong_FromLong(CHAR_MIN));
    PyModule_AddObject(m, "UCHAR_MAX", PyLong_FromLong(UCHAR_MAX));
    PyModule_AddObject(m, "SHRT_MAX", PyLong_FromLong(SHRT_MAX));
    PyModule_AddObject(m, "SHRT_MIN", PyLong_FromLong(SHRT_MIN));
    PyModule_AddObject(m, "USHRT_MAX", PyLong_FromLong(USHRT_MAX));
    PyModule_AddObject(m, "INT_MAX",  PyLong_FromLong(INT_MAX));
    PyModule_AddObject(m, "INT_MIN",  PyLong_FromLong(INT_MIN));
    PyModule_AddObject(m, "UINT_MAX",  PyLong_FromUnsignedLong(UINT_MAX));
    PyModule_AddObject(m, "LONG_MAX", PyLong_FromLong(LONG_MAX));
    PyModule_AddObject(m, "LONG_MIN", PyLong_FromLong(LONG_MIN));
    PyModule_AddObject(m, "ULONG_MAX", PyLong_FromUnsignedLong(ULONG_MAX));
    PyModule_AddObject(m, "FLT_MAX", PyFloat_FromDouble(FLT_MAX));
    PyModule_AddObject(m, "FLT_MIN", PyFloat_FromDouble(FLT_MIN));
    PyModule_AddObject(m, "DBL_MAX", PyFloat_FromDouble(DBL_MAX));
    PyModule_AddObject(m, "DBL_MIN", PyFloat_FromDouble(DBL_MIN));
    PyModule_AddObject(m, "LLONG_MAX", PyLong_FromLongLong(PY_LLONG_MAX));
    PyModule_AddObject(m, "LLONG_MIN", PyLong_FromLongLong(PY_LLONG_MIN));
    PyModule_AddObject(m, "ULLONG_MAX", PyLong_FromUnsignedLongLong(PY_ULLONG_MAX));
    PyModule_AddObject(m, "PY_SSIZE_T_MAX", PyLong_FromSsize_t(PY_SSIZE_T_MAX));
    PyModule_AddObject(m, "PY_SSIZE_T_MIN", PyLong_FromSsize_t(PY_SSIZE_T_MIN));
    PyModule_AddObject(m, "SIZEOF_PYGC_HEAD", PyLong_FromSsize_t(sizeof(PyGC_Head)));
    PyModule_AddObject(m, "SIZEOF_TIME_T", PyLong_FromSsize_t(sizeof(time_t)));
    Py_INCREF(&PyInstanceMethod_Type);
    PyModule_AddObject(m, "instancemethod", (PyObject *)&PyInstanceMethod_Type);

    PyModule_AddIntConstant(m, "the_number_three", 3);
#ifdef WITH_PYMALLOC
    PyModule_AddObject(m, "WITH_PYMALLOC", Py_True);
#else
    PyModule_AddObject(m, "WITH_PYMALLOC", Py_False);
#endif

    TestError = PyErr_NewException("_testcapi.error", NULL, NULL);
    Py_INCREF(TestError);
    PyModule_AddObject(m, "error", TestError);
    return m;
}<|MERGE_RESOLUTION|>--- conflicted
+++ resolved
@@ -4911,12 +4911,11 @@
     {"pyobject_fastcall", test_pyobject_fastcall, METH_VARARGS},
     {"pyobject_fastcalldict", test_pyobject_fastcalldict, METH_VARARGS},
     {"pyobject_fastcallkeywords", test_pyobject_fastcallkeywords, METH_VARARGS},
-<<<<<<< HEAD
     {"stack_pointer", stack_pointer, METH_NOARGS},
+#endif
 #ifdef W_STOPCODE
     {"W_STOPCODE", py_w_stopcode, METH_VARARGS},
 #endif
-#endif /* PYPY_VERSION */
     {"get_mapping_keys", get_mapping_keys, METH_O},
     {"get_mapping_values", get_mapping_values, METH_O},
     {"get_mapping_items", get_mapping_items, METH_O},
@@ -4927,13 +4926,6 @@
     {"get_core_config", get_core_config, METH_NOARGS},
     {"get_main_config", get_main_config, METH_NOARGS},
 #endif /* PYPY_VERSION */
-=======
-    {"raise_SIGINT_then_send_None", raise_SIGINT_then_send_None, METH_VARARGS},
-#endif
-#ifdef W_STOPCODE
-    {"W_STOPCODE", py_w_stopcode, METH_VARARGS},
-#endif
->>>>>>> ecb4efce
     {NULL, NULL} /* sentinel */
 };
 
