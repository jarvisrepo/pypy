--- conflicted
+++ resolved
@@ -5634,7 +5634,6 @@
 // PyPy does not support the stable ABI
 #undef Py_NewRef
 #undef Py_XNewRef
-<<<<<<< HEAD
 #endif
 
 // Test Py_NewRef() and Py_XNewRef() functions, after undefining macros.
@@ -5690,63 +5689,6 @@
 #undef Py_Is
 #endif
 
-=======
-#endif
-
-// Test Py_NewRef() and Py_XNewRef() functions, after undefining macros.
-static PyObject*
-test_refcount_funcs(PyObject *self, PyObject *Py_UNUSED(ignored))
-{
-    TEST_REFCOUNT();
-}
-
-
-// Test Py_Is() function
-#define TEST_PY_IS() \
-    do { \
-        PyObject *o_none = Py_None; \
-        PyObject *o_true = Py_True; \
-        PyObject *o_false = Py_False; \
-        PyObject *obj = PyList_New(0); \
-        if (obj == NULL) { \
-            return NULL; \
-        } \
-        \
-        /* test Py_Is() */ \
-        assert(Py_Is(obj, obj)); \
-        assert(!Py_Is(obj, o_none)); \
-        \
-        /* test Py_None */ \
-        assert(Py_Is(o_none, o_none)); \
-        assert(!Py_Is(obj, o_none)); \
-        \
-        /* test Py_True */ \
-        assert(Py_Is(o_true, o_true)); \
-        assert(!Py_Is(o_false, o_true)); \
-        assert(!Py_Is(obj, o_true)); \
-        \
-        /* test Py_False */ \
-        assert(Py_Is(o_false, o_false)); \
-        assert(!Py_Is(o_true, o_false)); \
-        assert(!Py_Is(obj, o_false)); \
-        \
-        Py_DECREF(obj); \
-        Py_RETURN_NONE; \
-    } while (0)
-
-// Test Py_Is() macro
-static PyObject*
-test_py_is_macros(PyObject *self, PyObject *Py_UNUSED(ignored))
-{
-    TEST_PY_IS();
-}
-
-#ifndef PYPY_VERSION
-// PyPy does not support the stable ABI
-#undef Py_Is
-#endif
-
->>>>>>> 2120632f
 // Test Py_Is() function, after undefining its macro.
 static PyObject*
 test_py_is_funcs(PyObject *self, PyObject *Py_UNUSED(ignored))
