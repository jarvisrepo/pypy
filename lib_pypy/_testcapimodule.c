/* Copy of Modules/_testcapimodule.c from CPython 3.8,
 * with things that PyPy doesn't support disabled.
 */
/*
 * C Extension module to test Python interpreter C APIs.
 *
 * The 'test_*' functions exported by this module are run as part of the
 * standard Python regression test, via Lib/test/test_capi.py.
 */

/* The Visual Studio projects builds _testcapi with Py_BUILD_CORE_MODULE
   define, but we only want to test the public C API, not the internal
   C API. */
#undef Py_BUILD_CORE_MODULE

#define PY_SSIZE_T_CLEAN

#include "Python.h"
#include "datetime.h"
#include "marshal.h"
#include "pythread.h"
#include "structmember.h"
#include <float.h>
#include <signal.h>

#ifdef MS_WINDOWS
#  include <winsock2.h>         /* struct timeval */
#endif

#ifdef HAVE_SYS_WAIT_H
#include <sys/wait.h>           /* For W_STOPCODE */
#endif

#ifdef Py_BUILD_CORE
#  error "_testcapi must test the public Python C API, not CPython internal C API"
#endif

static struct PyModuleDef _testcapimodule;

static PyObject *TestError;     /* set to exception object in init */

/* Raise TestError with test_name + ": " + msg, and return NULL. */

static PyObject *
raiseTestError(const char* test_name, const char* msg)
{
    PyErr_Format(TestError, "%s: %s", test_name, msg);
    return NULL;
}

/* Test #defines from pyconfig.h (particularly the SIZEOF_* defines).

   The ones derived from autoconf on the UNIX-like OSes can be relied
   upon (in the absence of sloppy cross-compiling), but the Windows
   platforms have these hardcoded.  Better safe than sorry.
*/
static PyObject*
sizeof_error(const char* fatname, const char* typname,
    int expected, int got)
{
    PyErr_Format(TestError,
        "%s #define == %d but sizeof(%s) == %d",
        fatname, expected, typname, got);
    return (PyObject*)NULL;
}

static PyObject*
test_config(PyObject *self, PyObject *Py_UNUSED(ignored))
{
#define CHECK_SIZEOF(FATNAME, TYPE) \
            if (FATNAME != sizeof(TYPE)) \
                return sizeof_error(#FATNAME, #TYPE, FATNAME, sizeof(TYPE))

    CHECK_SIZEOF(SIZEOF_SHORT, short);
    CHECK_SIZEOF(SIZEOF_INT, int);
    CHECK_SIZEOF(SIZEOF_LONG, long);
    CHECK_SIZEOF(SIZEOF_VOID_P, void*);
    CHECK_SIZEOF(SIZEOF_TIME_T, time_t);
    CHECK_SIZEOF(SIZEOF_LONG_LONG, long long);

#undef CHECK_SIZEOF

    Py_RETURN_NONE;
}

static PyObject*
test_sizeof_c_types(PyObject *self, PyObject *Py_UNUSED(ignored))
{
#if defined(__GNUC__) && ((__GNUC__ > 4) || ((__GNUC__ == 4) && (__GNUC_MINOR__ > 5)))
#pragma GCC diagnostic push
#pragma GCC diagnostic ignored "-Wtype-limits"
#endif
#define CHECK_SIZEOF(TYPE, EXPECTED)         \
    if (EXPECTED != sizeof(TYPE))  {         \
        PyErr_Format(TestError,              \
            "sizeof(%s) = %u instead of %u", \
            #TYPE, sizeof(TYPE), EXPECTED);  \
        return (PyObject*)NULL;              \
    }
#define IS_SIGNED(TYPE) (((TYPE)-1) < (TYPE)0)
#define CHECK_SIGNNESS(TYPE, SIGNED)         \
    if (IS_SIGNED(TYPE) != SIGNED) {         \
        PyErr_Format(TestError,              \
            "%s signness is, instead of %i",  \
            #TYPE, IS_SIGNED(TYPE), SIGNED); \
        return (PyObject*)NULL;              \
    }

    /* integer types */
    CHECK_SIZEOF(Py_UCS1, 1);
    CHECK_SIZEOF(Py_UCS2, 2);
    CHECK_SIZEOF(Py_UCS4, 4);
    CHECK_SIGNNESS(Py_UCS1, 0);
    CHECK_SIGNNESS(Py_UCS2, 0);
    CHECK_SIGNNESS(Py_UCS4, 0);
    CHECK_SIZEOF(int32_t, 4);
    CHECK_SIGNNESS(int32_t, 1);
    CHECK_SIZEOF(uint32_t, 4);
    CHECK_SIGNNESS(uint32_t, 0);
    CHECK_SIZEOF(int64_t, 8);
    CHECK_SIGNNESS(int64_t, 1);
    CHECK_SIZEOF(uint64_t, 8);
    CHECK_SIGNNESS(uint64_t, 0);

    /* pointer/size types */
    CHECK_SIZEOF(size_t, sizeof(void *));
    CHECK_SIGNNESS(size_t, 0);
    CHECK_SIZEOF(Py_ssize_t, sizeof(void *));
    CHECK_SIGNNESS(Py_ssize_t, 1);

    CHECK_SIZEOF(uintptr_t, sizeof(void *));
    CHECK_SIGNNESS(uintptr_t, 0);
    CHECK_SIZEOF(intptr_t, sizeof(void *));
    CHECK_SIGNNESS(intptr_t, 1);

    Py_RETURN_NONE;

#undef IS_SIGNED
#undef CHECK_SIGNESS
#undef CHECK_SIZEOF
#if defined(__GNUC__) && ((__GNUC__ > 4) || ((__GNUC__ == 4) && (__GNUC_MINOR__ > 5)))
#pragma GCC diagnostic pop
#endif
}


static PyObject*
test_list_api(PyObject *self, PyObject *Py_UNUSED(ignored))
{
    PyObject* list;
    int i;

    /* SF bug 132008:  PyList_Reverse segfaults */
#define NLIST 30
    list = PyList_New(NLIST);
    if (list == (PyObject*)NULL)
        return (PyObject*)NULL;
    /* list = range(NLIST) */
    for (i = 0; i < NLIST; ++i) {
        PyObject* anint = PyLong_FromLong(i);
        if (anint == (PyObject*)NULL) {
            Py_DECREF(list);
            return (PyObject*)NULL;
        }
        PyList_SET_ITEM(list, i, anint);
    }
    /* list.reverse(), via PyList_Reverse() */
    i = PyList_Reverse(list);   /* should not blow up! */
    if (i != 0) {
        Py_DECREF(list);
        return (PyObject*)NULL;
    }
    /* Check that list == range(29, -1, -1) now */
    for (i = 0; i < NLIST; ++i) {
        PyObject* anint = PyList_GET_ITEM(list, i);
        if (PyLong_AS_LONG(anint) != NLIST-1-i) {
            PyErr_SetString(TestError,
                            "test_list_api: reverse screwed up");
            Py_DECREF(list);
            return (PyObject*)NULL;
        }
    }
    Py_DECREF(list);
#undef NLIST

    Py_RETURN_NONE;
}

static int
test_dict_inner(int count)
{
    Py_ssize_t pos = 0, iterations = 0;
    int i;
    PyObject *dict = PyDict_New();
    PyObject *v, *k;

    if (dict == NULL)
        return -1;

    for (i = 0; i < count; i++) {
        v = PyLong_FromLong(i);
        if (v == NULL) {
            return -1;
        }
        if (PyDict_SetItem(dict, v, v) < 0) {
            Py_DECREF(v);
            return -1;
        }
        Py_DECREF(v);
    }

    while (PyDict_Next(dict, &pos, &k, &v)) {
        PyObject *o;
        iterations++;

        i = PyLong_AS_LONG(v) + 1;
        o = PyLong_FromLong(i);
        if (o == NULL)
            return -1;
        if (PyDict_SetItem(dict, k, o) < 0) {
            Py_DECREF(o);
            return -1;
        }
        Py_DECREF(o);
    }

    Py_DECREF(dict);

    if (iterations != count) {
        PyErr_SetString(
            TestError,
            "test_dict_iteration: dict iteration went wrong ");
        return -1;
    } else {
        return 0;
    }
}

static PyObject*
test_dict_iteration(PyObject* self, PyObject *Py_UNUSED(ignored))
{
    int i;

    for (i = 0; i < 200; i++) {
        if (test_dict_inner(i) < 0) {
            return NULL;
        }
    }

    Py_RETURN_NONE;
}

#ifndef PYPY_VERSION
static PyObject*
dict_getitem_knownhash(PyObject *self, PyObject *args)
{
    PyObject *mp, *key, *result;
    Py_ssize_t hash;

    if (!PyArg_ParseTuple(args, "OOn:dict_getitem_knownhash",
                          &mp, &key, &hash)) {
        return NULL;
    }

    result = _PyDict_GetItem_KnownHash(mp, key, (Py_hash_t)hash);
    if (result == NULL && !PyErr_Occurred()) {
        _PyErr_SetKeyError(key);
        return NULL;
    }

    Py_XINCREF(result);
    return result;
}

static PyObject*
dict_hassplittable(PyObject *self, PyObject *arg)
{
    if (!PyDict_Check(arg)) {
        PyErr_Format(PyExc_TypeError,
                     "dict_hassplittable() argument must be dict, not '%s'",
                     arg->ob_type->tp_name);
        return NULL;
    }

    return PyBool_FromLong(_PyDict_HasSplitTable((PyDictObject*)arg));
}
#endif  /* PYPY_VERSION */

/* Issue #4701: Check that PyObject_Hash implicitly calls
 *   PyType_Ready if it hasn't already been called
 */
static PyTypeObject _HashInheritanceTester_Type = {
    PyVarObject_HEAD_INIT(NULL, 0)
    "hashinheritancetester",            /* Name of this type */
    sizeof(PyObject),           /* Basic object size */
    0,                          /* Item size for varobject */
    (destructor)PyObject_Del, /* tp_dealloc */
    0,                          /* tp_vectorcall_offset */
    0,                          /* tp_getattr */
    0,                          /* tp_setattr */
    0,                          /* tp_as_async */
    0,                          /* tp_repr */
    0,                          /* tp_as_number */
    0,                          /* tp_as_sequence */
    0,                          /* tp_as_mapping */
    0,                          /* tp_hash */
    0,                          /* tp_call */
    0,                          /* tp_str */
    PyObject_GenericGetAttr,  /* tp_getattro */
    0,                          /* tp_setattro */
    0,                          /* tp_as_buffer */
    Py_TPFLAGS_DEFAULT,         /* tp_flags */
    0,                          /* tp_doc */
    0,                          /* tp_traverse */
    0,                          /* tp_clear */
    0,                          /* tp_richcompare */
    0,                          /* tp_weaklistoffset */
    0,                          /* tp_iter */
    0,                          /* tp_iternext */
    0,                          /* tp_methods */
    0,                          /* tp_members */
    0,                          /* tp_getset */
    0,                          /* tp_base */
    0,                          /* tp_dict */
    0,                          /* tp_descr_get */
    0,                          /* tp_descr_set */
    0,                          /* tp_dictoffset */
    0,                          /* tp_init */
    0,                          /* tp_alloc */
    PyType_GenericNew,                  /* tp_new */
};

static PyObject*
test_lazy_hash_inheritance(PyObject* self, PyObject *Py_UNUSED(ignored))
{
    PyTypeObject *type;
    PyObject *obj;
    Py_hash_t hash;

    type = &_HashInheritanceTester_Type;

    if (type->tp_dict != NULL)
        /* The type has already been initialized. This probably means
           -R is being used. */
        Py_RETURN_NONE;


    obj = PyObject_New(PyObject, type);
    if (obj == NULL) {
        PyErr_Clear();
        PyErr_SetString(
            TestError,
            "test_lazy_hash_inheritance: failed to create object");
        return NULL;
    }

    if (type->tp_dict != NULL) {
        PyErr_SetString(
            TestError,
            "test_lazy_hash_inheritance: type initialised too soon");
        Py_DECREF(obj);
        return NULL;
    }

    hash = PyObject_Hash(obj);
    if ((hash == -1) && PyErr_Occurred()) {
        PyErr_Clear();
        PyErr_SetString(
            TestError,
            "test_lazy_hash_inheritance: could not hash object");
        Py_DECREF(obj);
        return NULL;
    }

    if (type->tp_dict == NULL) {
        PyErr_SetString(
            TestError,
            "test_lazy_hash_inheritance: type not initialised by hash()");
        Py_DECREF(obj);
        return NULL;
    }

    if (type->tp_hash != PyType_Type.tp_hash) {
        PyErr_SetString(
            TestError,
            "test_lazy_hash_inheritance: unexpected hash function");
        Py_DECREF(obj);
        return NULL;
    }

    Py_DECREF(obj);

    Py_RETURN_NONE;
}


/* Tests of PyLong_{As, From}{Unsigned,}Long(), and
   PyLong_{As, From}{Unsigned,}LongLong().

   Note that the meat of the test is contained in testcapi_long.h.
   This is revolting, but delicate code duplication is worse:  "almost
   exactly the same" code is needed to test long long, but the ubiquitous
   dependence on type names makes it impossible to use a parameterized
   function.  A giant macro would be even worse than this.  A C++ template
   would be perfect.

   The "report an error" functions are deliberately not part of the #include
   file:  if the test fails, you can set a breakpoint in the appropriate
   error function directly, and crawl back from there in the debugger.
*/

#define UNBIND(X)  Py_DECREF(X); (X) = NULL

static PyObject *
raise_test_long_error(const char* msg)
{
    return raiseTestError("test_long_api", msg);
}

#define TESTNAME        test_long_api_inner
#define TYPENAME        long
#define F_S_TO_PY       PyLong_FromLong
#define F_PY_TO_S       PyLong_AsLong
#define F_U_TO_PY       PyLong_FromUnsignedLong
#define F_PY_TO_U       PyLong_AsUnsignedLong

#include "testcapi_long.h"

static PyObject *
test_long_api(PyObject* self, PyObject *Py_UNUSED(ignored))
{
    return TESTNAME(raise_test_long_error);
}

#undef TESTNAME
#undef TYPENAME
#undef F_S_TO_PY
#undef F_PY_TO_S
#undef F_U_TO_PY
#undef F_PY_TO_U

static PyObject *
raise_test_longlong_error(const char* msg)
{
    return raiseTestError("test_longlong_api", msg);
}

#define TESTNAME        test_longlong_api_inner
#define TYPENAME        long long
#define F_S_TO_PY       PyLong_FromLongLong
#define F_PY_TO_S       PyLong_AsLongLong
#define F_U_TO_PY       PyLong_FromUnsignedLongLong
#define F_PY_TO_U       PyLong_AsUnsignedLongLong

#include "testcapi_long.h"

static PyObject *
test_longlong_api(PyObject* self, PyObject *args)
{
    return TESTNAME(raise_test_longlong_error);
}

#undef TESTNAME
#undef TYPENAME
#undef F_S_TO_PY
#undef F_PY_TO_S
#undef F_U_TO_PY
#undef F_PY_TO_U

/* Test the PyLong_AsLongAndOverflow API. General conversion to PY_LONG
   is tested by test_long_api_inner. This test will concentrate on proper
   handling of overflow.
*/

static PyObject *
test_long_and_overflow(PyObject *self, PyObject *Py_UNUSED(ignored))
{
    PyObject *num, *one, *temp;
    long value;
    int overflow;

    /* Test that overflow is set properly for a large value. */
    /* num is a number larger than LONG_MAX even on 64-bit platforms */
    num = PyLong_FromString("FFFFFFFFFFFFFFFFFFFFFFFF", NULL, 16);
    if (num == NULL)
        return NULL;
    overflow = 1234;
    value = PyLong_AsLongAndOverflow(num, &overflow);
    Py_DECREF(num);
    if (value == -1 && PyErr_Occurred())
        return NULL;
    if (value != -1)
        return raiseTestError("test_long_and_overflow",
            "return value was not set to -1");
    if (overflow != 1)
        return raiseTestError("test_long_and_overflow",
            "overflow was not set to 1");

    /* Same again, with num = LONG_MAX + 1 */
    num = PyLong_FromLong(LONG_MAX);
    if (num == NULL)
        return NULL;
    one = PyLong_FromLong(1L);
    if (one == NULL) {
        Py_DECREF(num);
        return NULL;
    }
    temp = PyNumber_Add(num, one);
    Py_DECREF(one);
    Py_DECREF(num);
    num = temp;
    if (num == NULL)
        return NULL;
    overflow = 0;
    value = PyLong_AsLongAndOverflow(num, &overflow);
    Py_DECREF(num);
    if (value == -1 && PyErr_Occurred())
        return NULL;
    if (value != -1)
        return raiseTestError("test_long_and_overflow",
            "return value was not set to -1");
    if (overflow != 1)
        return raiseTestError("test_long_and_overflow",
            "overflow was not set to 1");

    /* Test that overflow is set properly for a large negative value. */
    /* num is a number smaller than LONG_MIN even on 64-bit platforms */
    num = PyLong_FromString("-FFFFFFFFFFFFFFFFFFFFFFFF", NULL, 16);
    if (num == NULL)
        return NULL;
    overflow = 1234;
    value = PyLong_AsLongAndOverflow(num, &overflow);
    Py_DECREF(num);
    if (value == -1 && PyErr_Occurred())
        return NULL;
    if (value != -1)
        return raiseTestError("test_long_and_overflow",
            "return value was not set to -1");
    if (overflow != -1)
        return raiseTestError("test_long_and_overflow",
            "overflow was not set to -1");

    /* Same again, with num = LONG_MIN - 1 */
    num = PyLong_FromLong(LONG_MIN);
    if (num == NULL)
        return NULL;
    one = PyLong_FromLong(1L);
    if (one == NULL) {
        Py_DECREF(num);
        return NULL;
    }
    temp = PyNumber_Subtract(num, one);
    Py_DECREF(one);
    Py_DECREF(num);
    num = temp;
    if (num == NULL)
        return NULL;
    overflow = 0;
    value = PyLong_AsLongAndOverflow(num, &overflow);
    Py_DECREF(num);
    if (value == -1 && PyErr_Occurred())
        return NULL;
    if (value != -1)
        return raiseTestError("test_long_and_overflow",
            "return value was not set to -1");
    if (overflow != -1)
        return raiseTestError("test_long_and_overflow",
            "overflow was not set to -1");

    /* Test that overflow is cleared properly for small values. */
    num = PyLong_FromString("FF", NULL, 16);
    if (num == NULL)
        return NULL;
    overflow = 1234;
    value = PyLong_AsLongAndOverflow(num, &overflow);
    Py_DECREF(num);
    if (value == -1 && PyErr_Occurred())
        return NULL;
    if (value != 0xFF)
        return raiseTestError("test_long_and_overflow",
            "expected return value 0xFF");
    if (overflow != 0)
        return raiseTestError("test_long_and_overflow",
            "overflow was not cleared");

    num = PyLong_FromString("-FF", NULL, 16);
    if (num == NULL)
        return NULL;
    overflow = 0;
    value = PyLong_AsLongAndOverflow(num, &overflow);
    Py_DECREF(num);
    if (value == -1 && PyErr_Occurred())
        return NULL;
    if (value != -0xFF)
        return raiseTestError("test_long_and_overflow",
            "expected return value 0xFF");
    if (overflow != 0)
        return raiseTestError("test_long_and_overflow",
            "overflow was set incorrectly");

    num = PyLong_FromLong(LONG_MAX);
    if (num == NULL)
        return NULL;
    overflow = 1234;
    value = PyLong_AsLongAndOverflow(num, &overflow);
    Py_DECREF(num);
    if (value == -1 && PyErr_Occurred())
        return NULL;
    if (value != LONG_MAX)
        return raiseTestError("test_long_and_overflow",
            "expected return value LONG_MAX");
    if (overflow != 0)
        return raiseTestError("test_long_and_overflow",
            "overflow was not cleared");

    num = PyLong_FromLong(LONG_MIN);
    if (num == NULL)
        return NULL;
    overflow = 0;
    value = PyLong_AsLongAndOverflow(num, &overflow);
    Py_DECREF(num);
    if (value == -1 && PyErr_Occurred())
        return NULL;
    if (value != LONG_MIN)
        return raiseTestError("test_long_and_overflow",
            "expected return value LONG_MIN");
    if (overflow != 0)
        return raiseTestError("test_long_and_overflow",
            "overflow was not cleared");

    Py_RETURN_NONE;
}

/* Test the PyLong_AsLongLongAndOverflow API. General conversion to
   long long is tested by test_long_api_inner. This test will
   concentrate on proper handling of overflow.
*/

static PyObject *
test_long_long_and_overflow(PyObject *self, PyObject *Py_UNUSED(ignored))
{
    PyObject *num, *one, *temp;
    long long value;
    int overflow;

    /* Test that overflow is set properly for a large value. */
    /* num is a number larger than PY_LLONG_MAX on a typical machine. */
    num = PyLong_FromString("FFFFFFFFFFFFFFFFFFFFFFFF", NULL, 16);
    if (num == NULL)
        return NULL;
    overflow = 1234;
    value = PyLong_AsLongLongAndOverflow(num, &overflow);
    Py_DECREF(num);
    if (value == -1 && PyErr_Occurred())
        return NULL;
    if (value != -1)
        return raiseTestError("test_long_long_and_overflow",
            "return value was not set to -1");
    if (overflow != 1)
        return raiseTestError("test_long_long_and_overflow",
            "overflow was not set to 1");

    /* Same again, with num = PY_LLONG_MAX + 1 */
    num = PyLong_FromLongLong(PY_LLONG_MAX);
    if (num == NULL)
        return NULL;
    one = PyLong_FromLong(1L);
    if (one == NULL) {
        Py_DECREF(num);
        return NULL;
    }
    temp = PyNumber_Add(num, one);
    Py_DECREF(one);
    Py_DECREF(num);
    num = temp;
    if (num == NULL)
        return NULL;
    overflow = 0;
    value = PyLong_AsLongLongAndOverflow(num, &overflow);
    Py_DECREF(num);
    if (value == -1 && PyErr_Occurred())
        return NULL;
    if (value != -1)
        return raiseTestError("test_long_long_and_overflow",
            "return value was not set to -1");
    if (overflow != 1)
        return raiseTestError("test_long_long_and_overflow",
            "overflow was not set to 1");

    /* Test that overflow is set properly for a large negative value. */
    /* num is a number smaller than PY_LLONG_MIN on a typical platform */
    num = PyLong_FromString("-FFFFFFFFFFFFFFFFFFFFFFFF", NULL, 16);
    if (num == NULL)
        return NULL;
    overflow = 1234;
    value = PyLong_AsLongLongAndOverflow(num, &overflow);
    Py_DECREF(num);
    if (value == -1 && PyErr_Occurred())
        return NULL;
    if (value != -1)
        return raiseTestError("test_long_long_and_overflow",
            "return value was not set to -1");
    if (overflow != -1)
        return raiseTestError("test_long_long_and_overflow",
            "overflow was not set to -1");

    /* Same again, with num = PY_LLONG_MIN - 1 */
    num = PyLong_FromLongLong(PY_LLONG_MIN);
    if (num == NULL)
        return NULL;
    one = PyLong_FromLong(1L);
    if (one == NULL) {
        Py_DECREF(num);
        return NULL;
    }
    temp = PyNumber_Subtract(num, one);
    Py_DECREF(one);
    Py_DECREF(num);
    num = temp;
    if (num == NULL)
        return NULL;
    overflow = 0;
    value = PyLong_AsLongLongAndOverflow(num, &overflow);
    Py_DECREF(num);
    if (value == -1 && PyErr_Occurred())
        return NULL;
    if (value != -1)
        return raiseTestError("test_long_long_and_overflow",
            "return value was not set to -1");
    if (overflow != -1)
        return raiseTestError("test_long_long_and_overflow",
            "overflow was not set to -1");

    /* Test that overflow is cleared properly for small values. */
    num = PyLong_FromString("FF", NULL, 16);
    if (num == NULL)
        return NULL;
    overflow = 1234;
    value = PyLong_AsLongLongAndOverflow(num, &overflow);
    Py_DECREF(num);
    if (value == -1 && PyErr_Occurred())
        return NULL;
    if (value != 0xFF)
        return raiseTestError("test_long_long_and_overflow",
            "expected return value 0xFF");
    if (overflow != 0)
        return raiseTestError("test_long_long_and_overflow",
            "overflow was not cleared");

    num = PyLong_FromString("-FF", NULL, 16);
    if (num == NULL)
        return NULL;
    overflow = 0;
    value = PyLong_AsLongLongAndOverflow(num, &overflow);
    Py_DECREF(num);
    if (value == -1 && PyErr_Occurred())
        return NULL;
    if (value != -0xFF)
        return raiseTestError("test_long_long_and_overflow",
            "expected return value 0xFF");
    if (overflow != 0)
        return raiseTestError("test_long_long_and_overflow",
            "overflow was set incorrectly");

    num = PyLong_FromLongLong(PY_LLONG_MAX);
    if (num == NULL)
        return NULL;
    overflow = 1234;
    value = PyLong_AsLongLongAndOverflow(num, &overflow);
    Py_DECREF(num);
    if (value == -1 && PyErr_Occurred())
        return NULL;
    if (value != PY_LLONG_MAX)
        return raiseTestError("test_long_long_and_overflow",
            "expected return value PY_LLONG_MAX");
    if (overflow != 0)
        return raiseTestError("test_long_long_and_overflow",
            "overflow was not cleared");

    num = PyLong_FromLongLong(PY_LLONG_MIN);
    if (num == NULL)
        return NULL;
    overflow = 0;
    value = PyLong_AsLongLongAndOverflow(num, &overflow);
    Py_DECREF(num);
    if (value == -1 && PyErr_Occurred())
        return NULL;
    if (value != PY_LLONG_MIN)
        return raiseTestError("test_long_long_and_overflow",
            "expected return value PY_LLONG_MIN");
    if (overflow != 0)
        return raiseTestError("test_long_long_and_overflow",
            "overflow was not cleared");

    Py_RETURN_NONE;
}

/* Test the PyLong_As{Size,Ssize}_t API. At present this just tests that
   non-integer arguments are handled correctly. It should be extended to
   test overflow handling.
 */

static PyObject *
test_long_as_size_t(PyObject *self, PyObject *Py_UNUSED(ignored))
{
    size_t out_u;
    Py_ssize_t out_s;

    Py_INCREF(Py_None);

    out_u = PyLong_AsSize_t(Py_None);
    if (out_u != (size_t)-1 || !PyErr_Occurred())
        return raiseTestError("test_long_as_size_t",
                              "PyLong_AsSize_t(None) didn't complain");
    if (!PyErr_ExceptionMatches(PyExc_TypeError))
        return raiseTestError("test_long_as_size_t",
                              "PyLong_AsSize_t(None) raised "
                              "something other than TypeError");
    PyErr_Clear();

    out_s = PyLong_AsSsize_t(Py_None);
    if (out_s != (Py_ssize_t)-1 || !PyErr_Occurred())
        return raiseTestError("test_long_as_size_t",
                              "PyLong_AsSsize_t(None) didn't complain");
    if (!PyErr_ExceptionMatches(PyExc_TypeError))
        return raiseTestError("test_long_as_size_t",
                              "PyLong_AsSsize_t(None) raised "
                              "something other than TypeError");
    PyErr_Clear();

    /* Py_INCREF(Py_None) omitted - we already have a reference to it. */
    return Py_None;
}

static PyObject *
test_long_as_unsigned_long_long_mask(PyObject *self,
                                     PyObject *Py_UNUSED(ignored))
{
    unsigned long long res = PyLong_AsUnsignedLongLongMask(NULL);

    if (res != (unsigned long long)-1 || !PyErr_Occurred()) {
        return raiseTestError("test_long_as_unsigned_long_long_mask",
                              "PyLong_AsUnsignedLongLongMask(NULL) didn't "
                              "complain");
    }
    if (!PyErr_ExceptionMatches(PyExc_SystemError)) {
        return raiseTestError("test_long_as_unsigned_long_long_mask",
                              "PyLong_AsUnsignedLongLongMask(NULL) raised "
                              "something other than SystemError");
    }
    PyErr_Clear();
    Py_RETURN_NONE;
}

/* Test the PyLong_AsDouble API. At present this just tests that
   non-integer arguments are handled correctly.
 */

static PyObject *
test_long_as_double(PyObject *self, PyObject *Py_UNUSED(ignored))
{
    double out;

    Py_INCREF(Py_None);

    out = PyLong_AsDouble(Py_None);
    if (out != -1.0 || !PyErr_Occurred())
        return raiseTestError("test_long_as_double",
                              "PyLong_AsDouble(None) didn't complain");
    if (!PyErr_ExceptionMatches(PyExc_TypeError))
        return raiseTestError("test_long_as_double",
                              "PyLong_AsDouble(None) raised "
                              "something other than TypeError");
    PyErr_Clear();

    /* Py_INCREF(Py_None) omitted - we already have a reference to it. */
    return Py_None;
}

/* Test the L code for PyArg_ParseTuple.  This should deliver a long long
   for both long and int arguments.  The test may leak a little memory if
   it fails.
*/
static PyObject *
test_L_code(PyObject *self, PyObject *Py_UNUSED(ignored))
{
    PyObject *tuple, *num;
    long long value;

    tuple = PyTuple_New(1);
    if (tuple == NULL)
        return NULL;

    num = PyLong_FromLong(42);
    if (num == NULL)
        return NULL;

    PyTuple_SET_ITEM(tuple, 0, num);

    value = -1;
    if (!PyArg_ParseTuple(tuple, "L:test_L_code", &value)) {
        return NULL;
    }
    if (value != 42)
        return raiseTestError("test_L_code",
            "L code returned wrong value for long 42");

    /* Py_DECREF(num);  <== CPython bug */
    num = PyLong_FromLong(42);
    if (num == NULL)
        return NULL;

    PyTuple_SET_ITEM(tuple, 0, num);

    value = -1;
    if (!PyArg_ParseTuple(tuple, "L:test_L_code", &value)) {
        return NULL;
    }
    if (value != 42)
        return raiseTestError("test_L_code",
            "L code returned wrong value for int 42");

    Py_DECREF(tuple);
    Py_RETURN_NONE;
}

static PyObject *
return_none(void *unused)
{
    Py_RETURN_NONE;
}

static PyObject *
raise_error(void *unused)
{
    PyErr_SetNone(PyExc_ValueError);
    return NULL;
}

static int
test_buildvalue_N_error(const char *fmt)
{
    PyObject *arg, *res;

    arg = PyList_New(0);
    if (arg == NULL) {
        return -1;
    }

    Py_INCREF(arg);
    res = Py_BuildValue(fmt, return_none, NULL, arg);
    if (res == NULL) {
        return -1;
    }
    Py_DECREF(res);

    Py_INCREF(arg);
    res = Py_BuildValue(fmt, raise_error, NULL, arg);
    if (res != NULL || !PyErr_Occurred()) {
        PyErr_Format(TestError, "test_buildvalue_N: "
                     "Py_BuildValue(\"%s\") didn't complain", fmt);
        return -1;
    }
    PyErr_Clear();
    Py_DECREF(arg);
    return 0;
}

static PyObject *
test_buildvalue_N(PyObject *self, PyObject *Py_UNUSED(ignored))
{
    PyObject *arg, *res;

    arg = PyList_New(0);
    if (arg == NULL) {
        return NULL;
    }
    Py_INCREF(arg);
    res = Py_BuildValue("N", arg);
    if (res == NULL) {
        return NULL;
    }
    if (res != arg) {
        return raiseTestError("test_buildvalue_N",
                              "Py_BuildValue(\"N\") returned wrong result");
    }
    Py_DECREF(res);
    Py_DECREF(arg);

    if (test_buildvalue_N_error("O&N") < 0)
        return NULL;
    if (test_buildvalue_N_error("(O&N)") < 0)
        return NULL;
    if (test_buildvalue_N_error("[O&N]") < 0)
        return NULL;
    if (test_buildvalue_N_error("{O&N}") < 0)
        return NULL;
    if (test_buildvalue_N_error("{()O&(())N}") < 0)
        return NULL;

    Py_RETURN_NONE;
}


static PyObject *
get_args(PyObject *self, PyObject *args)
{
    if (args == NULL) {
        args = Py_None;
    }
    Py_INCREF(args);
    return args;
}

static PyObject *
get_kwargs(PyObject *self, PyObject *args, PyObject *kwargs)
{
    if (kwargs == NULL) {
        kwargs = Py_None;
    }
    Py_INCREF(kwargs);
    return kwargs;
}

/* Test tuple argument processing */
static PyObject *
getargs_tuple(PyObject *self, PyObject *args)
{
    int a, b, c;
    if (!PyArg_ParseTuple(args, "i(ii)", &a, &b, &c))
        return NULL;
    return Py_BuildValue("iii", a, b, c);
}

/* test PyArg_ParseTupleAndKeywords */
static PyObject *
getargs_keywords(PyObject *self, PyObject *args, PyObject *kwargs)
{
    static char *keywords[] = {"arg1","arg2","arg3","arg4","arg5", NULL};
    static const char fmt[] = "(ii)i|(i(ii))(iii)i";
    int int_args[10]={-1, -1, -1, -1, -1, -1, -1, -1, -1, -1};

    if (!PyArg_ParseTupleAndKeywords(args, kwargs, fmt, keywords,
        &int_args[0], &int_args[1], &int_args[2], &int_args[3], &int_args[4],
        &int_args[5], &int_args[6], &int_args[7], &int_args[8], &int_args[9]))
        return NULL;
    return Py_BuildValue("iiiiiiiiii",
        int_args[0], int_args[1], int_args[2], int_args[3], int_args[4],
        int_args[5], int_args[6], int_args[7], int_args[8], int_args[9]);
}

/* test PyArg_ParseTupleAndKeywords keyword-only arguments */
static PyObject *
getargs_keyword_only(PyObject *self, PyObject *args, PyObject *kwargs)
{
    static char *keywords[] = {"required", "optional", "keyword_only", NULL};
    int required = -1;
    int optional = -1;
    int keyword_only = -1;

    if (!PyArg_ParseTupleAndKeywords(args, kwargs, "i|i$i", keywords,
                                     &required, &optional, &keyword_only))
        return NULL;
    return Py_BuildValue("iii", required, optional, keyword_only);
}

/* test PyArg_ParseTupleAndKeywords positional-only arguments */
static PyObject *
getargs_positional_only_and_keywords(PyObject *self, PyObject *args, PyObject *kwargs)
{
    static char *keywords[] = {"", "", "keyword", NULL};
    int required = -1;
    int optional = -1;
    int keyword = -1;

    if (!PyArg_ParseTupleAndKeywords(args, kwargs, "i|ii", keywords,
                                     &required, &optional, &keyword))
        return NULL;
    return Py_BuildValue("iii", required, optional, keyword);
}

/* Functions to call PyArg_ParseTuple with integer format codes,
   and return the result.
*/
static PyObject *
getargs_b(PyObject *self, PyObject *args)
{
    unsigned char value;
    if (!PyArg_ParseTuple(args, "b", &value))
        return NULL;
    return PyLong_FromUnsignedLong((unsigned long)value);
}

static PyObject *
getargs_B(PyObject *self, PyObject *args)
{
    unsigned char value;
    if (!PyArg_ParseTuple(args, "B", &value))
        return NULL;
    return PyLong_FromUnsignedLong((unsigned long)value);
}

static PyObject *
getargs_h(PyObject *self, PyObject *args)
{
    short value;
    if (!PyArg_ParseTuple(args, "h", &value))
        return NULL;
    return PyLong_FromLong((long)value);
}

static PyObject *
getargs_H(PyObject *self, PyObject *args)
{
    unsigned short value;
    if (!PyArg_ParseTuple(args, "H", &value))
        return NULL;
    return PyLong_FromUnsignedLong((unsigned long)value);
}

static PyObject *
getargs_I(PyObject *self, PyObject *args)
{
    unsigned int value;
    if (!PyArg_ParseTuple(args, "I", &value))
        return NULL;
    return PyLong_FromUnsignedLong((unsigned long)value);
}

static PyObject *
getargs_k(PyObject *self, PyObject *args)
{
    unsigned long value;
    if (!PyArg_ParseTuple(args, "k", &value))
        return NULL;
    return PyLong_FromUnsignedLong(value);
}

static PyObject *
getargs_i(PyObject *self, PyObject *args)
{
    int value;
    if (!PyArg_ParseTuple(args, "i", &value))
        return NULL;
    return PyLong_FromLong((long)value);
}

static PyObject *
getargs_l(PyObject *self, PyObject *args)
{
    long value;
    if (!PyArg_ParseTuple(args, "l", &value))
        return NULL;
    return PyLong_FromLong(value);
}

static PyObject *
getargs_n(PyObject *self, PyObject *args)
{
    Py_ssize_t value;
    if (!PyArg_ParseTuple(args, "n", &value))
        return NULL;
    return PyLong_FromSsize_t(value);
}

static PyObject *
getargs_p(PyObject *self, PyObject *args)
{
    int value;
    if (!PyArg_ParseTuple(args, "p", &value))
        return NULL;
    return PyLong_FromLong(value);
}

static PyObject *
getargs_L(PyObject *self, PyObject *args)
{
    long long value;
    if (!PyArg_ParseTuple(args, "L", &value))
        return NULL;
    return PyLong_FromLongLong(value);
}

static PyObject *
getargs_K(PyObject *self, PyObject *args)
{
    unsigned long long value;
    if (!PyArg_ParseTuple(args, "K", &value))
        return NULL;
    return PyLong_FromUnsignedLongLong(value);
}

/* This function not only tests the 'k' getargs code, but also the
   PyLong_AsUnsignedLongMask() function. */
static PyObject *
test_k_code(PyObject *self, PyObject *Py_UNUSED(ignored))
{
    PyObject *tuple, *num;
    unsigned long value;

    tuple = PyTuple_New(1);
    if (tuple == NULL)
        return NULL;

    /* a number larger than ULONG_MAX even on 64-bit platforms */
    num = PyLong_FromString("FFFFFFFFFFFFFFFFFFFFFFFF", NULL, 16);
    if (num == NULL)
        return NULL;

    value = PyLong_AsUnsignedLongMask(num);
    if (value != ULONG_MAX)
        return raiseTestError("test_k_code",
            "PyLong_AsUnsignedLongMask() returned wrong value for long 0xFFF...FFF");

    PyTuple_SET_ITEM(tuple, 0, num);

    value = 0;
    if (!PyArg_ParseTuple(tuple, "k:test_k_code", &value)) {
        return NULL;
    }
    if (value != ULONG_MAX)
        return raiseTestError("test_k_code",
            "k code returned wrong value for long 0xFFF...FFF");

    /* Py_DECREF(num);  <== CPython bug */
    num = PyLong_FromString("-FFFFFFFF000000000000000042", NULL, 16);
    if (num == NULL)
        return NULL;

    value = PyLong_AsUnsignedLongMask(num);
    if (value != (unsigned long)-0x42)
        return raiseTestError("test_k_code",
                              "PyLong_AsUnsignedLongMask() returned wrong "
                              "value for long -0xFFF..000042");

    PyTuple_SET_ITEM(tuple, 0, num);

    value = 0;
    if (!PyArg_ParseTuple(tuple, "k:test_k_code", &value)) {
        return NULL;
    }
    if (value != (unsigned long)-0x42)
        return raiseTestError("test_k_code",
            "k code returned wrong value for long -0xFFF..000042");

    Py_DECREF(tuple);
    Py_RETURN_NONE;
}

static PyObject *
getargs_f(PyObject *self, PyObject *args)
{
    float f;
    if (!PyArg_ParseTuple(args, "f", &f))
        return NULL;
    return PyFloat_FromDouble(f);
}

static PyObject *
getargs_d(PyObject *self, PyObject *args)
{
    double d;
    if (!PyArg_ParseTuple(args, "d", &d))
        return NULL;
    return PyFloat_FromDouble(d);
}

static PyObject *
getargs_D(PyObject *self, PyObject *args)
{
    Py_complex cval;
    if (!PyArg_ParseTuple(args, "D", &cval))
        return NULL;
    return PyComplex_FromCComplex(cval);
}

static PyObject *
getargs_S(PyObject *self, PyObject *args)
{
    PyObject *obj;
    if (!PyArg_ParseTuple(args, "S", &obj))
        return NULL;
    Py_INCREF(obj);
    return obj;
}

static PyObject *
getargs_Y(PyObject *self, PyObject *args)
{
    PyObject *obj;
    if (!PyArg_ParseTuple(args, "Y", &obj))
        return NULL;
    Py_INCREF(obj);
    return obj;
}

static PyObject *
getargs_U(PyObject *self, PyObject *args)
{
    PyObject *obj;
    if (!PyArg_ParseTuple(args, "U", &obj))
        return NULL;
    Py_INCREF(obj);
    return obj;
}

static PyObject *
getargs_c(PyObject *self, PyObject *args)
{
    char c;
    if (!PyArg_ParseTuple(args, "c", &c))
        return NULL;
    return PyLong_FromLong((unsigned char)c);
}

static PyObject *
getargs_C(PyObject *self, PyObject *args)
{
    int c;
    if (!PyArg_ParseTuple(args, "C", &c))
        return NULL;
    return PyLong_FromLong(c);
}

static PyObject *
getargs_s(PyObject *self, PyObject *args)
{
    char *str;
    if (!PyArg_ParseTuple(args, "s", &str))
        return NULL;
    return PyBytes_FromString(str);
}

static PyObject *
getargs_s_star(PyObject *self, PyObject *args)
{
    Py_buffer buffer;
    PyObject *bytes;
    if (!PyArg_ParseTuple(args, "s*", &buffer))
        return NULL;
    bytes = PyBytes_FromStringAndSize(buffer.buf, buffer.len);
    PyBuffer_Release(&buffer);
    return bytes;
}

static PyObject *
getargs_s_hash(PyObject *self, PyObject *args)
{
    char *str;
    Py_ssize_t size;
    if (!PyArg_ParseTuple(args, "s#", &str, &size))
        return NULL;
    return PyBytes_FromStringAndSize(str, size);
}

static PyObject *
getargs_z(PyObject *self, PyObject *args)
{
    char *str;
    if (!PyArg_ParseTuple(args, "z", &str))
        return NULL;
    if (str != NULL)
        return PyBytes_FromString(str);
    else
        Py_RETURN_NONE;
}

static PyObject *
getargs_z_star(PyObject *self, PyObject *args)
{
    Py_buffer buffer;
    PyObject *bytes;
    if (!PyArg_ParseTuple(args, "z*", &buffer))
        return NULL;
    if (buffer.buf != NULL)
        bytes = PyBytes_FromStringAndSize(buffer.buf, buffer.len);
    else {
        Py_INCREF(Py_None);
        bytes = Py_None;
    }
    PyBuffer_Release(&buffer);
    return bytes;
}

static PyObject *
getargs_z_hash(PyObject *self, PyObject *args)
{
    char *str;
    Py_ssize_t size;
    if (!PyArg_ParseTuple(args, "z#", &str, &size))
        return NULL;
    if (str != NULL)
        return PyBytes_FromStringAndSize(str, size);
    else
        Py_RETURN_NONE;
}

static PyObject *
getargs_y(PyObject *self, PyObject *args)
{
    char *str;
    if (!PyArg_ParseTuple(args, "y", &str))
        return NULL;
    return PyBytes_FromString(str);
}

static PyObject *
getargs_y_star(PyObject *self, PyObject *args)
{
    Py_buffer buffer;
    PyObject *bytes;
    if (!PyArg_ParseTuple(args, "y*", &buffer))
        return NULL;
    bytes = PyBytes_FromStringAndSize(buffer.buf, buffer.len);
    PyBuffer_Release(&buffer);
    return bytes;
}

static PyObject *
getargs_y_hash(PyObject *self, PyObject *args)
{
    char *str;
    Py_ssize_t size;
    if (!PyArg_ParseTuple(args, "y#", &str, &size))
        return NULL;
    return PyBytes_FromStringAndSize(str, size);
}

static PyObject *
getargs_u(PyObject *self, PyObject *args)
{
    Py_UNICODE *str;
    if (!PyArg_ParseTuple(args, "u", &str))
        return NULL;
    return PyUnicode_FromWideChar(str, -1);
}

static PyObject *
getargs_u_hash(PyObject *self, PyObject *args)
{
    Py_UNICODE *str;
    Py_ssize_t size;
    if (!PyArg_ParseTuple(args, "u#", &str, &size))
        return NULL;
    return PyUnicode_FromWideChar(str, size);
}

static PyObject *
getargs_Z(PyObject *self, PyObject *args)
{
    Py_UNICODE *str;
    if (!PyArg_ParseTuple(args, "Z", &str))
        return NULL;
    if (str != NULL) {
        return PyUnicode_FromWideChar(str, -1);
    } else
        Py_RETURN_NONE;
}

static PyObject *
getargs_Z_hash(PyObject *self, PyObject *args)
{
    Py_UNICODE *str;
    Py_ssize_t size;
    if (!PyArg_ParseTuple(args, "Z#", &str, &size))
        return NULL;
    if (str != NULL)
        return PyUnicode_FromWideChar(str, size);
    else
        Py_RETURN_NONE;
}

static PyObject *
getargs_es(PyObject *self, PyObject *args)
{
    PyObject *arg, *result;
    const char *encoding = NULL;
    char *str;

    if (!PyArg_ParseTuple(args, "O|s", &arg, &encoding))
        return NULL;
    if (!PyArg_Parse(arg, "es", encoding, &str))
        return NULL;
    result = PyBytes_FromString(str);
    PyMem_Free(str);
    return result;
}

static PyObject *
getargs_et(PyObject *self, PyObject *args)
{
    PyObject *arg, *result;
    const char *encoding = NULL;
    char *str;

    if (!PyArg_ParseTuple(args, "O|s", &arg, &encoding))
        return NULL;
    if (!PyArg_Parse(arg, "et", encoding, &str))
        return NULL;
    result = PyBytes_FromString(str);
    PyMem_Free(str);
    return result;
}

static PyObject *
getargs_es_hash(PyObject *self, PyObject *args)
{
    PyObject *arg, *result;
    const char *encoding = NULL;
    PyByteArrayObject *buffer = NULL;
    char *str = NULL;
    Py_ssize_t size;

    if (!PyArg_ParseTuple(args, "O|sY", &arg, &encoding, &buffer))
        return NULL;
    if (buffer != NULL) {
        str = PyByteArray_AS_STRING(buffer);
        size = PyByteArray_GET_SIZE(buffer);
    }
    if (!PyArg_Parse(arg, "es#", encoding, &str, &size))
        return NULL;
    result = PyBytes_FromStringAndSize(str, size);
    if (buffer == NULL)
        PyMem_Free(str);
    return result;
}

static PyObject *
getargs_et_hash(PyObject *self, PyObject *args)
{
    PyObject *arg, *result;
    const char *encoding = NULL;
    PyByteArrayObject *buffer = NULL;
    char *str = NULL;
    Py_ssize_t size;

    if (!PyArg_ParseTuple(args, "O|sY", &arg, &encoding, &buffer))
        return NULL;
    if (buffer != NULL) {
        str = PyByteArray_AS_STRING(buffer);
        size = PyByteArray_GET_SIZE(buffer);
    }
    if (!PyArg_Parse(arg, "et#", encoding, &str, &size))
        return NULL;
    result = PyBytes_FromStringAndSize(str, size);
    if (buffer == NULL)
        PyMem_Free(str);
    return result;
}

/* Test the s and z codes for PyArg_ParseTuple.
*/
static PyObject *
test_s_code(PyObject *self, PyObject *Py_UNUSED(ignored))
{
    /* Unicode strings should be accepted */
    PyObject *tuple, *obj;
    char *value;

    tuple = PyTuple_New(1);
    if (tuple == NULL)
    return NULL;

    obj = PyUnicode_Decode("t\xeate", strlen("t\xeate"),
                           "latin-1", NULL);
    if (obj == NULL)
    return NULL;

    PyTuple_SET_ITEM(tuple, 0, obj);

    /* These two blocks used to raise a TypeError:
     * "argument must be string without null bytes, not str"
     */
    if (!PyArg_ParseTuple(tuple, "s:test_s_code1", &value)) {
        return NULL;
    }

    if (!PyArg_ParseTuple(tuple, "z:test_s_code2", &value)) {
        return NULL;
    }

    Py_DECREF(tuple);
    Py_RETURN_NONE;
}

static PyObject *
parse_tuple_and_keywords(PyObject *self, PyObject *args)
{
    PyObject *sub_args;
    PyObject *sub_kwargs;
    const char *sub_format;
    PyObject *sub_keywords;

    Py_ssize_t i, size;
    char *keywords[8 + 1]; /* space for NULL at end */
    PyObject *o;
    PyObject *converted[8];

    int result;
    PyObject *return_value = NULL;

    double buffers[8][4]; /* double ensures alignment where necessary */

    if (!PyArg_ParseTuple(args, "OOsO:parse_tuple_and_keywords",
        &sub_args, &sub_kwargs,
        &sub_format, &sub_keywords))
        return NULL;

    if (!(PyList_CheckExact(sub_keywords) || PyTuple_CheckExact(sub_keywords))) {
        PyErr_SetString(PyExc_ValueError,
            "parse_tuple_and_keywords: sub_keywords must be either list or tuple");
        return NULL;
    }

    memset(buffers, 0, sizeof(buffers));
    memset(converted, 0, sizeof(converted));
    memset(keywords, 0, sizeof(keywords));

    size = PySequence_Fast_GET_SIZE(sub_keywords);
    if (size > 8) {
        PyErr_SetString(PyExc_ValueError,
            "parse_tuple_and_keywords: too many keywords in sub_keywords");
        goto exit;
    }

    for (i = 0; i < size; i++) {
        o = PySequence_Fast_GET_ITEM(sub_keywords, i);
        if (!PyUnicode_FSConverter(o, (void *)(converted + i))) {
            PyErr_Format(PyExc_ValueError,
                "parse_tuple_and_keywords: could not convert keywords[%zd] to narrow string", i);
            goto exit;
        }
        keywords[i] = PyBytes_AS_STRING(converted[i]);
    }

    result = PyArg_ParseTupleAndKeywords(sub_args, sub_kwargs,
        sub_format, keywords,
        buffers + 0, buffers + 1, buffers + 2, buffers + 3,
        buffers + 4, buffers + 5, buffers + 6, buffers + 7);

    if (result) {
        return_value = Py_None;
        Py_INCREF(Py_None);
    }

exit:
    size = sizeof(converted) / sizeof(converted[0]);
    for (i = 0; i < size; i++) {
        Py_XDECREF(converted[i]);
    }
    return return_value;
}

static volatile int x;

/* Test the u and u# codes for PyArg_ParseTuple. May leak memory in case
   of an error.
*/
static PyObject *
test_u_code(PyObject *self, PyObject *Py_UNUSED(ignored))
{
    PyObject *tuple, *obj;
    Py_UNICODE *value;
    Py_ssize_t len;

    /* issue4122: Undefined reference to _Py_ascii_whitespace on Windows */
    /* Just use the macro and check that it compiles */
    x = Py_UNICODE_ISSPACE(25);

    tuple = PyTuple_New(1);
    if (tuple == NULL)
        return NULL;

    obj = PyUnicode_Decode("test", strlen("test"),
                           "ascii", NULL);
    if (obj == NULL)
        return NULL;

    PyTuple_SET_ITEM(tuple, 0, obj);

    value = 0;
    if (!PyArg_ParseTuple(tuple, "u:test_u_code", &value)) {
        return NULL;
    }
    if (value != PyUnicode_AS_UNICODE(obj))
        return raiseTestError("test_u_code",
            "u code returned wrong value for u'test'");
    value = 0;
    if (!PyArg_ParseTuple(tuple, "u#:test_u_code", &value, &len)) {
        return NULL;
    }
    if (value != PyUnicode_AS_UNICODE(obj) ||
        len != PyUnicode_GET_SIZE(obj))
        return raiseTestError("test_u_code",
            "u# code returned wrong values for u'test'");

    Py_DECREF(tuple);
    Py_RETURN_NONE;
}

/* Test Z and Z# codes for PyArg_ParseTuple */
static PyObject *
test_Z_code(PyObject *self, PyObject *Py_UNUSED(ignored))
{
    PyObject *tuple, *obj;
    const Py_UNICODE *value1, *value2;
    Py_ssize_t len1, len2;

    tuple = PyTuple_New(2);
    if (tuple == NULL)
        return NULL;

    obj = PyUnicode_FromString("test");
    PyTuple_SET_ITEM(tuple, 0, obj);
    Py_INCREF(Py_None);
    PyTuple_SET_ITEM(tuple, 1, Py_None);

    /* swap values on purpose */
    value1 = NULL;
    value2 = PyUnicode_AS_UNICODE(obj);

    /* Test Z for both values */
    if (!PyArg_ParseTuple(tuple, "ZZ:test_Z_code", &value1, &value2)) {
        return NULL;
    }
    if (value1 != PyUnicode_AS_UNICODE(obj))
        return raiseTestError("test_Z_code",
            "Z code returned wrong value for 'test'");
    if (value2 != NULL)
        return raiseTestError("test_Z_code",
            "Z code returned wrong value for None");

    value1 = NULL;
    value2 = PyUnicode_AS_UNICODE(obj);
    len1 = -1;
    len2 = -1;

    /* Test Z# for both values */
    if (!PyArg_ParseTuple(tuple, "Z#Z#:test_Z_code", &value1, &len1,
                          &value2, &len2))
    {
        return NULL;
    }
    if (value1 != PyUnicode_AS_UNICODE(obj) ||
        len1 != PyUnicode_GET_SIZE(obj))
        return raiseTestError("test_Z_code",
            "Z# code returned wrong values for 'test'");
    if (value2 != NULL ||
        len2 != 0)
        return raiseTestError("test_Z_code",
            "Z# code returned wrong values for None'");

    Py_DECREF(tuple);
    Py_RETURN_NONE;
}

static PyObject *
test_widechar(PyObject *self, PyObject *Py_UNUSED(ignored))
{
#if defined(SIZEOF_WCHAR_T) && (SIZEOF_WCHAR_T == 4)
    const wchar_t wtext[2] = {(wchar_t)0x10ABCDu};
    size_t wtextlen = 1;
    const wchar_t invalid[1] = {(wchar_t)0x110000u};
#else
    const wchar_t wtext[3] = {(wchar_t)0xDBEAu, (wchar_t)0xDFCDu};
    size_t wtextlen = 2;
#endif
    PyObject *wide, *utf8;

    wide = PyUnicode_FromWideChar(wtext, wtextlen);
    if (wide == NULL)
        return NULL;

    utf8 = PyUnicode_FromString("\xf4\x8a\xaf\x8d");
    if (utf8 == NULL) {
        Py_DECREF(wide);
        return NULL;
    }

    if (PyUnicode_GET_LENGTH(wide) != PyUnicode_GET_LENGTH(utf8)) {
        Py_DECREF(wide);
        Py_DECREF(utf8);
        return raiseTestError("test_widechar",
                              "wide string and utf8 string "
                              "have different length");
    }
    if (PyUnicode_Compare(wide, utf8)) {
        Py_DECREF(wide);
        Py_DECREF(utf8);
        if (PyErr_Occurred())
            return NULL;
        return raiseTestError("test_widechar",
                              "wide string and utf8 string "
                              "are different");
    }

    Py_DECREF(wide);
    Py_DECREF(utf8);

#if defined(SIZEOF_WCHAR_T) && (SIZEOF_WCHAR_T == 4)
    wide = PyUnicode_FromWideChar(invalid, 1);
    if (wide == NULL)
        PyErr_Clear();
    else
        return raiseTestError("test_widechar",
                              "PyUnicode_FromWideChar(L\"\\U00110000\", 1) didn't fail");

    wide = PyUnicode_FromUnicode(invalid, 1);
    if (wide == NULL)
        PyErr_Clear();
    else
        return raiseTestError("test_widechar",
                              "PyUnicode_FromUnicode(L\"\\U00110000\", 1) didn't fail");

    wide = PyUnicode_FromUnicode(NULL, 1);
    if (wide == NULL)
        return NULL;
    PyUnicode_AS_UNICODE(wide)[0] = invalid[0];
    if (_PyUnicode_Ready(wide) < 0) {
        Py_DECREF(wide);
        PyErr_Clear();
    }
    else {
        Py_DECREF(wide);
        return raiseTestError("test_widechar",
                              "PyUnicode_Ready() didn't fail");
    }
#endif

    Py_RETURN_NONE;
}

#ifndef PYPY_VERSION
static PyObject *
unicode_aswidechar(PyObject *self, PyObject *args)
{
    PyObject *unicode, *result;
    Py_ssize_t buflen, size;
    wchar_t *buffer;

    if (!PyArg_ParseTuple(args, "Un", &unicode, &buflen))
        return NULL;
    buffer = PyMem_New(wchar_t, buflen);
    if (buffer == NULL)
        return PyErr_NoMemory();

    size = PyUnicode_AsWideChar(unicode, buffer, buflen);
    if (size == -1) {
        PyMem_Free(buffer);
        return NULL;
    }

    if (size < buflen)
        buflen = size + 1;
    else
        buflen = size;
    result = PyUnicode_FromWideChar(buffer, buflen);
    PyMem_Free(buffer);
    if (result == NULL)
        return NULL;

    return Py_BuildValue("(Nn)", result, size);
}

static PyObject *
unicode_aswidecharstring(PyObject *self, PyObject *args)
{
    PyObject *unicode, *result;
    Py_ssize_t size;
    wchar_t *buffer;

    if (!PyArg_ParseTuple(args, "U", &unicode))
        return NULL;

    buffer = PyUnicode_AsWideCharString(unicode, &size);
    if (buffer == NULL)
        return NULL;

    result = PyUnicode_FromWideChar(buffer, size + 1);
    PyMem_Free(buffer);
    if (result == NULL)
        return NULL;
    return Py_BuildValue("(Nn)", result, size);
}

#ifndef PYPY_VERSION

static PyObject *
unicode_asucs4(PyObject *self, PyObject *args)
{
    PyObject *unicode, *result;
    Py_UCS4 *buffer;
    int copy_null;
    Py_ssize_t str_len, buf_len;

    if (!PyArg_ParseTuple(args, "Unp:unicode_asucs4", &unicode, &str_len, &copy_null)) {
        return NULL;
    }

    buf_len = str_len + 1;
    buffer = PyMem_NEW(Py_UCS4, buf_len);
    if (buffer == NULL) {
        return PyErr_NoMemory();
    }
    memset(buffer, 0, sizeof(Py_UCS4)*buf_len);
    buffer[str_len] = 0xffffU;

    if (!PyUnicode_AsUCS4(unicode, buffer, buf_len, copy_null)) {
        PyMem_FREE(buffer);
        return NULL;
    }

    result = PyUnicode_FromKindAndData(PyUnicode_4BYTE_KIND, buffer, buf_len);
    PyMem_FREE(buffer);
    return result;
}

static PyObject *
unicode_findchar(PyObject *self, PyObject *args)
{
    PyObject *str;
    int direction;
    unsigned int ch;
    Py_ssize_t result;
    Py_ssize_t start, end;

    if (!PyArg_ParseTuple(args, "UInni:unicode_findchar", &str, &ch,
                          &start, &end, &direction)) {
        return NULL;
    }

    result = PyUnicode_FindChar(str, (Py_UCS4)ch, start, end, direction);
    if (result == -2)
        return NULL;
    else
        return PyLong_FromSsize_t(result);
}

static PyObject *
unicode_copycharacters(PyObject *self, PyObject *args)
{
    PyObject *from, *to, *to_copy;
    Py_ssize_t from_start, to_start, how_many, copied;

    if (!PyArg_ParseTuple(args, "UnOnn:unicode_copycharacters", &to, &to_start,
                          &from, &from_start, &how_many)) {
        return NULL;
    }

    if (!(to_copy = PyUnicode_New(PyUnicode_GET_LENGTH(to),
                                  PyUnicode_MAX_CHAR_VALUE(to)))) {
        return NULL;
    }
    if (PyUnicode_Fill(to_copy, 0, PyUnicode_GET_LENGTH(to_copy), 0U) < 0) {
        Py_DECREF(to_copy);
        return NULL;
    }

    if ((copied = PyUnicode_CopyCharacters(to_copy, to_start, from,
                                           from_start, how_many)) < 0) {
        Py_DECREF(to_copy);
        return NULL;
    }

    return Py_BuildValue("(Nn)", to_copy, copied);
}
#endif  /* PYPY_VERSION */

static PyObject *
unicode_encodedecimal(PyObject *self, PyObject *args)
{
    Py_UNICODE *unicode;
    Py_ssize_t length;
    char *errors = NULL;
    PyObject *decimal;
    Py_ssize_t decimal_length, new_length;
    int res;

    if (!PyArg_ParseTuple(args, "u#|s", &unicode, &length, &errors))
        return NULL;

    decimal_length = length * 7; /* len('&#8364;') */
    decimal = PyBytes_FromStringAndSize(NULL, decimal_length);
    if (decimal == NULL)
        return NULL;

    res = PyUnicode_EncodeDecimal(unicode, length,
                                  PyBytes_AS_STRING(decimal),
                                  errors);
    if (res < 0) {
        Py_DECREF(decimal);
        return NULL;
    }

    new_length = strlen(PyBytes_AS_STRING(decimal));
    assert(new_length <= decimal_length);
    res = _PyBytes_Resize(&decimal, new_length);
    if (res < 0)
        return NULL;

    return decimal;
}

static PyObject *
unicode_transformdecimaltoascii(PyObject *self, PyObject *args)
{
    Py_UNICODE *unicode;
    Py_ssize_t length;
    if (!PyArg_ParseTuple(args, "u#|s", &unicode, &length))
        return NULL;
    return PyUnicode_TransformDecimalToASCII(unicode, length);
}

static PyObject *
unicode_legacy_string(PyObject *self, PyObject *args)
{
    Py_UNICODE *data;
    Py_ssize_t len;
    PyObject *u;

    if (!PyArg_ParseTuple(args, "u#", &data, &len))
        return NULL;

    u = PyUnicode_FromUnicode(NULL, len);
    if (u == NULL)
        return NULL;

    memcpy(PyUnicode_AS_UNICODE(u), data, len * sizeof(Py_UNICODE));

    if (len > 0) { /* The empty string is always ready. */
        assert(!PyUnicode_IS_READY(u));
    }

    return u;
}
#endif // ifndef PYPY_VERSION

static PyObject *
getargs_w_star(PyObject *self, PyObject *args)
{
    Py_buffer buffer;
    PyObject *result;
    char *str;

    if (!PyArg_ParseTuple(args, "w*:getargs_w_star", &buffer))
        return NULL;

    if (2 <= buffer.len) {
        str = buffer.buf;
        str[0] = '[';
        str[buffer.len-1] = ']';
    }

    result = PyBytes_FromStringAndSize(buffer.buf, buffer.len);
    PyBuffer_Release(&buffer);
    return result;
}


static PyObject *
test_empty_argparse(PyObject *self, PyObject *Py_UNUSED(ignored))
{
    /* Test that formats can begin with '|'. See issue #4720. */
    PyObject *tuple, *dict = NULL;
    static char *kwlist[] = {NULL};
    int result;
    tuple = PyTuple_New(0);
    if (!tuple)
        return NULL;
    if (!(result = PyArg_ParseTuple(tuple, "|:test_empty_argparse"))) {
        goto done;
    }
    dict = PyDict_New();
    if (!dict)
        goto done;
    result = PyArg_ParseTupleAndKeywords(tuple, dict, "|:test_empty_argparse", kwlist);
  done:
    Py_DECREF(tuple);
    Py_XDECREF(dict);
    if (!result) {
        return NULL;
    }
    else {
        Py_RETURN_NONE;
    }
}

static PyObject *
codec_incrementalencoder(PyObject *self, PyObject *args)
{
    const char *encoding, *errors = NULL;
    if (!PyArg_ParseTuple(args, "s|s:test_incrementalencoder",
                          &encoding, &errors))
        return NULL;
    return PyCodec_IncrementalEncoder(encoding, errors);
}

static PyObject *
codec_incrementaldecoder(PyObject *self, PyObject *args)
{
    const char *encoding, *errors = NULL;
    if (!PyArg_ParseTuple(args, "s|s:test_incrementaldecoder",
                          &encoding, &errors))
        return NULL;
    return PyCodec_IncrementalDecoder(encoding, errors);
}


/* Simple test of _PyLong_NumBits and _PyLong_Sign. */
static PyObject *
test_long_numbits(PyObject *self, PyObject *Py_UNUSED(ignored))
{
    struct triple {
        long input;
        size_t nbits;
        int sign;
    } testcases[] = {{0, 0, 0},
                     {1L, 1, 1},
                     {-1L, 1, -1},
                     {2L, 2, 1},
                     {-2L, 2, -1},
                     {3L, 2, 1},
                     {-3L, 2, -1},
                     {4L, 3, 1},
                     {-4L, 3, -1},
                     {0x7fffL, 15, 1},          /* one Python int digit */
             {-0x7fffL, 15, -1},
             {0xffffL, 16, 1},
             {-0xffffL, 16, -1},
             {0xfffffffL, 28, 1},
             {-0xfffffffL, 28, -1}};
    size_t i;

    for (i = 0; i < Py_ARRAY_LENGTH(testcases); ++i) {
        size_t nbits;
        int sign;
        PyObject *plong;

        plong = PyLong_FromLong(testcases[i].input);
        if (plong == NULL)
            return NULL;
        nbits = _PyLong_NumBits(plong);
        sign = _PyLong_Sign(plong);

        Py_DECREF(plong);
        if (nbits != testcases[i].nbits)
            return raiseTestError("test_long_numbits",
                            "wrong result for _PyLong_NumBits");
        if (sign != testcases[i].sign)
            return raiseTestError("test_long_numbits",
                            "wrong result for _PyLong_Sign");
    }
    Py_RETURN_NONE;
}

/* Example passing NULLs to PyObject_Str(NULL). */

static PyObject *
test_null_strings(PyObject *self, PyObject *Py_UNUSED(ignored))
{
    PyObject *o1 = PyObject_Str(NULL), *o2 = PyObject_Str(NULL);
    PyObject *tuple = PyTuple_Pack(2, o1, o2);
    Py_XDECREF(o1);
    Py_XDECREF(o2);
    return tuple;
}

static PyObject *
raise_exception(PyObject *self, PyObject *args)
{
    PyObject *exc;
    PyObject *exc_args, *v;
    int num_args, i;

    if (!PyArg_ParseTuple(args, "Oi:raise_exception",
                          &exc, &num_args))
        return NULL;

    exc_args = PyTuple_New(num_args);
    if (exc_args == NULL)
        return NULL;
    for (i = 0; i < num_args; ++i) {
        v = PyLong_FromLong(i);
        if (v == NULL) {
            Py_DECREF(exc_args);
            return NULL;
        }
        PyTuple_SET_ITEM(exc_args, i, v);
    }
    PyErr_SetObject(exc, exc_args);
    Py_DECREF(exc_args);
    return NULL;
}

static PyObject *
set_errno(PyObject *self, PyObject *args)
{
    int new_errno;

    if (!PyArg_ParseTuple(args, "i:set_errno", &new_errno))
        return NULL;

    errno = new_errno;
    Py_RETURN_NONE;
}

static PyObject *
test_set_exc_info(PyObject *self, PyObject *args)
{
    PyObject *orig_exc;
    PyObject *new_type, *new_value, *new_tb;
    PyObject *type, *value, *tb;
    if (!PyArg_ParseTuple(args, "OOO:test_set_exc_info",
                          &new_type, &new_value, &new_tb))
        return NULL;

    PyErr_GetExcInfo(&type, &value, &tb);

    Py_INCREF(new_type);
    Py_INCREF(new_value);
    Py_INCREF(new_tb);
    PyErr_SetExcInfo(new_type, new_value, new_tb);

    orig_exc = PyTuple_Pack(3, type ? type : Py_None, value ? value : Py_None, tb ? tb : Py_None);
    Py_XDECREF(type);
    Py_XDECREF(value);
    Py_XDECREF(tb);
    return orig_exc;
}

static int test_run_counter = 0;

static PyObject *
test_datetime_capi(PyObject *self, PyObject *args) {
    if (PyDateTimeAPI) {
        if (test_run_counter) {
            /* Probably regrtest.py -R */
            Py_RETURN_NONE;
        }
        else {
            PyErr_SetString(PyExc_AssertionError,
                            "PyDateTime_CAPI somehow initialized");
            return NULL;
        }
    }
    test_run_counter++;
    PyDateTime_IMPORT;

    if (PyDateTimeAPI)
        Py_RETURN_NONE;
    else
        return NULL;
}

/* Functions exposing the C API type checking for testing */
#define MAKE_DATETIME_CHECK_FUNC(check_method, exact_method)    \
    PyObject *obj;                                              \
    int exact = 0;                                              \
    if (!PyArg_ParseTuple(args, "O|p", &obj, &exact)) {         \
        return NULL;                                            \
    }                                                           \
    int rv = exact?exact_method(obj):check_method(obj);         \
    if (rv) {                                                   \
        Py_RETURN_TRUE;                                         \
    } else {                                                    \
        Py_RETURN_FALSE;                                        \
    }

static PyObject *
datetime_check_date(PyObject *self, PyObject *args) {
    MAKE_DATETIME_CHECK_FUNC(PyDate_Check, PyDate_CheckExact)
}

static PyObject *
datetime_check_time(PyObject *self, PyObject *args) {
    MAKE_DATETIME_CHECK_FUNC(PyTime_Check, PyTime_CheckExact)
}

static PyObject *
datetime_check_datetime(PyObject *self, PyObject *args) {
    MAKE_DATETIME_CHECK_FUNC(PyDateTime_Check, PyDateTime_CheckExact)
}

static PyObject *
datetime_check_delta(PyObject *self, PyObject *args) {
    MAKE_DATETIME_CHECK_FUNC(PyDelta_Check, PyDelta_CheckExact)
}

static PyObject *
datetime_check_tzinfo(PyObject *self, PyObject *args) {
    MAKE_DATETIME_CHECK_FUNC(PyTZInfo_Check, PyTZInfo_CheckExact)
}


/* Makes three variations on timezone representing UTC-5:
   1. timezone with offset and name from PyDateTimeAPI
   2. timezone with offset and name from PyTimeZone_FromOffsetAndName
   3. timezone with offset (no name) from PyTimeZone_FromOffset
*/

static PyObject *
make_timezones_capi(PyObject *self, PyObject *args) {
    PyObject *offset = PyDelta_FromDSU(0, -18000, 0);
    PyObject *name = PyUnicode_FromString("EST");

    PyObject *est_zone_capi = PyDateTimeAPI->TimeZone_FromTimeZone(offset, name);
    PyObject *est_zone_macro = PyTimeZone_FromOffsetAndName(offset, name);
    PyObject *est_zone_macro_noname = PyTimeZone_FromOffset(offset);

    Py_DecRef(offset);
    Py_DecRef(name);

    PyObject *rv = PyTuple_New(3);

    PyTuple_SET_ITEM(rv, 0, est_zone_capi);
    PyTuple_SET_ITEM(rv, 1, est_zone_macro);
    PyTuple_SET_ITEM(rv, 2, est_zone_macro_noname);

    return rv;
}

static PyObject *
get_timezones_offset_zero(PyObject *self, PyObject *args) {
    PyObject *offset = PyDelta_FromDSU(0, 0, 0);
    PyObject *name = PyUnicode_FromString("");

    // These two should return the UTC singleton
    PyObject *utc_singleton_0 = PyTimeZone_FromOffset(offset);
    PyObject *utc_singleton_1 = PyTimeZone_FromOffsetAndName(offset, NULL);

    // This one will return +00:00 zone, but not the UTC singleton
    PyObject *non_utc_zone = PyTimeZone_FromOffsetAndName(offset, name);

    Py_DecRef(offset);
    Py_DecRef(name);

    PyObject *rv = PyTuple_New(3);
    PyTuple_SET_ITEM(rv, 0, utc_singleton_0);
    PyTuple_SET_ITEM(rv, 1, utc_singleton_1);
    PyTuple_SET_ITEM(rv, 2, non_utc_zone);

    return rv;
}

static PyObject *
get_timezone_utc_capi(PyObject* self, PyObject *args) {
    int macro = 0;
    if (!PyArg_ParseTuple(args, "|p", &macro)) {
        return NULL;
    }
    if (macro) {
        Py_INCREF(PyDateTime_TimeZone_UTC);
        return PyDateTime_TimeZone_UTC;
    } else {
        Py_INCREF(PyDateTimeAPI->TimeZone_UTC);
        return PyDateTimeAPI->TimeZone_UTC;
    }
}

static PyObject *
get_date_fromdate(PyObject *self, PyObject *args)
{
    PyObject *rv = NULL;
    int macro;
    int year, month, day;

    if (!PyArg_ParseTuple(args, "piii", &macro, &year, &month, &day)) {
        return NULL;
    }

    if (macro) {
        rv = PyDate_FromDate(year, month, day);
    }
    else {
        rv = PyDateTimeAPI->Date_FromDate(
            year, month, day,
            PyDateTimeAPI->DateType);
    }
    return rv;
}

static PyObject *
get_datetime_fromdateandtime(PyObject *self, PyObject *args)
{
    PyObject *rv = NULL;
    int macro;
    int year, month, day;
    int hour, minute, second, microsecond;

    if (!PyArg_ParseTuple(args, "piiiiiii",
                          &macro,
                          &year, &month, &day,
                          &hour, &minute, &second, &microsecond)) {
        return NULL;
    }

    if (macro) {
        rv = PyDateTime_FromDateAndTime(
            year, month, day,
            hour, minute, second, microsecond);
    }
    else {
        rv = PyDateTimeAPI->DateTime_FromDateAndTime(
            year, month, day,
            hour, minute, second, microsecond,
            Py_None,
            PyDateTimeAPI->DateTimeType);
    }
    return rv;
}

static PyObject *
get_datetime_fromdateandtimeandfold(PyObject *self, PyObject *args)
{
    PyObject *rv = NULL;
    int macro;
    int year, month, day;
    int hour, minute, second, microsecond, fold;

    if (!PyArg_ParseTuple(args, "piiiiiiii",
                          &macro,
                          &year, &month, &day,
                          &hour, &minute, &second, &microsecond,
                          &fold)) {
        return NULL;
    }

    if (macro) {
        rv = PyDateTime_FromDateAndTimeAndFold(
            year, month, day,
            hour, minute, second, microsecond,
            fold);
    }
    else {
        rv = PyDateTimeAPI->DateTime_FromDateAndTimeAndFold(
            year, month, day,
            hour, minute, second, microsecond,
            Py_None,
            fold,
            PyDateTimeAPI->DateTimeType);
    }
    return rv;
}

static PyObject *
get_time_fromtime(PyObject *self, PyObject *args)
{
    PyObject *rv = NULL;
    int macro;
    int hour, minute, second, microsecond;

    if (!PyArg_ParseTuple(args, "piiii",
                          &macro,
                          &hour, &minute, &second, &microsecond)) {
        return NULL;
    }

    if (macro) {
        rv = PyTime_FromTime(hour, minute, second, microsecond);
    }
    else {
        rv = PyDateTimeAPI->Time_FromTime(
            hour, minute, second, microsecond,
            Py_None,
            PyDateTimeAPI->TimeType);
    }
    return rv;
}

static PyObject *
get_time_fromtimeandfold(PyObject *self, PyObject *args)
{
    PyObject *rv = NULL;
    int macro;
    int hour, minute, second, microsecond, fold;

    if (!PyArg_ParseTuple(args, "piiiii",
                          &macro,
                          &hour, &minute, &second, &microsecond,
                          &fold)) {
        return NULL;
    }

    if (macro) {
        rv = PyTime_FromTimeAndFold(hour, minute, second, microsecond, fold);
    }
    else {
        rv = PyDateTimeAPI->Time_FromTimeAndFold(
            hour, minute, second, microsecond,
            Py_None,
            fold,
            PyDateTimeAPI->TimeType);
    }
    return rv;
}

static PyObject *
get_delta_fromdsu(PyObject *self, PyObject *args)
{
    PyObject *rv = NULL;
    int macro;
    int days, seconds, microseconds;

    if (!PyArg_ParseTuple(args, "piii",
                          &macro,
                          &days, &seconds, &microseconds)) {
        return NULL;
    }

    if (macro) {
        rv = PyDelta_FromDSU(days, seconds, microseconds);
    }
    else {
        rv = PyDateTimeAPI->Delta_FromDelta(
            days, seconds, microseconds, 1,
            PyDateTimeAPI->DeltaType);
    }

    return rv;
}

static PyObject *
get_date_fromtimestamp(PyObject* self, PyObject *args)
{
    PyObject *tsargs = NULL, *ts = NULL, *rv = NULL;
    int macro = 0;

    if (!PyArg_ParseTuple(args, "O|p", &ts, &macro)) {
        return NULL;
    }

    // Construct the argument tuple
    if ((tsargs = PyTuple_Pack(1, ts)) == NULL) {
        return NULL;
    }

    // Pass along to the API function
    if (macro) {
        rv = PyDate_FromTimestamp(tsargs);
    }
    else {
        rv = PyDateTimeAPI->Date_FromTimestamp(
                (PyObject *)PyDateTimeAPI->DateType, tsargs
        );
    }

    Py_DECREF(tsargs);
    return rv;
}

static PyObject *
get_datetime_fromtimestamp(PyObject* self, PyObject *args)
{
    int macro = 0;
    int usetz = 0;
    PyObject *tsargs = NULL, *ts = NULL, *tzinfo = Py_None, *rv = NULL;
    if (!PyArg_ParseTuple(args, "OO|pp", &ts, &tzinfo, &usetz, &macro)) {
        return NULL;
    }

    // Construct the argument tuple
    if (usetz) {
        tsargs = PyTuple_Pack(2, ts, tzinfo);
    }
    else {
        tsargs = PyTuple_Pack(1, ts);
    }

    if (tsargs == NULL) {
        return NULL;
    }

    // Pass along to the API function
    if (macro) {
        rv = PyDateTime_FromTimestamp(tsargs);
    }
    else {
        rv = PyDateTimeAPI->DateTime_FromTimestamp(
                (PyObject *)PyDateTimeAPI->DateTimeType, tsargs, NULL
        );
    }

    Py_DECREF(tsargs);
    return rv;
}


/* test_thread_state spawns a thread of its own, and that thread releases
 * `thread_done` when it's finished.  The driver code has to know when the
 * thread finishes, because the thread uses a PyObject (the callable) that
 * may go away when the driver finishes.  The former lack of this explicit
 * synchronization caused rare segfaults, so rare that they were seen only
 * on a Mac buildbot (although they were possible on any box).
 */
static PyThread_type_lock thread_done = NULL;

static int
_make_call(void *callable)
{
    PyObject *rc;
    int success;
    PyGILState_STATE s = PyGILState_Ensure();
    rc = PyObject_CallFunction((PyObject *)callable, NULL);
    success = (rc != NULL);
    Py_XDECREF(rc);
    PyGILState_Release(s);
    return success;
}

/* Same thing, but releases `thread_done` when it returns.  This variant
 * should be called only from threads spawned by test_thread_state().
 */
static void
_make_call_from_thread(void *callable)
{
    _make_call(callable);
    PyThread_release_lock(thread_done);
}

static PyObject *
test_thread_state(PyObject *self, PyObject *args)
{
    PyObject *fn;
    int success = 1;

    if (!PyArg_ParseTuple(args, "O:test_thread_state", &fn))
        return NULL;

    if (!PyCallable_Check(fn)) {
        PyErr_Format(PyExc_TypeError, "'%s' object is not callable",
            fn->ob_type->tp_name);
        return NULL;
    }

    /* Ensure Python is set up for threading */
    PyEval_InitThreads();
    thread_done = PyThread_allocate_lock();
    if (thread_done == NULL)
        return PyErr_NoMemory();
    PyThread_acquire_lock(thread_done, 1);

    /* Start a new thread with our callback. */
    PyThread_start_new_thread(_make_call_from_thread, fn);
    /* Make the callback with the thread lock held by this thread */
    success &= _make_call(fn);
    /* Do it all again, but this time with the thread-lock released */
    Py_BEGIN_ALLOW_THREADS
    success &= _make_call(fn);
    PyThread_acquire_lock(thread_done, 1);  /* wait for thread to finish */
    Py_END_ALLOW_THREADS

    /* And once more with and without a thread
       XXX - should use a lock and work out exactly what we are trying
       to test <wink>
    */
    Py_BEGIN_ALLOW_THREADS
    PyThread_start_new_thread(_make_call_from_thread, fn);
    success &= _make_call(fn);
    PyThread_acquire_lock(thread_done, 1);  /* wait for thread to finish */
    Py_END_ALLOW_THREADS

    /* Release lock we acquired above.  This is required on HP-UX. */
    PyThread_release_lock(thread_done);

    PyThread_free_lock(thread_done);
    if (!success)
        return NULL;
    Py_RETURN_NONE;
}

#ifndef PYPY_VERSION
/* test Py_AddPendingCalls using threads */
static int _pending_callback(void *arg)
{
    /* we assume the argument is callable object to which we own a reference */
    PyObject *callable = (PyObject *)arg;
    PyObject *r = _PyObject_CallNoArg(callable);
    Py_DECREF(callable);
    Py_XDECREF(r);
    return r != NULL ? 0 : -1;
}

/* The following requests n callbacks to _pending_callback.  It can be
 * run from any python thread.
 */
static PyObject *
pending_threadfunc(PyObject *self, PyObject *arg)
{
    PyObject *callable;
    int r;
    if (PyArg_ParseTuple(arg, "O", &callable) == 0)
        return NULL;

    /* create the reference for the callbackwhile we hold the lock */
    Py_INCREF(callable);

    Py_BEGIN_ALLOW_THREADS
    r = Py_AddPendingCall(&_pending_callback, callable);
    Py_END_ALLOW_THREADS

    if (r<0) {
        Py_DECREF(callable); /* unsuccessful add, destroy the extra reference */
        Py_RETURN_FALSE;
    }
    Py_RETURN_TRUE;
}

/* Some tests of PyUnicode_FromFormat().  This needs more tests. */
static PyObject *
test_string_from_format(PyObject *self, PyObject *Py_UNUSED(ignored))
{
    PyObject *result;
    char *msg;

#define CHECK_1_FORMAT(FORMAT, TYPE)                                \
    result = PyUnicode_FromFormat(FORMAT, (TYPE)1);                 \
    if (result == NULL)                                             \
        return NULL;                                                \
    if (!_PyUnicode_EqualToASCIIString(result, "1")) {              \
        msg = FORMAT " failed at 1";                                \
        goto Fail;                                                  \
    }                                                               \
    Py_DECREF(result)

    CHECK_1_FORMAT("%d", int);
    CHECK_1_FORMAT("%ld", long);
    /* The z width modifier was added in Python 2.5. */
    CHECK_1_FORMAT("%zd", Py_ssize_t);

    /* The u type code was added in Python 2.5. */
    CHECK_1_FORMAT("%u", unsigned int);
    CHECK_1_FORMAT("%lu", unsigned long);
    CHECK_1_FORMAT("%zu", size_t);

    /* "%lld" and "%llu" support added in Python 2.7. */
    CHECK_1_FORMAT("%llu", unsigned long long);
    CHECK_1_FORMAT("%lld", long long);

    Py_RETURN_NONE;

 Fail:
    Py_XDECREF(result);
    return raiseTestError("test_string_from_format", msg);

#undef CHECK_1_FORMAT
}
#endif  /* PYPY_VERSION */


static PyObject *
test_unicode_compare_with_ascii(PyObject *self, PyObject *Py_UNUSED(ignored)) {
    PyObject *py_s = PyUnicode_FromStringAndSize("str\0", 4);
    int result;
    if (py_s == NULL)
        return NULL;
    result = PyUnicode_CompareWithASCIIString(py_s, "str");
    Py_DECREF(py_s);
    if (!result) {
        PyErr_SetString(TestError, "Python string ending in NULL "
                        "should not compare equal to c string.");
        return NULL;
    }
    Py_RETURN_NONE;
}

/* This is here to provide a docstring for test_descr. */
static PyObject *
test_with_docstring(PyObject *self, PyObject *Py_UNUSED(ignored))
{
    Py_RETURN_NONE;
}

/* Test PyOS_string_to_double. */
static PyObject *
test_string_to_double(PyObject *self, PyObject *Py_UNUSED(ignored)) {
    double result;
    const char *msg;

#define CHECK_STRING(STR, expected)                             \
    result = PyOS_string_to_double(STR, NULL, NULL);            \
    if (result == -1.0 && PyErr_Occurred())                     \
        return NULL;                                            \
    if (result != (double)expected) {                           \
        msg = "conversion of " STR " to float failed";          \
        goto fail;                                              \
    }

#define CHECK_INVALID(STR)                                              \
    result = PyOS_string_to_double(STR, NULL, NULL);                    \
    if (result == -1.0 && PyErr_Occurred()) {                           \
        if (PyErr_ExceptionMatches(PyExc_ValueError))                   \
            PyErr_Clear();                                              \
        else                                                            \
            return NULL;                                                \
    }                                                                   \
    else {                                                              \
        msg = "conversion of " STR " didn't raise ValueError";          \
        goto fail;                                                      \
    }

    CHECK_STRING("0.1", 0.1);
    CHECK_STRING("1.234", 1.234);
    CHECK_STRING("-1.35", -1.35);
    CHECK_STRING(".1e01", 1.0);
    CHECK_STRING("2.e-2", 0.02);

    CHECK_INVALID(" 0.1");
    CHECK_INVALID("\t\n-3");
    CHECK_INVALID(".123 ");
    CHECK_INVALID("3\n");
    CHECK_INVALID("123abc");

    Py_RETURN_NONE;
  fail:
    return raiseTestError("test_string_to_double", msg);
#undef CHECK_STRING
#undef CHECK_INVALID
}


/* Coverage testing of capsule objects. */

static const char *capsule_name = "capsule name";
static       char *capsule_pointer = "capsule pointer";
static       char *capsule_context = "capsule context";
static const char *capsule_error = NULL;
static int
capsule_destructor_call_count = 0;

static void
capsule_destructor(PyObject *o) {
    capsule_destructor_call_count++;
    if (PyCapsule_GetContext(o) != capsule_context) {
        capsule_error = "context did not match in destructor!";
    } else if (PyCapsule_GetDestructor(o) != capsule_destructor) {
        capsule_error = "destructor did not match in destructor!  (woah!)";
    } else if (PyCapsule_GetName(o) != capsule_name) {
        capsule_error = "name did not match in destructor!";
    } else if (PyCapsule_GetPointer(o, capsule_name) != capsule_pointer) {
        capsule_error = "pointer did not match in destructor!";
    }
}

typedef struct {
    char *name;
    char *module;
    char *attribute;
} known_capsule;

static PyObject *
test_capsule(PyObject *self, PyObject *Py_UNUSED(ignored))
{
    PyObject *object;
    const char *error = NULL;
    void *pointer;
    void *pointer2;
    known_capsule known_capsules[] = {
        #define KNOWN_CAPSULE(module, name)             { module "." name, module, name }
        KNOWN_CAPSULE("_socket", "CAPI"),
        KNOWN_CAPSULE("_curses", "_C_API"),
        KNOWN_CAPSULE("datetime", "datetime_CAPI"),
        { NULL, NULL },
    };
    known_capsule *known = &known_capsules[0];

#define FAIL(x) { error = (x); goto exit; }

#define CHECK_DESTRUCTOR \
    if (capsule_error) { \
        FAIL(capsule_error); \
    } \
    else if (!capsule_destructor_call_count) {          \
        FAIL("destructor not called!"); \
    } \
    capsule_destructor_call_count = 0; \

    object = PyCapsule_New(capsule_pointer, capsule_name, capsule_destructor);
    PyCapsule_SetContext(object, capsule_context);
    capsule_destructor(object);
    CHECK_DESTRUCTOR;
    Py_DECREF(object);
    CHECK_DESTRUCTOR;

    object = PyCapsule_New(known, "ignored", NULL);
    PyCapsule_SetPointer(object, capsule_pointer);
    PyCapsule_SetName(object, capsule_name);
    PyCapsule_SetDestructor(object, capsule_destructor);
    PyCapsule_SetContext(object, capsule_context);
    capsule_destructor(object);
    CHECK_DESTRUCTOR;
    /* intentionally access using the wrong name */
    pointer2 = PyCapsule_GetPointer(object, "the wrong name");
    if (!PyErr_Occurred()) {
        FAIL("PyCapsule_GetPointer should have failed but did not!");
    }
    PyErr_Clear();
    if (pointer2) {
        if (pointer2 == capsule_pointer) {
            FAIL("PyCapsule_GetPointer should not have"
                     " returned the internal pointer!");
        } else {
            FAIL("PyCapsule_GetPointer should have "
                     "returned NULL pointer but did not!");
        }
    }
    PyCapsule_SetDestructor(object, NULL);
    Py_DECREF(object);
    if (capsule_destructor_call_count) {
        FAIL("destructor called when it should not have been!");
    }

    for (known = &known_capsules[0]; known->module != NULL; known++) {
        /* yeah, ordinarily I wouldn't do this either,
           but it's fine for this test harness.
        */
        static char buffer[256];
#undef FAIL
#define FAIL(x) \
        { \
        sprintf(buffer, "%s module: \"%s\" attribute: \"%s\"", \
            x, known->module, known->attribute); \
        error = buffer; \
        goto exit; \
        } \

        PyObject *module = PyImport_ImportModule(known->module);
        if (module) {
            pointer = PyCapsule_Import(known->name, 0);
            if (!pointer) {
                Py_DECREF(module);
                FAIL("PyCapsule_GetPointer returned NULL unexpectedly!");
            }
            object = PyObject_GetAttrString(module, known->attribute);
            if (!object) {
                Py_DECREF(module);
                return NULL;
            }
            pointer2 = PyCapsule_GetPointer(object,
                                    "weebles wobble but they don't fall down");
            if (!PyErr_Occurred()) {
                Py_DECREF(object);
                Py_DECREF(module);
                FAIL("PyCapsule_GetPointer should have failed but did not!");
            }
            PyErr_Clear();
            if (pointer2) {
                Py_DECREF(module);
                Py_DECREF(object);
                if (pointer2 == pointer) {
                    FAIL("PyCapsule_GetPointer should not have"
                             " returned its internal pointer!");
                } else {
                    FAIL("PyCapsule_GetPointer should have"
                             " returned NULL pointer but did not!");
                }
            }
            Py_DECREF(object);
            Py_DECREF(module);
        }
        else
            PyErr_Clear();
    }

  exit:
    if (error) {
        return raiseTestError("test_capsule", error);
    }
    Py_RETURN_NONE;
#undef FAIL
}

#ifdef HAVE_GETTIMEOFDAY
/* Profiling of integer performance */
static void print_delta(int test, struct timeval *s, struct timeval *e)
{
    e->tv_sec -= s->tv_sec;
    e->tv_usec -= s->tv_usec;
    if (e->tv_usec < 0) {
        e->tv_sec -=1;
        e->tv_usec += 1000000;
    }
    printf("Test %d: %d.%06ds\n", test, (int)e->tv_sec, (int)e->tv_usec);
}

static PyObject *
profile_int(PyObject *self, PyObject* args)
{
    int i, k;
    struct timeval start, stop;
    PyObject *single, **multiple, *op1, *result;

    /* Test 1: Allocate and immediately deallocate
       many small integers */
    gettimeofday(&start, NULL);
    for(k=0; k < 20000; k++)
        for(i=0; i < 1000; i++) {
            single = PyLong_FromLong(i);
            Py_DECREF(single);
        }
    gettimeofday(&stop, NULL);
    print_delta(1, &start, &stop);

    /* Test 2: Allocate and immediately deallocate
       many large integers */
    gettimeofday(&start, NULL);
    for(k=0; k < 20000; k++)
        for(i=0; i < 1000; i++) {
            single = PyLong_FromLong(i+1000000);
            Py_DECREF(single);
        }
    gettimeofday(&stop, NULL);
    print_delta(2, &start, &stop);

    /* Test 3: Allocate a few integers, then release
       them all simultaneously. */
    multiple = malloc(sizeof(PyObject*) * 1000);
    if (multiple == NULL)
        return PyErr_NoMemory();
    gettimeofday(&start, NULL);
    for(k=0; k < 20000; k++) {
        for(i=0; i < 1000; i++) {
            multiple[i] = PyLong_FromLong(i+1000000);
        }
        for(i=0; i < 1000; i++) {
            Py_DECREF(multiple[i]);
        }
    }
    gettimeofday(&stop, NULL);
    print_delta(3, &start, &stop);
    free(multiple);

    /* Test 4: Allocate many integers, then release
       them all simultaneously. */
    multiple = malloc(sizeof(PyObject*) * 1000000);
    if (multiple == NULL)
        return PyErr_NoMemory();
    gettimeofday(&start, NULL);
    for(k=0; k < 20; k++) {
        for(i=0; i < 1000000; i++) {
            multiple[i] = PyLong_FromLong(i+1000000);
        }
        for(i=0; i < 1000000; i++) {
            Py_DECREF(multiple[i]);
        }
    }
    gettimeofday(&stop, NULL);
    print_delta(4, &start, &stop);
    free(multiple);

    /* Test 5: Allocate many integers < 32000 */
    multiple = malloc(sizeof(PyObject*) * 1000000);
    if (multiple == NULL)
        return PyErr_NoMemory();
    gettimeofday(&start, NULL);
    for(k=0; k < 10; k++) {
        for(i=0; i < 1000000; i++) {
            multiple[i] = PyLong_FromLong(i+1000);
        }
        for(i=0; i < 1000000; i++) {
            Py_DECREF(multiple[i]);
        }
    }
    gettimeofday(&stop, NULL);
    print_delta(5, &start, &stop);
    free(multiple);

    /* Test 6: Perform small int addition */
    op1 = PyLong_FromLong(1);
    gettimeofday(&start, NULL);
    for(i=0; i < 10000000; i++) {
        result = PyNumber_Add(op1, op1);
        Py_DECREF(result);
    }
    gettimeofday(&stop, NULL);
    Py_DECREF(op1);
    print_delta(6, &start, &stop);

    /* Test 7: Perform medium int addition */
    op1 = PyLong_FromLong(1000);
    if (op1 == NULL)
        return NULL;
    gettimeofday(&start, NULL);
    for(i=0; i < 10000000; i++) {
        result = PyNumber_Add(op1, op1);
        Py_XDECREF(result);
    }
    gettimeofday(&stop, NULL);
    Py_DECREF(op1);
    print_delta(7, &start, &stop);

    Py_RETURN_NONE;
}
#endif

/* To test the format of tracebacks as printed out. */
static PyObject *
traceback_print(PyObject *self, PyObject *args)
{
    PyObject *file;
    PyObject *traceback;
    int result;

    if (!PyArg_ParseTuple(args, "OO:traceback_print",
                            &traceback, &file))
        return NULL;

    result = PyTraceBack_Print(traceback, file);
    if (result < 0)
        return NULL;
    Py_RETURN_NONE;
}

/* To test the format of exceptions as printed out. */
static PyObject *
exception_print(PyObject *self, PyObject *args)
{
    PyObject *value;
    PyObject *tb;

    if (!PyArg_ParseTuple(args, "O:exception_print",
                            &value))
        return NULL;
    if (!PyExceptionInstance_Check(value)) {
        PyErr_Format(PyExc_TypeError, "an exception instance is required");
        return NULL;
    }

    tb = PyException_GetTraceback(value);
    PyErr_Display((PyObject *) Py_TYPE(value), value, tb);
    Py_XDECREF(tb);

    Py_RETURN_NONE;
}




/* reliably raise a MemoryError */
static PyObject *
raise_memoryerror(PyObject *self, PyObject *Py_UNUSED(ignored))
{
    PyErr_NoMemory();
    return NULL;
}

/* Issue 6012 */
static PyObject *str1, *str2;
static int
failing_converter(PyObject *obj, void *arg)
{
    /* Clone str1, then let the conversion fail. */
    assert(str1);
    str2 = str1;
    Py_INCREF(str2);
    return 0;
}
static PyObject*
argparsing(PyObject *o, PyObject *args)
{
    PyObject *res;
    str1 = str2 = NULL;
    if (!PyArg_ParseTuple(args, "O&O&",
                          PyUnicode_FSConverter, &str1,
                          failing_converter, &str2)) {
        if (!str2)
            /* argument converter not called? */
            return NULL;
        /* Should be 1 */
        res = PyLong_FromSsize_t(Py_REFCNT(str2));
        Py_DECREF(str2);
        PyErr_Clear();
        return res;
    }
    Py_RETURN_NONE;
}

/* To test that the result of PyCode_NewEmpty has the right members. */
static PyObject *
code_newempty(PyObject *self, PyObject *args)
{
    const char *filename;
    const char *funcname;
    int firstlineno;

    if (!PyArg_ParseTuple(args, "ssi:code_newempty",
                          &filename, &funcname, &firstlineno))
        return NULL;

    return (PyObject *)PyCode_NewEmpty(filename, funcname, firstlineno);
}

/* Test PyErr_NewExceptionWithDoc (also exercise PyErr_NewException).
   Run via Lib/test/test_exceptions.py */
static PyObject *
make_exception_with_doc(PyObject *self, PyObject *args, PyObject *kwargs)
{
    const char *name;
    const char *doc = NULL;
    PyObject *base = NULL;
    PyObject *dict = NULL;

    static char *kwlist[] = {"name", "doc", "base", "dict", NULL};

    if (!PyArg_ParseTupleAndKeywords(args, kwargs,
                    "s|sOO:make_exception_with_doc", kwlist,
                                     &name, &doc, &base, &dict))
        return NULL;

    return PyErr_NewExceptionWithDoc(name, doc, base, dict);
}

static PyObject *
make_memoryview_from_NULL_pointer(PyObject *self, PyObject *Py_UNUSED(ignored))
{
    Py_buffer info;
    if (PyBuffer_FillInfo(&info, NULL, NULL, 1, 1, PyBUF_FULL_RO) < 0)
        return NULL;
    return PyMemoryView_FromBuffer(&info);
}

static PyObject *
test_from_contiguous(PyObject* self, PyObject *Py_UNUSED(ignored))
{
    int data[9] = {-1,-1,-1,-1,-1,-1,-1,-1,-1};
    int init[5] = {0, 1, 2, 3, 4};
    Py_ssize_t itemsize = sizeof(int);
    Py_ssize_t shape = 5;
    Py_ssize_t strides = 2 * itemsize;
    Py_buffer view = {
        data,
        NULL,
        5 * itemsize,
        itemsize,
        1,
        1,
        NULL,
        &shape,
        &strides,
        NULL,
        NULL
    };
    int *ptr;
    int i;

    PyBuffer_FromContiguous(&view, init, view.len, 'C');
    ptr = view.buf;
    for (i = 0; i < 5; i++) {
        if (ptr[2*i] != i) {
            PyErr_SetString(TestError,
                "test_from_contiguous: incorrect result");
            return NULL;
        }
    }

    view.buf = &data[8];
    view.strides[0] = -2 * itemsize;

    PyBuffer_FromContiguous(&view, init, view.len, 'C');
    ptr = view.buf;
    for (i = 0; i < 5; i++) {
        if (*(ptr-2*i) != i) {
            PyErr_SetString(TestError,
                "test_from_contiguous: incorrect result");
            return NULL;
        }
    }

    Py_RETURN_NONE;
}

#if (defined(__linux__) || defined(__FreeBSD__)) && defined(__GNUC__) && !defined(PYPY_VERSION)
extern PyTypeObject _PyBytesIOBuffer_Type;

static PyObject *
test_pep3118_obsolete_write_locks(PyObject* self, PyObject *Py_UNUSED(ignored))
{
    PyTypeObject *type = &_PyBytesIOBuffer_Type;
    PyObject *b;
    char *dummy[1];
    int ret, match;

    /* PyBuffer_FillInfo() */
    ret = PyBuffer_FillInfo(NULL, NULL, dummy, 1, 0, PyBUF_SIMPLE);
    match = PyErr_Occurred() && PyErr_ExceptionMatches(PyExc_BufferError);
    PyErr_Clear();
    if (ret != -1 || match == 0)
        goto error;

    /* bytesiobuf_getbuffer() */
    b = type->tp_alloc(type, 0);
    if (b == NULL) {
        return NULL;
    }

    ret = PyObject_GetBuffer(b, NULL, PyBUF_SIMPLE);
    Py_DECREF(b);
    match = PyErr_Occurred() && PyErr_ExceptionMatches(PyExc_BufferError);
    PyErr_Clear();
    if (ret != -1 || match == 0)
        goto error;

    Py_RETURN_NONE;

error:
    PyErr_SetString(TestError,
        "test_pep3118_obsolete_write_locks: failure");
    return NULL;
}
#endif

/* This tests functions that historically supported write locks.  It is
   wrong to call getbuffer() with view==NULL and a compliant getbufferproc
   is entitled to segfault in that case. */
static PyObject *
getbuffer_with_null_view(PyObject* self, PyObject *obj)
{
    if (PyObject_GetBuffer(obj, NULL, PyBUF_SIMPLE) < 0)
        return NULL;

    Py_RETURN_NONE;
}

/* Test that the fatal error from not having a current thread doesn't
   cause an infinite loop.  Run via Lib/test/test_capi.py */
static PyObject *
crash_no_current_thread(PyObject *self, PyObject *Py_UNUSED(ignored))
{
    Py_BEGIN_ALLOW_THREADS
    /* Using PyThreadState_Get() directly allows the test to pass in
       !pydebug mode. However, the test only actually tests anything
       in pydebug mode, since that's where the infinite loop was in
       the first place. */
    PyThreadState_Get();
    Py_END_ALLOW_THREADS
    return NULL;
}

#ifndef PYPY_VERSION

/* To run some code in a sub-interpreter. */
static PyObject *
run_in_subinterp(PyObject *self, PyObject *args)
{
    const char *code;
    int r;
    PyThreadState *substate, *mainstate;
    /* only initialise 'cflags.cf_flags' to test backwards compatibility */
    PyCompilerFlags cflags = {0};

    if (!PyArg_ParseTuple(args, "s:run_in_subinterp",
                          &code))
        return NULL;

    mainstate = PyThreadState_Get();

    PyThreadState_Swap(NULL);

    substate = Py_NewInterpreter();
    if (substate == NULL) {
        /* Since no new thread state was created, there is no exception to
           propagate; raise a fresh one after swapping in the old thread
           state. */
        PyThreadState_Swap(mainstate);
        PyErr_SetString(PyExc_RuntimeError, "sub-interpreter creation failed");
        return NULL;
    }
    r = PyRun_SimpleStringFlags(code, &cflags);
    Py_EndInterpreter(substate);

    PyThreadState_Swap(mainstate);

    return PyLong_FromLong(r);
}

#endif  /* PYPY_VERSION */

static int
check_time_rounding(int round)
{
    if (round != _PyTime_ROUND_FLOOR
        && round != _PyTime_ROUND_CEILING
        && round != _PyTime_ROUND_HALF_EVEN
        && round != _PyTime_ROUND_UP) {
        PyErr_SetString(PyExc_ValueError, "invalid rounding");
        return -1;
    }
    return 0;
}

static PyObject *
test_pytime_object_to_time_t(PyObject *self, PyObject *args)
{
    PyObject *obj;
    time_t sec;
    int round;
    if (!PyArg_ParseTuple(args, "Oi:pytime_object_to_time_t", &obj, &round))
        return NULL;
    if (check_time_rounding(round) < 0)
        return NULL;
    if (_PyTime_ObjectToTime_t(obj, &sec, round) == -1)
        return NULL;
    return _PyLong_FromTime_t(sec);
}

static PyObject *
test_pytime_object_to_timeval(PyObject *self, PyObject *args)
{
    PyObject *obj;
    time_t sec;
    long usec;
    int round;
    if (!PyArg_ParseTuple(args, "Oi:pytime_object_to_timeval", &obj, &round))
        return NULL;
    if (check_time_rounding(round) < 0)
        return NULL;
    if (_PyTime_ObjectToTimeval(obj, &sec, &usec, round) == -1)
        return NULL;
    return Py_BuildValue("Nl", _PyLong_FromTime_t(sec), usec);
}

static PyObject *
test_pytime_object_to_timespec(PyObject *self, PyObject *args)
{
    PyObject *obj;
    time_t sec;
    long nsec;
    int round;
    if (!PyArg_ParseTuple(args, "Oi:pytime_object_to_timespec", &obj, &round))
        return NULL;
    if (check_time_rounding(round) < 0)
        return NULL;
    if (_PyTime_ObjectToTimespec(obj, &sec, &nsec, round) == -1)
        return NULL;
    return Py_BuildValue("Nl", _PyLong_FromTime_t(sec), nsec);
}


#ifndef PYPY_VERSION

static void
slot_tp_del(PyObject *self)
{
    _Py_IDENTIFIER(__tp_del__);
    PyObject *del, *res;
    PyObject *error_type, *error_value, *error_traceback;

    /* Temporarily resurrect the object. */
    assert(self->ob_refcnt == 0);
    self->ob_refcnt = 1;

    /* Save the current exception, if any. */
    PyErr_Fetch(&error_type, &error_value, &error_traceback);

    /* Execute __del__ method, if any. */
    del = _PyObject_LookupSpecial(self, &PyId___tp_del__);
    if (del != NULL) {
        res = _PyObject_CallNoArg(del);
        if (res == NULL)
            PyErr_WriteUnraisable(del);
        else
            Py_DECREF(res);
        Py_DECREF(del);
    }

    /* Restore the saved exception. */
    PyErr_Restore(error_type, error_value, error_traceback);

    /* Undo the temporary resurrection; can't use DECREF here, it would
     * cause a recursive call.
     */
    assert(self->ob_refcnt > 0);
    if (--self->ob_refcnt == 0)
        return;         /* this is the normal path out */

    /* __del__ resurrected it!  Make it look like the original Py_DECREF
     * never happened.
     */
    {
        Py_ssize_t refcnt = self->ob_refcnt;
        _Py_NewReference(self);
        self->ob_refcnt = refcnt;
    }
    assert(!PyType_IS_GC(Py_TYPE(self)) || _PyObject_GC_IS_TRACKED(self));
    /* If Py_REF_DEBUG, _Py_NewReference bumped _Py_RefTotal, so
     * we need to undo that. */
    _Py_DEC_REFTOTAL;
    /* If Py_TRACE_REFS, _Py_NewReference re-added self to the object
     * chain, so no more to do there.
     * If COUNT_ALLOCS, the original decref bumped tp_frees, and
     * _Py_NewReference bumped tp_allocs:  both of those need to be
     * undone.
     */
#ifdef COUNT_ALLOCS
    --Py_TYPE(self)->tp_frees;
    --Py_TYPE(self)->tp_allocs;
#endif
}

static PyObject *
with_tp_del(PyObject *self, PyObject *args)
{
    PyObject *obj;
    PyTypeObject *tp;

    if (!PyArg_ParseTuple(args, "O:with_tp_del", &obj))
        return NULL;
    tp = (PyTypeObject *) obj;
    if (!PyType_Check(obj) || !PyType_HasFeature(tp, Py_TPFLAGS_HEAPTYPE)) {
        PyErr_Format(PyExc_TypeError,
                     "heap type expected, got %R", obj);
        return NULL;
    }
    tp->tp_del = slot_tp_del;
    Py_INCREF(obj);
    return obj;
}

#endif

static PyObject *
without_gc(PyObject *Py_UNUSED(self), PyObject *obj)
{
    PyTypeObject *tp = (PyTypeObject*)obj;
    if (!PyType_Check(obj) || !PyType_HasFeature(tp, Py_TPFLAGS_HEAPTYPE)) {
        return PyErr_Format(PyExc_TypeError, "heap type expected, got %R", obj);
    }
    if (PyType_IS_GC(tp)) {
        // Don't try this at home, kids:
        tp->tp_flags -= Py_TPFLAGS_HAVE_GC;
        tp->tp_free = PyObject_Del;
        tp->tp_traverse = NULL;
        tp->tp_clear = NULL;
    }
    assert(!PyType_IS_GC(tp));
    Py_INCREF(obj);
    return obj;
}

static PyMethodDef ml;

static PyObject *
create_cfunction(PyObject *self, PyObject *args)
{
    return PyCFunction_NewEx(&ml, self, NULL);
}

static PyMethodDef ml = {
    "create_cfunction",
    create_cfunction,
    METH_NOARGS,
    NULL
};

static PyObject *
_test_incref(PyObject *ob)
{
    Py_INCREF(ob);
    return ob;
}

static PyObject *
test_xincref_doesnt_leak(PyObject *ob, PyObject *Py_UNUSED(ignored))
{
    PyObject *obj = PyLong_FromLong(0);
    Py_XINCREF(_test_incref(obj));
    Py_DECREF(obj);
    Py_DECREF(obj);
    Py_DECREF(obj);
    Py_RETURN_NONE;
}

static PyObject *
test_incref_doesnt_leak(PyObject *ob, PyObject *Py_UNUSED(ignored))
{
    PyObject *obj = PyLong_FromLong(0);
    Py_INCREF(_test_incref(obj));
    Py_DECREF(obj);
    Py_DECREF(obj);
    Py_DECREF(obj);
    Py_RETURN_NONE;
}

static PyObject *
test_xdecref_doesnt_leak(PyObject *ob, PyObject *Py_UNUSED(ignored))
{
    Py_XDECREF(PyLong_FromLong(0));
    Py_RETURN_NONE;
}

static PyObject *
test_decref_doesnt_leak(PyObject *ob, PyObject *Py_UNUSED(ignored))
{
    Py_DECREF(PyLong_FromLong(0));
    Py_RETURN_NONE;
}

#ifndef PYPY_VERSION

static PyObject *
test_structseq_newtype_doesnt_leak(PyObject *Py_UNUSED(self),
                              PyObject *Py_UNUSED(args))
{
    PyStructSequence_Desc descr;
    PyStructSequence_Field descr_fields[3];

    descr_fields[0] = (PyStructSequence_Field){"foo", "foo value"};
    descr_fields[1] = (PyStructSequence_Field){NULL, "some hidden value"};
    descr_fields[2] = (PyStructSequence_Field){0, NULL};

    descr.name = "_testcapi.test_descr";
    descr.doc = "This is used to test for memory leaks in NewType";
    descr.fields = descr_fields;
    descr.n_in_sequence = 1;

    PyTypeObject* structseq_type = PyStructSequence_NewType(&descr);
    assert(structseq_type != NULL);
    assert(PyType_Check(structseq_type));
    assert(PyType_FastSubclass(structseq_type, Py_TPFLAGS_TUPLE_SUBCLASS));
    Py_DECREF(structseq_type);

    Py_RETURN_NONE;
}

#endif

static PyObject *
test_incref_decref_API(PyObject *ob, PyObject *Py_UNUSED(ignored))
{
    PyObject *obj = PyLong_FromLong(0);
    Py_IncRef(obj);
    Py_DecRef(obj);
    Py_DecRef(obj);
    Py_RETURN_NONE;
}

static PyObject *
test_pymem_alloc0(PyObject *self, PyObject *Py_UNUSED(ignored))
{
    void *ptr;

    ptr = PyMem_RawMalloc(0);
    if (ptr == NULL) {
        PyErr_SetString(PyExc_RuntimeError, "PyMem_RawMalloc(0) returns NULL");
        return NULL;
    }
    PyMem_RawFree(ptr);

    ptr = PyMem_RawCalloc(0, 0);
    if (ptr == NULL) {
        PyErr_SetString(PyExc_RuntimeError, "PyMem_RawCalloc(0, 0) returns NULL");
        return NULL;
    }
    PyMem_RawFree(ptr);

    ptr = PyMem_Malloc(0);
    if (ptr == NULL) {
        PyErr_SetString(PyExc_RuntimeError, "PyMem_Malloc(0) returns NULL");
        return NULL;
    }
    PyMem_Free(ptr);

    ptr = PyMem_Calloc(0, 0);
    if (ptr == NULL) {
        PyErr_SetString(PyExc_RuntimeError, "PyMem_Calloc(0, 0) returns NULL");
        return NULL;
    }
    PyMem_Free(ptr);

    ptr = PyObject_Malloc(0);
    if (ptr == NULL) {
        PyErr_SetString(PyExc_RuntimeError, "PyObject_Malloc(0) returns NULL");
        return NULL;
    }
    PyObject_Free(ptr);

    ptr = PyObject_Calloc(0, 0);
    if (ptr == NULL) {
        PyErr_SetString(PyExc_RuntimeError, "PyObject_Calloc(0, 0) returns NULL");
        return NULL;
    }
    PyObject_Free(ptr);

    Py_RETURN_NONE;
}

#ifndef PYPY_VERSION

typedef struct {
    PyMemAllocatorEx alloc;

    size_t malloc_size;
    size_t calloc_nelem;
    size_t calloc_elsize;
    void *realloc_ptr;
    size_t realloc_new_size;
    void *free_ptr;
    void *ctx;
} alloc_hook_t;

static void* hook_malloc(void* ctx, size_t size)
{
    alloc_hook_t *hook = (alloc_hook_t *)ctx;
    hook->ctx = ctx;
    hook->malloc_size = size;
    return hook->alloc.malloc(hook->alloc.ctx, size);
}

static void* hook_calloc(void* ctx, size_t nelem, size_t elsize)
{
    alloc_hook_t *hook = (alloc_hook_t *)ctx;
    hook->ctx = ctx;
    hook->calloc_nelem = nelem;
    hook->calloc_elsize = elsize;
    return hook->alloc.calloc(hook->alloc.ctx, nelem, elsize);
}

static void* hook_realloc(void* ctx, void* ptr, size_t new_size)
{
    alloc_hook_t *hook = (alloc_hook_t *)ctx;
    hook->ctx = ctx;
    hook->realloc_ptr = ptr;
    hook->realloc_new_size = new_size;
    return hook->alloc.realloc(hook->alloc.ctx, ptr, new_size);
}

static void hook_free(void *ctx, void *ptr)
{
    alloc_hook_t *hook = (alloc_hook_t *)ctx;
    hook->ctx = ctx;
    hook->free_ptr = ptr;
    hook->alloc.free(hook->alloc.ctx, ptr);
}

static PyObject *
test_setallocators(PyMemAllocatorDomain domain)
{
    PyObject *res = NULL;
    const char *error_msg;
    alloc_hook_t hook;
    PyMemAllocatorEx alloc;
    size_t size, size2, nelem, elsize;
    void *ptr, *ptr2;

    memset(&hook, 0, sizeof(hook));

    alloc.ctx = &hook;
    alloc.malloc = &hook_malloc;
    alloc.calloc = &hook_calloc;
    alloc.realloc = &hook_realloc;
    alloc.free = &hook_free;
    PyMem_GetAllocator(domain, &hook.alloc);
    PyMem_SetAllocator(domain, &alloc);

    /* malloc, realloc, free */
    size = 42;
    hook.ctx = NULL;
    switch(domain)
    {
    case PYMEM_DOMAIN_RAW: ptr = PyMem_RawMalloc(size); break;
    case PYMEM_DOMAIN_MEM: ptr = PyMem_Malloc(size); break;
    case PYMEM_DOMAIN_OBJ: ptr = PyObject_Malloc(size); break;
    default: ptr = NULL; break;
    }

#define CHECK_CTX(FUNC) \
    if (hook.ctx != &hook) { \
        error_msg = FUNC " wrong context"; \
        goto fail; \
    } \
    hook.ctx = NULL;  /* reset for next check */

    if (ptr == NULL) {
        error_msg = "malloc failed";
        goto fail;
    }
    CHECK_CTX("malloc");
    if (hook.malloc_size != size) {
        error_msg = "malloc invalid size";
        goto fail;
    }

    size2 = 200;
    switch(domain)
    {
    case PYMEM_DOMAIN_RAW: ptr2 = PyMem_RawRealloc(ptr, size2); break;
    case PYMEM_DOMAIN_MEM: ptr2 = PyMem_Realloc(ptr, size2); break;
    case PYMEM_DOMAIN_OBJ: ptr2 = PyObject_Realloc(ptr, size2); break;
    default: ptr2 = NULL; break;
    }

    if (ptr2 == NULL) {
        error_msg = "realloc failed";
        goto fail;
    }
    CHECK_CTX("realloc");
    if (hook.realloc_ptr != ptr
        || hook.realloc_new_size != size2) {
        error_msg = "realloc invalid parameters";
        goto fail;
    }

    switch(domain)
    {
    case PYMEM_DOMAIN_RAW: PyMem_RawFree(ptr2); break;
    case PYMEM_DOMAIN_MEM: PyMem_Free(ptr2); break;
    case PYMEM_DOMAIN_OBJ: PyObject_Free(ptr2); break;
    }

    CHECK_CTX("free");
    if (hook.free_ptr != ptr2) {
        error_msg = "free invalid pointer";
        goto fail;
    }

    /* calloc, free */
    nelem = 2;
    elsize = 5;
    switch(domain)
    {
    case PYMEM_DOMAIN_RAW: ptr = PyMem_RawCalloc(nelem, elsize); break;
    case PYMEM_DOMAIN_MEM: ptr = PyMem_Calloc(nelem, elsize); break;
    case PYMEM_DOMAIN_OBJ: ptr = PyObject_Calloc(nelem, elsize); break;
    default: ptr = NULL; break;
    }

    if (ptr == NULL) {
        error_msg = "calloc failed";
        goto fail;
    }
    CHECK_CTX("calloc");
    if (hook.calloc_nelem != nelem || hook.calloc_elsize != elsize) {
        error_msg = "calloc invalid nelem or elsize";
        goto fail;
    }

    hook.free_ptr = NULL;
    switch(domain)
    {
    case PYMEM_DOMAIN_RAW: PyMem_RawFree(ptr); break;
    case PYMEM_DOMAIN_MEM: PyMem_Free(ptr); break;
    case PYMEM_DOMAIN_OBJ: PyObject_Free(ptr); break;
    }

    CHECK_CTX("calloc free");
    if (hook.free_ptr != ptr) {
        error_msg = "calloc free invalid pointer";
        goto fail;
    }

    Py_INCREF(Py_None);
    res = Py_None;
    goto finally;

fail:
    PyErr_SetString(PyExc_RuntimeError, error_msg);

finally:
    PyMem_SetAllocator(domain, &hook.alloc);
    return res;

#undef CHECK_CTX
}

static PyObject *
test_pymem_setrawallocators(PyObject *self, PyObject *Py_UNUSED(ignored))
{
    return test_setallocators(PYMEM_DOMAIN_RAW);
}

static PyObject *
test_pymem_setallocators(PyObject *self, PyObject *Py_UNUSED(ignored))
{
    return test_setallocators(PYMEM_DOMAIN_MEM);
}

static PyObject *
test_pyobject_setallocators(PyObject *self, PyObject *Py_UNUSED(ignored))
{
    return test_setallocators(PYMEM_DOMAIN_OBJ);
}

/* Most part of the following code is inherited from the pyfailmalloc project
 * written by Victor Stinner. */
static struct {
    int installed;
    PyMemAllocatorEx raw;
    PyMemAllocatorEx mem;
    PyMemAllocatorEx obj;
} FmHook;

static struct {
    int start;
    int stop;
    Py_ssize_t count;
} FmData;

static int
fm_nomemory(void)
{
    FmData.count++;
    if (FmData.count > FmData.start &&
            (FmData.stop <= 0 || FmData.count <= FmData.stop)) {
        return 1;
    }
    return 0;
}

static void *
hook_fmalloc(void *ctx, size_t size)
{
    PyMemAllocatorEx *alloc = (PyMemAllocatorEx *)ctx;
    if (fm_nomemory()) {
        return NULL;
    }
    return alloc->malloc(alloc->ctx, size);
}

static void *
hook_fcalloc(void *ctx, size_t nelem, size_t elsize)
{
    PyMemAllocatorEx *alloc = (PyMemAllocatorEx *)ctx;
    if (fm_nomemory()) {
        return NULL;
    }
    return alloc->calloc(alloc->ctx, nelem, elsize);
}

static void *
hook_frealloc(void *ctx, void *ptr, size_t new_size)
{
    PyMemAllocatorEx *alloc = (PyMemAllocatorEx *)ctx;
    if (fm_nomemory()) {
        return NULL;
    }
    return alloc->realloc(alloc->ctx, ptr, new_size);
}

static void
hook_ffree(void *ctx, void *ptr)
{
    PyMemAllocatorEx *alloc = (PyMemAllocatorEx *)ctx;
    alloc->free(alloc->ctx, ptr);
}

static void
fm_setup_hooks(void)
{
    PyMemAllocatorEx alloc;

    if (FmHook.installed) {
        return;
    }
    FmHook.installed = 1;

    alloc.malloc = hook_fmalloc;
    alloc.calloc = hook_fcalloc;
    alloc.realloc = hook_frealloc;
    alloc.free = hook_ffree;
    PyMem_GetAllocator(PYMEM_DOMAIN_RAW, &FmHook.raw);
    PyMem_GetAllocator(PYMEM_DOMAIN_MEM, &FmHook.mem);
    PyMem_GetAllocator(PYMEM_DOMAIN_OBJ, &FmHook.obj);

    alloc.ctx = &FmHook.raw;
    PyMem_SetAllocator(PYMEM_DOMAIN_RAW, &alloc);

    alloc.ctx = &FmHook.mem;
    PyMem_SetAllocator(PYMEM_DOMAIN_MEM, &alloc);

    alloc.ctx = &FmHook.obj;
    PyMem_SetAllocator(PYMEM_DOMAIN_OBJ, &alloc);
}

static void
fm_remove_hooks(void)
{
    if (FmHook.installed) {
        FmHook.installed = 0;
        PyMem_SetAllocator(PYMEM_DOMAIN_RAW, &FmHook.raw);
        PyMem_SetAllocator(PYMEM_DOMAIN_MEM, &FmHook.mem);
        PyMem_SetAllocator(PYMEM_DOMAIN_OBJ, &FmHook.obj);
    }
}

static PyObject*
set_nomemory(PyObject *self, PyObject *args)
{
    /* Memory allocation fails after 'start' allocation requests, and until
     * 'stop' allocation requests except when 'stop' is negative or equal
     * to 0 (default) in which case allocation failures never stop. */
    FmData.count = 0;
    FmData.stop = 0;
    if (!PyArg_ParseTuple(args, "i|i", &FmData.start, &FmData.stop)) {
        return NULL;
    }
    fm_setup_hooks();
    Py_RETURN_NONE;
}

static PyObject*
remove_mem_hooks(PyObject *self, PyObject *Py_UNUSED(ignored))
{
    fm_remove_hooks();
    Py_RETURN_NONE;
}

#endif // ifndef PYPY_VERSION


PyDoc_STRVAR(docstring_empty,
""
);

PyDoc_STRVAR(docstring_no_signature,
"This docstring has no signature."
);

PyDoc_STRVAR(docstring_with_invalid_signature,
"docstring_with_invalid_signature($module, /, boo)\n"
"\n"
"This docstring has an invalid signature."
);

PyDoc_STRVAR(docstring_with_invalid_signature2,
"docstring_with_invalid_signature2($module, /, boo)\n"
"\n"
"--\n"
"\n"
"This docstring also has an invalid signature."
);

PyDoc_STRVAR(docstring_with_signature,
"docstring_with_signature($module, /, sig)\n"
"--\n"
"\n"
"This docstring has a valid signature."
);

PyDoc_STRVAR(docstring_with_signature_but_no_doc,
"docstring_with_signature_but_no_doc($module, /, sig)\n"
"--\n"
"\n"
);

PyDoc_STRVAR(docstring_with_signature_and_extra_newlines,
"docstring_with_signature_and_extra_newlines($module, /, parameter)\n"
"--\n"
"\n"
"\n"
"This docstring has a valid signature and some extra newlines."
);

PyDoc_STRVAR(docstring_with_signature_with_defaults,
"docstring_with_signature_with_defaults(module, s='avocado',\n"
"        b=b'bytes', d=3.14, i=35, n=None, t=True, f=False,\n"
"        local=the_number_three, sys=sys.maxsize,\n"
"        exp=sys.maxsize - 1)\n"
"--\n"
"\n"
"\n"
"\n"
"This docstring has a valid signature with parameters,\n"
"and the parameters take defaults of varying types."
);


#ifndef PYPY_VERSION

typedef struct {
    PyThread_type_lock start_event;
    PyThread_type_lock exit_event;
    PyObject *callback;
} test_c_thread_t;

static void
temporary_c_thread(void *data)
{
    test_c_thread_t *test_c_thread = data;
    PyGILState_STATE state;
    PyObject *res;

    PyThread_release_lock(test_c_thread->start_event);

    /* Allocate a Python thread state for this thread */
    state = PyGILState_Ensure();

    res = _PyObject_CallNoArg(test_c_thread->callback);
    Py_CLEAR(test_c_thread->callback);

    if (res == NULL) {
        PyErr_Print();
    }
    else {
        Py_DECREF(res);
    }

    /* Destroy the Python thread state for this thread */
    PyGILState_Release(state);

    PyThread_release_lock(test_c_thread->exit_event);

    PyThread_exit_thread();
}

static PyObject *
call_in_temporary_c_thread(PyObject *self, PyObject *callback)
{
    PyObject *res = NULL;
    test_c_thread_t test_c_thread;
    long thread;

    PyEval_InitThreads();

    test_c_thread.start_event = PyThread_allocate_lock();
    test_c_thread.exit_event = PyThread_allocate_lock();
    test_c_thread.callback = NULL;
    if (!test_c_thread.start_event || !test_c_thread.exit_event) {
        PyErr_SetString(PyExc_RuntimeError, "could not allocate lock");
        goto exit;
    }

    Py_INCREF(callback);
    test_c_thread.callback = callback;

    PyThread_acquire_lock(test_c_thread.start_event, 1);
    PyThread_acquire_lock(test_c_thread.exit_event, 1);

    thread = PyThread_start_new_thread(temporary_c_thread, &test_c_thread);
    if (thread == -1) {
        PyErr_SetString(PyExc_RuntimeError, "unable to start the thread");
        PyThread_release_lock(test_c_thread.start_event);
        PyThread_release_lock(test_c_thread.exit_event);
        goto exit;
    }

    PyThread_acquire_lock(test_c_thread.start_event, 1);
    PyThread_release_lock(test_c_thread.start_event);

    Py_BEGIN_ALLOW_THREADS
        PyThread_acquire_lock(test_c_thread.exit_event, 1);
        PyThread_release_lock(test_c_thread.exit_event);
    Py_END_ALLOW_THREADS

    Py_INCREF(Py_None);
    res = Py_None;

exit:
    Py_CLEAR(test_c_thread.callback);
    if (test_c_thread.start_event)
        PyThread_free_lock(test_c_thread.start_event);
    if (test_c_thread.exit_event)
        PyThread_free_lock(test_c_thread.exit_event);
    return res;
}

/* marshal */

static PyObject*
pymarshal_write_long_to_file(PyObject* self, PyObject *args)
{
    long value;
    char *filename;
    int version;
    FILE *fp;

    if (!PyArg_ParseTuple(args, "lsi:pymarshal_write_long_to_file",
                          &value, &filename, &version))
        return NULL;

    fp = fopen(filename, "wb");
    if (fp == NULL) {
        PyErr_SetFromErrno(PyExc_OSError);
        return NULL;
    }

    PyMarshal_WriteLongToFile(value, fp, version);

    fclose(fp);
    if (PyErr_Occurred())
        return NULL;
    Py_RETURN_NONE;
}

static PyObject*
pymarshal_write_object_to_file(PyObject* self, PyObject *args)
{
    PyObject *obj;
    char *filename;
    int version;
    FILE *fp;

    if (!PyArg_ParseTuple(args, "Osi:pymarshal_write_object_to_file",
                          &obj, &filename, &version))
        return NULL;

    fp = fopen(filename, "wb");
    if (fp == NULL) {
        PyErr_SetFromErrno(PyExc_OSError);
        return NULL;
    }

    PyMarshal_WriteObjectToFile(obj, fp, version);

    fclose(fp);
    if (PyErr_Occurred())
        return NULL;
    Py_RETURN_NONE;
}

static PyObject*
pymarshal_read_short_from_file(PyObject* self, PyObject *args)
{
    int value;
    long pos;
    char *filename;
    FILE *fp;

    if (!PyArg_ParseTuple(args, "s:pymarshal_read_short_from_file", &filename))
        return NULL;

    fp = fopen(filename, "rb");
    if (fp == NULL) {
        PyErr_SetFromErrno(PyExc_OSError);
        return NULL;
    }

    value = PyMarshal_ReadShortFromFile(fp);
    pos = ftell(fp);

    fclose(fp);
    if (PyErr_Occurred())
        return NULL;
    return Py_BuildValue("il", value, pos);
}

static PyObject*
pymarshal_read_long_from_file(PyObject* self, PyObject *args)
{
    long value, pos;
    char *filename;
    FILE *fp;

    if (!PyArg_ParseTuple(args, "s:pymarshal_read_long_from_file", &filename))
        return NULL;

    fp = fopen(filename, "rb");
    if (fp == NULL) {
        PyErr_SetFromErrno(PyExc_OSError);
        return NULL;
    }

    value = PyMarshal_ReadLongFromFile(fp);
    pos = ftell(fp);

    fclose(fp);
    if (PyErr_Occurred())
        return NULL;
    return Py_BuildValue("ll", value, pos);
}

static PyObject*
pymarshal_read_last_object_from_file(PyObject* self, PyObject *args)
{
    PyObject *obj;
    long pos;
    char *filename;
    FILE *fp;

    if (!PyArg_ParseTuple(args, "s:pymarshal_read_last_object_from_file", &filename))
        return NULL;

    fp = fopen(filename, "rb");
    if (fp == NULL) {
        PyErr_SetFromErrno(PyExc_OSError);
        return NULL;
    }

    obj = PyMarshal_ReadLastObjectFromFile(fp);
    pos = ftell(fp);

    fclose(fp);
    return Py_BuildValue("Nl", obj, pos);
}

static PyObject*
pymarshal_read_object_from_file(PyObject* self, PyObject *args)
{
    PyObject *obj;
    long pos;
    char *filename;
    FILE *fp;

    if (!PyArg_ParseTuple(args, "s:pymarshal_read_object_from_file", &filename))
        return NULL;

    fp = fopen(filename, "rb");
    if (fp == NULL) {
        PyErr_SetFromErrno(PyExc_OSError);
        return NULL;
    }

    obj = PyMarshal_ReadObjectFromFile(fp);
    pos = ftell(fp);

    fclose(fp);
    return Py_BuildValue("Nl", obj, pos);
}

#endif // ifndef PYPY_VERSION

static PyObject*
return_null_without_error(PyObject *self, PyObject *args)
{
    /* invalid call: return NULL without setting an error,
     * _Py_CheckFunctionResult() must detect such bug at runtime. */
    PyErr_Clear();
    return NULL;
}

static PyObject*
return_result_with_error(PyObject *self, PyObject *args)
{
    /* invalid call: return a result with an error set,
     * _Py_CheckFunctionResult() must detect such bug at runtime. */
    PyErr_SetNone(PyExc_ValueError);
    Py_RETURN_NONE;
}

static PyObject *
test_pytime_fromseconds(PyObject *self, PyObject *args)
{
    int seconds;
    _PyTime_t ts;

    if (!PyArg_ParseTuple(args, "i", &seconds))
        return NULL;
    ts = _PyTime_FromSeconds(seconds);
    return _PyTime_AsNanosecondsObject(ts);
}

static PyObject *
test_pytime_fromsecondsobject(PyObject *self, PyObject *args)
{
    PyObject *obj;
    int round;
    _PyTime_t ts;

    if (!PyArg_ParseTuple(args, "Oi", &obj, &round))
        return NULL;
    if (check_time_rounding(round) < 0)
        return NULL;
    if (_PyTime_FromSecondsObject(&ts, obj, round) == -1)
        return NULL;
    return _PyTime_AsNanosecondsObject(ts);
}

static PyObject *
test_pytime_assecondsdouble(PyObject *self, PyObject *args)
{
    PyObject *obj;
    _PyTime_t ts;
    double d;

    if (!PyArg_ParseTuple(args, "O", &obj)) {
        return NULL;
    }
    if (_PyTime_FromNanosecondsObject(&ts, obj) < 0) {
        return NULL;
    }
    d = _PyTime_AsSecondsDouble(ts);
    return PyFloat_FromDouble(d);
}

static PyObject *
test_PyTime_AsTimeval(PyObject *self, PyObject *args)
{
    PyObject *obj;
    int round;
    _PyTime_t t;
    struct timeval tv;
    PyObject *seconds;

    if (!PyArg_ParseTuple(args, "Oi", &obj, &round))
        return NULL;
    if (check_time_rounding(round) < 0) {
        return NULL;
    }
    if (_PyTime_FromNanosecondsObject(&t, obj) < 0) {
        return NULL;
    }
    if (_PyTime_AsTimeval(t, &tv, round) < 0) {
        return NULL;
    }

    seconds = PyLong_FromLongLong(tv.tv_sec);
    if (seconds == NULL) {
        return NULL;
    }
    return Py_BuildValue("Nl", seconds, tv.tv_usec);
}

#ifdef HAVE_CLOCK_GETTIME
static PyObject *
test_PyTime_AsTimespec(PyObject *self, PyObject *args)
{
    PyObject *obj;
    _PyTime_t t;
    struct timespec ts;

    if (!PyArg_ParseTuple(args, "O", &obj)) {
        return NULL;
    }
    if (_PyTime_FromNanosecondsObject(&t, obj) < 0) {
        return NULL;
    }
    if (_PyTime_AsTimespec(t, &ts) == -1) {
        return NULL;
    }
    return Py_BuildValue("Nl", _PyLong_FromTime_t(ts.tv_sec), ts.tv_nsec);
}
#endif

static PyObject *
test_PyTime_AsMilliseconds(PyObject *self, PyObject *args)
{
    PyObject *obj;
    int round;
    _PyTime_t t, ms;

    if (!PyArg_ParseTuple(args, "Oi", &obj, &round)) {
        return NULL;
    }
    if (_PyTime_FromNanosecondsObject(&t, obj) < 0) {
        return NULL;
    }
    if (check_time_rounding(round) < 0) {
        return NULL;
    }
    ms = _PyTime_AsMilliseconds(t, round);
    /* This conversion rely on the fact that _PyTime_t is a number of
       nanoseconds */
    return _PyTime_AsNanosecondsObject(ms);
}

static PyObject *
test_PyTime_AsMicroseconds(PyObject *self, PyObject *args)
{
    PyObject *obj;
    int round;
    _PyTime_t t, ms;

    if (!PyArg_ParseTuple(args, "Oi", &obj, &round))
        return NULL;
    if (_PyTime_FromNanosecondsObject(&t, obj) < 0) {
        return NULL;
    }
    if (check_time_rounding(round) < 0) {
        return NULL;
    }
    ms = _PyTime_AsMicroseconds(t, round);
    /* This conversion rely on the fact that _PyTime_t is a number of
       nanoseconds */
    return _PyTime_AsNanosecondsObject(ms);
}

#ifndef PYPY_VERSION
static PyObject*
get_recursion_depth(PyObject *self, PyObject *args)
{
    PyThreadState *tstate = PyThreadState_Get();

    /* subtract one to ignore the frame of the get_recursion_depth() call */
    return PyLong_FromLong(tstate->recursion_depth - 1);
}
#endif // ifndef PYPY_VERSION

static PyObject*
pymem_buffer_overflow(PyObject *self, PyObject *args)
{
    char *buffer;

    /* Deliberate buffer overflow to check that PyMem_Free() detects
       the overflow when debug hooks are installed. */
    buffer = PyMem_Malloc(16);
    if (buffer == NULL) {
        PyErr_NoMemory();
        return NULL;
    }
    buffer[16] = 'x';
    PyMem_Free(buffer);

    Py_RETURN_NONE;
}

static PyObject*
pymem_api_misuse(PyObject *self, PyObject *args)
{
    char *buffer;

    /* Deliberate misusage of Python allocators:
       allococate with PyMem but release with PyMem_Raw. */
    buffer = PyMem_Malloc(16);
    PyMem_RawFree(buffer);

    Py_RETURN_NONE;
}

static PyObject*
pymem_malloc_without_gil(PyObject *self, PyObject *args)
{
    char *buffer;

    /* Deliberate bug to test debug hooks on Python memory allocators:
       call PyMem_Malloc() without holding the GIL */
    Py_BEGIN_ALLOW_THREADS
    buffer = PyMem_Malloc(10);
    Py_END_ALLOW_THREADS

    PyMem_Free(buffer);

    Py_RETURN_NONE;
}


#ifndef PYPY_VERSION
static PyObject*
test_pymem_getallocatorsname(PyObject *self, PyObject *args)
{
    const char *name = _PyMem_GetCurrentAllocatorName();
    if (name == NULL) {
        PyErr_SetString(PyExc_RuntimeError, "cannot get allocators name");
        return NULL;
    }
    return PyUnicode_FromString(name);
}


static PyObject*
test_pyobject_is_freed(const char *test_name, PyObject *op)
{
    if (!_PyObject_IsFreed(op)) {
        return raiseTestError(test_name, "object is not seen as freed");
    }
    Py_RETURN_NONE;
}


static PyObject*
check_pyobject_null_is_freed(PyObject *self, PyObject *Py_UNUSED(args))
{
    PyObject *op = NULL;
    return test_pyobject_is_freed("check_pyobject_null_is_freed", op);
}


static PyObject*
check_pyobject_uninitialized_is_freed(PyObject *self, PyObject *Py_UNUSED(args))
{
    PyObject *op = (PyObject *)PyObject_Malloc(sizeof(PyObject));
    if (op == NULL) {
        return NULL;
    }
    /* Initialize reference count to avoid early crash in ceval or GC */
    Py_REFCNT(op) = 1;
    /* object fields like ob_type are uninitialized! */
    return test_pyobject_is_freed("check_pyobject_uninitialized_is_freed", op);
}


static PyObject*
check_pyobject_forbidden_bytes_is_freed(PyObject *self, PyObject *Py_UNUSED(args))
{
    /* Allocate an incomplete PyObject structure: truncate 'ob_type' field */
    PyObject *op = (PyObject *)PyObject_Malloc(offsetof(PyObject, ob_type));
    if (op == NULL) {
        return NULL;
    }
    /* Initialize reference count to avoid early crash in ceval or GC */
    Py_REFCNT(op) = 1;
    /* ob_type field is after the memory block: part of "forbidden bytes"
       when using debug hooks on memory allocators! */
    return test_pyobject_is_freed("check_pyobject_forbidden_bytes_is_freed", op);
}


static PyObject*
check_pyobject_freed_is_freed(PyObject *self, PyObject *Py_UNUSED(args))
{
    PyObject *op = _PyObject_CallNoArg((PyObject *)&PyBaseObject_Type);
    if (op == NULL) {
        return NULL;
    }
    Py_TYPE(op)->tp_dealloc(op);
    /* Reset reference count to avoid early crash in ceval or GC */
    Py_REFCNT(op) = 1;
    /* object memory is freed! */
    return test_pyobject_is_freed("check_pyobject_freed_is_freed", op);
}
#endif // ifndef PYPY_VERSION


static PyObject*
pyobject_malloc_without_gil(PyObject *self, PyObject *args)
{
    char *buffer;

    /* Deliberate bug to test debug hooks on Python memory allocators:
       call PyObject_Malloc() without holding the GIL */
    Py_BEGIN_ALLOW_THREADS
    buffer = PyObject_Malloc(10);
    Py_END_ALLOW_THREADS

    PyObject_Free(buffer);

    Py_RETURN_NONE;
}

static PyObject *
tracemalloc_track(PyObject *self, PyObject *args)
{
    unsigned int domain;
    PyObject *ptr_obj;
    void *ptr;
    Py_ssize_t size;
    int release_gil = 0;
    int res;

    if (!PyArg_ParseTuple(args, "IOn|i", &domain, &ptr_obj, &size, &release_gil))
        return NULL;
    ptr = PyLong_AsVoidPtr(ptr_obj);
    if (PyErr_Occurred())
        return NULL;

    if (release_gil) {
        Py_BEGIN_ALLOW_THREADS
        res = PyTraceMalloc_Track(domain, (uintptr_t)ptr, size);
        Py_END_ALLOW_THREADS
    }
    else {
        res = PyTraceMalloc_Track(domain, (uintptr_t)ptr, size);
    }

    if (res < 0) {
        PyErr_SetString(PyExc_RuntimeError, "PyTraceMalloc_Track error");
        return NULL;
    }

    Py_RETURN_NONE;
}

static PyObject *
tracemalloc_untrack(PyObject *self, PyObject *args)
{
    unsigned int domain;
    PyObject *ptr_obj;
    void *ptr;
    int res;

    if (!PyArg_ParseTuple(args, "IO", &domain, &ptr_obj))
        return NULL;
    ptr = PyLong_AsVoidPtr(ptr_obj);
    if (PyErr_Occurred())
        return NULL;

    res = PyTraceMalloc_Untrack(domain, (uintptr_t)ptr);
    if (res < 0) {
        PyErr_SetString(PyExc_RuntimeError, "PyTraceMalloc_Untrack error");
        return NULL;
    }

    Py_RETURN_NONE;
}


#ifndef PYPY_VERSION
static PyObject *
tracemalloc_get_traceback(PyObject *self, PyObject *args)
{
    unsigned int domain;
    PyObject *ptr_obj;
    void *ptr;

    if (!PyArg_ParseTuple(args, "IO", &domain, &ptr_obj))
        return NULL;
    ptr = PyLong_AsVoidPtr(ptr_obj);
    if (PyErr_Occurred())
        return NULL;

    return _PyTraceMalloc_GetTraceback(domain, (uintptr_t)ptr);
}

static PyObject *
dict_get_version(PyObject *self, PyObject *args)
{
    PyDictObject *dict;
    uint64_t version;

    if (!PyArg_ParseTuple(args, "O!", &PyDict_Type, &dict))
        return NULL;

    version = dict->ma_version_tag;

    Py_BUILD_ASSERT(sizeof(unsigned PY_LONG_LONG) >= sizeof(version));
    return PyLong_FromUnsignedLongLong((unsigned PY_LONG_LONG)version);
}


static PyObject *
raise_SIGINT_then_send_None(PyObject *self, PyObject *args)
{
    PyGenObject *gen;

    if (!PyArg_ParseTuple(args, "O!", &PyGen_Type, &gen))
        return NULL;

    /* This is used in a test to check what happens if a signal arrives just
       as we're in the process of entering a yield from chain (see
       bpo-30039).

       Needs to be done in C, because:
       - we don't have a Python wrapper for raise()
       - we need to make sure that the Python-level signal handler doesn't run
         *before* we enter the generator frame, which is impossible in Python
         because we check for signals before every bytecode operation.
     */
    raise(SIGINT);
    return _PyGen_Send(gen, Py_None);
}
#endif // ifndef PYPY_VERSION


static int
fastcall_args(PyObject *args, PyObject ***stack, Py_ssize_t *nargs)
{
    if (args == Py_None) {
        *stack = NULL;
        *nargs = 0;
    }
    else if (PyTuple_Check(args)) {
        *stack = ((PyTupleObject *)args)->ob_item;
        *nargs = PyTuple_GET_SIZE(args);
    }
    else {
        PyErr_SetString(PyExc_TypeError, "args must be None or a tuple");
        return -1;
    }
    return 0;
}


static PyObject *
test_pyobject_fastcall(PyObject *self, PyObject *args)
{
    PyObject *func, *func_args;
    PyObject **stack;
    Py_ssize_t nargs;

    if (!PyArg_ParseTuple(args, "OO", &func, &func_args)) {
        return NULL;
    }

    if (fastcall_args(func_args, &stack, &nargs) < 0) {
        return NULL;
    }
    return _PyObject_FastCall(func, stack, nargs);
}


static PyObject *
test_pyobject_fastcalldict(PyObject *self, PyObject *args)
{
    PyObject *func, *func_args, *kwargs;
    PyObject **stack;
    Py_ssize_t nargs;

    if (!PyArg_ParseTuple(args, "OOO", &func, &func_args, &kwargs)) {
        return NULL;
    }

    if (fastcall_args(func_args, &stack, &nargs) < 0) {
        return NULL;
    }

    if (kwargs == Py_None) {
        kwargs = NULL;
    }
    else if (!PyDict_Check(kwargs)) {
        PyErr_SetString(PyExc_TypeError, "kwnames must be None or a dict");
        return NULL;
    }

    return _PyObject_FastCallDict(func, stack, nargs, kwargs);
}


static PyObject *
test_pyobject_vectorcall(PyObject *self, PyObject *args)
{
    PyObject *func, *func_args, *kwnames = NULL;
    PyObject **stack;
    Py_ssize_t nargs, nkw;

    if (!PyArg_ParseTuple(args, "OOO", &func, &func_args, &kwnames)) {
        return NULL;
    }

    if (fastcall_args(func_args, &stack, &nargs) < 0) {
        return NULL;
    }

    if (kwnames == Py_None) {
        kwnames = NULL;
    }
    else if (PyTuple_Check(kwnames)) {
        nkw = PyTuple_GET_SIZE(kwnames);
        if (nargs < nkw) {
            PyErr_SetString(PyExc_ValueError, "kwnames longer than args");
            return NULL;
        }
        nargs -= nkw;
    }
    else {
        PyErr_SetString(PyExc_TypeError, "kwnames must be None or a tuple");
        return NULL;
    }
    return _PyObject_Vectorcall(func, stack, nargs, kwnames);
}


static PyObject *
test_pyvectorcall_call(PyObject *self, PyObject *args)
{
    PyObject *func;
    PyObject *argstuple;
    PyObject *kwargs = NULL;

    if (!PyArg_ParseTuple(args, "OO|O", &func, &argstuple, &kwargs)) {
        return NULL;
    }

    if (!PyTuple_Check(argstuple)) {
        PyErr_SetString(PyExc_TypeError, "args must be a tuple");
        return NULL;
    }
    if (kwargs != NULL && !PyDict_Check(kwargs)) {
        PyErr_SetString(PyExc_TypeError, "kwargs must be a dict");
        return NULL;
    }

    return PyVectorcall_Call(func, argstuple, kwargs);
}


static PyObject*
stack_pointer(PyObject *self, PyObject *args)
{
    int v = 5;
    return PyLong_FromVoidPtr(&v);
}


#ifdef W_STOPCODE
static PyObject*
py_w_stopcode(PyObject *self, PyObject *args)
{
    int sig, status;
    if (!PyArg_ParseTuple(args, "i", &sig)) {
        return NULL;
    }
    status = W_STOPCODE(sig);
    return PyLong_FromLong(status);
}
#endif


static PyObject *
get_mapping_keys(PyObject* self, PyObject *obj)
{
    return PyMapping_Keys(obj);
}

static PyObject *
get_mapping_values(PyObject* self, PyObject *obj)
{
    return PyMapping_Values(obj);
}

static PyObject *
get_mapping_items(PyObject* self, PyObject *obj)
{
    return PyMapping_Items(obj);
}


static PyObject *
test_pythread_tss_key_state(PyObject *self, PyObject *args)
{
    Py_tss_t tss_key = Py_tss_NEEDS_INIT;
    if (PyThread_tss_is_created(&tss_key)) {
        return raiseTestError("test_pythread_tss_key_state",
                              "TSS key not in an uninitialized state at "
                              "creation time");
    }
    if (PyThread_tss_create(&tss_key) != 0) {
        PyErr_SetString(PyExc_RuntimeError, "PyThread_tss_create failed");
        return NULL;
    }
    if (!PyThread_tss_is_created(&tss_key)) {
        return raiseTestError("test_pythread_tss_key_state",
                              "PyThread_tss_create succeeded, "
                              "but with TSS key in an uninitialized state");
    }
    if (PyThread_tss_create(&tss_key) != 0) {
        return raiseTestError("test_pythread_tss_key_state",
                              "PyThread_tss_create unsuccessful with "
                              "an already initialized key");
    }
#define CHECK_TSS_API(expr) \
        (void)(expr); \
        if (!PyThread_tss_is_created(&tss_key)) { \
            return raiseTestError("test_pythread_tss_key_state", \
                                  "TSS key initialization state was not " \
                                  "preserved after calling " #expr); }
    CHECK_TSS_API(PyThread_tss_set(&tss_key, NULL));
    CHECK_TSS_API(PyThread_tss_get(&tss_key));
#undef CHECK_TSS_API
    PyThread_tss_delete(&tss_key);
    if (PyThread_tss_is_created(&tss_key)) {
        return raiseTestError("test_pythread_tss_key_state",
                              "PyThread_tss_delete called, but did not "
                              "set the key state to uninitialized");
    }

    Py_tss_t *ptr_key = PyThread_tss_alloc();
    if (ptr_key == NULL) {
        PyErr_SetString(PyExc_RuntimeError, "PyThread_tss_alloc failed");
        return NULL;
    }
    if (PyThread_tss_is_created(ptr_key)) {
        return raiseTestError("test_pythread_tss_key_state",
                              "TSS key not in an uninitialized state at "
                              "allocation time");
    }
    PyThread_tss_free(ptr_key);
    ptr_key = NULL;
    Py_RETURN_NONE;
}


#ifndef PYPY_VERSION
static PyObject*
new_hamt(PyObject *self, PyObject *args)
{
    return _PyContext_NewHamtForTests();
}


/* def bad_get(self, obj, cls):
       cls()
       return repr(self)
*/
static PyObject*
bad_get(PyObject *module, PyObject *const *args, Py_ssize_t nargs)
{
    PyObject *self, *obj, *cls;
    if (!_PyArg_UnpackStack(args, nargs, "bad_get", 3, 3, &self, &obj, &cls)) {
        return NULL;
    }

    PyObject *res = PyObject_CallObject(cls, NULL);
    if (res == NULL) {
        return NULL;
    }
    Py_DECREF(res);

    return PyObject_Repr(self);
}


static PyObject *
encode_locale_ex(PyObject *self, PyObject *args)
{
    PyObject *unicode;
    int current_locale = 0;
    wchar_t *wstr;
    PyObject *res = NULL;
    const char *errors = NULL;

    if (!PyArg_ParseTuple(args, "U|is", &unicode, &current_locale, &errors)) {
        return NULL;
    }
    wstr = PyUnicode_AsWideCharString(unicode, NULL);
    if (wstr == NULL) {
        return NULL;
    }
    _Py_error_handler error_handler = _Py_GetErrorHandler(errors);

    char *str = NULL;
    size_t error_pos;
    const char *reason = NULL;
    int ret = _Py_EncodeLocaleEx(wstr,
                                 &str, &error_pos, &reason,
                                 current_locale, error_handler);
    PyMem_Free(wstr);

    switch(ret) {
    case 0:
        res = PyBytes_FromString(str);
        PyMem_RawFree(str);
        break;
    case -1:
        PyErr_NoMemory();
        break;
    case -2:
        PyErr_Format(PyExc_RuntimeError, "encode error: pos=%zu, reason=%s",
                     error_pos, reason);
        break;
    case -3:
        PyErr_SetString(PyExc_ValueError, "unsupported error handler");
        break;
    default:
        PyErr_SetString(PyExc_ValueError, "unknow error code");
        break;
    }
    return res;
}


static PyObject *
decode_locale_ex(PyObject *self, PyObject *args)
{
    char *str;
    int current_locale = 0;
    PyObject *res = NULL;
    const char *errors = NULL;

    if (!PyArg_ParseTuple(args, "y|is", &str, &current_locale, &errors)) {
        return NULL;
    }
    _Py_error_handler error_handler = _Py_GetErrorHandler(errors);

    wchar_t *wstr = NULL;
    size_t wlen = 0;
    const char *reason = NULL;
    int ret = _Py_DecodeLocaleEx(str,
                                 &wstr, &wlen, &reason,
                                 current_locale, error_handler);

    switch(ret) {
    case 0:
        res = PyUnicode_FromWideChar(wstr, wlen);
        PyMem_RawFree(wstr);
        break;
    case -1:
        PyErr_NoMemory();
        break;
    case -2:
        PyErr_Format(PyExc_RuntimeError, "decode error: pos=%zu, reason=%s",
                     wlen, reason);
        break;
    case -3:
        PyErr_SetString(PyExc_ValueError, "unsupported error handler");
        break;
    default:
        PyErr_SetString(PyExc_ValueError, "unknow error code");
        break;
    }
    return res;
}
#endif // ifndef PYPY_VERSION


#ifdef Py_REF_DEBUG
static PyObject *
negative_refcount(PyObject *self, PyObject *Py_UNUSED(args))
{
    PyObject *obj = PyUnicode_FromString("negative_refcount");
    if (obj == NULL) {
        return NULL;
    }
    assert(Py_REFCNT(obj) == 1);

    Py_REFCNT(obj) = 0;
    /* Py_DECREF() must call _Py_NegativeRefcount() and abort Python */
    Py_DECREF(obj);

    Py_RETURN_NONE;
}
#endif


static PyObject*
test_write_unraisable_exc(PyObject *self, PyObject *args)
{
    PyObject *exc, *err_msg, *obj;
    if (!PyArg_ParseTuple(args, "OOO", &exc, &err_msg, &obj)) {
        return NULL;
    }

    const char *err_msg_utf8;
    if (err_msg != Py_None) {
        err_msg_utf8 = PyUnicode_AsUTF8(err_msg);
        if (err_msg_utf8 == NULL) {
            return NULL;
        }
    }
    else {
        err_msg_utf8 = NULL;
    }

    PyErr_SetObject((PyObject *)Py_TYPE(exc), exc);
    _PyErr_WriteUnraisableMsg(err_msg_utf8, obj);
    Py_RETURN_NONE;
}


static PyObject*
pynumber_tobase(PyObject *module, PyObject *args)
{
    PyObject *obj;
    int base;
    if (!PyArg_ParseTuple(args, "Oi:pynumber_tobase",
                          &obj, &base)) {
        return NULL;
    }
    return PyNumber_ToBase(obj, base);
}


static PyObject *test_buildvalue_issue38913(PyObject *, PyObject *);

static PyMethodDef TestMethods[] = {
    {"raise_exception",         raise_exception,                 METH_VARARGS},
    {"raise_memoryerror",       raise_memoryerror,               METH_NOARGS},
    {"set_errno",               set_errno,                       METH_VARARGS},
    {"test_config",             test_config,                     METH_NOARGS},
    {"test_sizeof_c_types",     test_sizeof_c_types,             METH_NOARGS},
    {"test_datetime_capi",      test_datetime_capi,              METH_NOARGS},
    {"datetime_check_date",     datetime_check_date,             METH_VARARGS},
    {"datetime_check_time",     datetime_check_time,             METH_VARARGS},
    {"datetime_check_datetime",     datetime_check_datetime,     METH_VARARGS},
    {"datetime_check_delta",     datetime_check_delta,           METH_VARARGS},
    {"datetime_check_tzinfo",     datetime_check_tzinfo,         METH_VARARGS},
    {"make_timezones_capi",     make_timezones_capi,             METH_NOARGS},
    {"get_timezones_offset_zero",   get_timezones_offset_zero,   METH_NOARGS},
<<<<<<< HEAD
    {"get_timezone_utc_capi",    get_timezone_utc_capi,          METH_VARARGS},
#endif // ifndef PYPY_VERSION
    {"get_date_fromdate",        get_date_fromdate,              METH_VARARGS},
    {"get_datetime_fromdateandtime", get_datetime_fromdateandtime, METH_VARARGS},
    {"get_datetime_fromdateandtimeandfold", get_datetime_fromdateandtimeandfold, METH_VARARGS},
    {"get_time_fromtime",        get_time_fromtime,              METH_VARARGS},
    {"get_time_fromtimeandfold", get_time_fromtimeandfold,       METH_VARARGS},
    {"get_delta_fromdsu",        get_delta_fromdsu,              METH_VARARGS},
    {"get_date_fromtimestamp",   get_date_fromtimestamp,         METH_VARARGS},
    {"get_datetime_fromtimestamp", get_datetime_fromtimestamp,   METH_VARARGS},
    {"test_list_api",           test_list_api,                   METH_NOARGS},
    {"test_dict_iteration",     test_dict_iteration,             METH_NOARGS},
=======
    {"get_timezone_utc_capi",    get_timezone_utc_capi,            METH_VARARGS},
    {"test_list_api",           (PyCFunction)test_list_api,      METH_NOARGS},
    {"test_dict_iteration",     (PyCFunction)test_dict_iteration,METH_NOARGS},
>>>>>>> e2acde13
#ifndef PYPY_VERSION
    {"dict_getitem_knownhash",  dict_getitem_knownhash,          METH_VARARGS},
    {"dict_hassplittable",      dict_hassplittable,              METH_O},
#endif // ifndef PYPY_VERSION
    {"test_lazy_hash_inheritance",      test_lazy_hash_inheritance,METH_NOARGS},
    {"test_long_api",           test_long_api,                   METH_NOARGS},
    {"test_xincref_doesnt_leak",test_xincref_doesnt_leak,        METH_NOARGS},
    {"test_incref_doesnt_leak", test_incref_doesnt_leak,         METH_NOARGS},
    {"test_xdecref_doesnt_leak",test_xdecref_doesnt_leak,        METH_NOARGS},
    {"test_decref_doesnt_leak", test_decref_doesnt_leak,         METH_NOARGS},
#ifndef PYPY_VERSION
    {"test_structseq_newtype_doesnt_leak",
        test_structseq_newtype_doesnt_leak, METH_NOARGS},
#endif
    {"test_incref_decref_API",  test_incref_decref_API,          METH_NOARGS},
    {"test_long_and_overflow",  test_long_and_overflow,          METH_NOARGS},
    {"test_long_as_double",     test_long_as_double,             METH_NOARGS},
    {"test_long_as_size_t",     test_long_as_size_t,             METH_NOARGS},
    {"test_long_as_unsigned_long_long_mask",
        test_long_as_unsigned_long_long_mask, METH_NOARGS},
    {"test_long_numbits",       test_long_numbits,               METH_NOARGS},
    {"test_k_code",             test_k_code,                     METH_NOARGS},
    {"test_empty_argparse",     test_empty_argparse,             METH_NOARGS},
    {"parse_tuple_and_keywords", parse_tuple_and_keywords, METH_VARARGS},
    {"test_null_strings",       test_null_strings,               METH_NOARGS},
#ifndef PYPY_VERSION
    {"test_string_from_format", (PyCFunction)test_string_from_format, METH_NOARGS},
#endif // ifndef PYPY_VERSION
    {"test_with_docstring",     test_with_docstring,             METH_NOARGS,
     PyDoc_STR("This is a pretty normal docstring.")},
    {"test_string_to_double",   test_string_to_double,           METH_NOARGS},
    {"test_unicode_compare_with_ascii", test_unicode_compare_with_ascii,
     METH_NOARGS},
    {"test_capsule", (PyCFunction)test_capsule, METH_NOARGS},
    {"test_from_contiguous", (PyCFunction)test_from_contiguous, METH_NOARGS},
#if (defined(__linux__) || defined(__FreeBSD__)) && defined(__GNUC__)
#ifndef PYPY_VERSION
    {"test_pep3118_obsolete_write_locks", (PyCFunction)test_pep3118_obsolete_write_locks, METH_NOARGS},
#endif // ifndef PYPY_VERSION
#endif
    {"getbuffer_with_null_view", getbuffer_with_null_view, METH_O},
    {"test_buildvalue_N",       test_buildvalue_N,               METH_NOARGS},
    {"test_buildvalue_issue38913", test_buildvalue_issue38913,   METH_NOARGS},
    {"get_args", get_args, METH_VARARGS},
    {"get_kwargs", (PyCFunction)(void(*)(void))get_kwargs, METH_VARARGS|METH_KEYWORDS},
    {"getargs_tuple",           getargs_tuple,                   METH_VARARGS},
    {"getargs_keywords", (PyCFunction)(void(*)(void))getargs_keywords,
      METH_VARARGS|METH_KEYWORDS},
    {"getargs_keyword_only", (PyCFunction)(void(*)(void))getargs_keyword_only,
      METH_VARARGS|METH_KEYWORDS},
    {"getargs_positional_only_and_keywords",
      (PyCFunction)(void(*)(void))getargs_positional_only_and_keywords,
      METH_VARARGS|METH_KEYWORDS},
    {"getargs_b",               getargs_b,                       METH_VARARGS},
    {"getargs_B",               getargs_B,                       METH_VARARGS},
    {"getargs_h",               getargs_h,                       METH_VARARGS},
    {"getargs_H",               getargs_H,                       METH_VARARGS},
    {"getargs_I",               getargs_I,                       METH_VARARGS},
    {"getargs_k",               getargs_k,                       METH_VARARGS},
    {"getargs_i",               getargs_i,                       METH_VARARGS},
    {"getargs_l",               getargs_l,                       METH_VARARGS},
    {"getargs_n",               getargs_n,                       METH_VARARGS},
    {"getargs_p",               getargs_p,                       METH_VARARGS},
    {"getargs_L",               getargs_L,                       METH_VARARGS},
    {"getargs_K",               getargs_K,                       METH_VARARGS},
    {"test_longlong_api",       test_longlong_api,               METH_NOARGS},
    {"test_long_long_and_overflow",test_long_long_and_overflow,  METH_NOARGS},
    {"test_L_code",             test_L_code,                     METH_NOARGS},
    {"getargs_f",               getargs_f,                       METH_VARARGS},
    {"getargs_d",               getargs_d,                       METH_VARARGS},
    {"getargs_D",               getargs_D,                       METH_VARARGS},
    {"getargs_S",               getargs_S,                       METH_VARARGS},
    {"getargs_Y",               getargs_Y,                       METH_VARARGS},
    {"getargs_U",               getargs_U,                       METH_VARARGS},
    {"getargs_c",               getargs_c,                       METH_VARARGS},
    {"getargs_C",               getargs_C,                       METH_VARARGS},
    {"getargs_s",               getargs_s,                       METH_VARARGS},
    {"getargs_s_star",          getargs_s_star,                  METH_VARARGS},
    {"getargs_s_hash",          getargs_s_hash,                  METH_VARARGS},
    {"getargs_z",               getargs_z,                       METH_VARARGS},
    {"getargs_z_star",          getargs_z_star,                  METH_VARARGS},
    {"getargs_z_hash",          getargs_z_hash,                  METH_VARARGS},
    {"getargs_y",               getargs_y,                       METH_VARARGS},
    {"getargs_y_star",          getargs_y_star,                  METH_VARARGS},
    {"getargs_y_hash",          getargs_y_hash,                  METH_VARARGS},
    {"getargs_u",               getargs_u,                       METH_VARARGS},
    {"getargs_u_hash",          getargs_u_hash,                  METH_VARARGS},
    {"getargs_Z",               getargs_Z,                       METH_VARARGS},
    {"getargs_Z_hash",          getargs_Z_hash,                  METH_VARARGS},
    {"getargs_w_star",          getargs_w_star,                  METH_VARARGS},
    {"getargs_es",              getargs_es,                      METH_VARARGS},
    {"getargs_et",              getargs_et,                      METH_VARARGS},
    {"getargs_es_hash",         getargs_es_hash,                 METH_VARARGS},
    {"getargs_et_hash",         getargs_et_hash,                 METH_VARARGS},
    {"codec_incrementalencoder",
     (PyCFunction)codec_incrementalencoder,                      METH_VARARGS},
    {"codec_incrementaldecoder",
     (PyCFunction)codec_incrementaldecoder,                      METH_VARARGS},
    {"test_s_code",             test_s_code,                     METH_NOARGS},
    {"test_u_code",             test_u_code,                     METH_NOARGS},
    {"test_Z_code",             test_Z_code,                     METH_NOARGS},
    {"test_widechar",           test_widechar,                   METH_NOARGS},
#ifndef PYPY_VERSION
    {"unicode_aswidechar",      unicode_aswidechar,              METH_VARARGS},
    {"unicode_aswidecharstring",unicode_aswidecharstring,        METH_VARARGS},
    {"unicode_asucs4",          unicode_asucs4,                  METH_VARARGS},
    {"unicode_findchar",        unicode_findchar,                METH_VARARGS},
    {"unicode_copycharacters",  unicode_copycharacters,          METH_VARARGS},
    {"unicode_encodedecimal",   unicode_encodedecimal,           METH_VARARGS},
    {"unicode_transformdecimaltoascii", unicode_transformdecimaltoascii, METH_VARARGS},
    {"unicode_legacy_string",   unicode_legacy_string,           METH_VARARGS},
#endif // ifndef PYPY_VERSION
    {"_test_thread_state",      test_thread_state,               METH_VARARGS},
#ifndef PYPY_VERSION
    {"_pending_threadfunc",     pending_threadfunc,              METH_VARARGS},
#endif // ifndef PYPY_VERSION
#ifdef HAVE_GETTIMEOFDAY
    {"profile_int",             profile_int,                     METH_NOARGS},
#endif
    {"traceback_print",         traceback_print,                 METH_VARARGS},
    {"exception_print",         exception_print,                 METH_VARARGS},
    {"set_exc_info",            test_set_exc_info,               METH_VARARGS},
    {"argparsing",              argparsing,                      METH_VARARGS},
    {"code_newempty",           code_newempty,                   METH_VARARGS},
    {"make_exception_with_doc", (PyCFunction)(void(*)(void))make_exception_with_doc,
     METH_VARARGS | METH_KEYWORDS},
    {"make_memoryview_from_NULL_pointer", make_memoryview_from_NULL_pointer,
     METH_NOARGS},
    {"crash_no_current_thread", crash_no_current_thread,         METH_NOARGS},
#ifndef PYPY_VERSION
    {"run_in_subinterp",        run_in_subinterp,                METH_VARARGS},
#endif // ifndef PYPY_VERSION
    {"pytime_object_to_time_t", test_pytime_object_to_time_t,  METH_VARARGS},
    {"pytime_object_to_timeval", test_pytime_object_to_timeval,  METH_VARARGS},
    {"pytime_object_to_timespec", test_pytime_object_to_timespec,  METH_VARARGS},
#ifndef PYPY_VERSION
    {"with_tp_del",             with_tp_del,                     METH_VARARGS},
#endif
    {"create_cfunction",        create_cfunction,                METH_NOARGS},
    {"test_pymem_alloc0",       test_pymem_alloc0,               METH_NOARGS},
#ifndef PYPY_VERSION
    {"test_pymem_setrawallocators",test_pymem_setrawallocators,  METH_NOARGS},
    {"test_pymem_setallocators",test_pymem_setallocators,        METH_NOARGS},
    {"test_pyobject_setallocators",test_pyobject_setallocators,  METH_NOARGS},
    {"set_nomemory", (PyCFunction)set_nomemory, METH_VARARGS,
     PyDoc_STR("set_nomemory(start:int, stop:int = 0)")},
    {"remove_mem_hooks",        remove_mem_hooks,                METH_NOARGS,
     PyDoc_STR("Remove memory hooks.")},
#endif // ifndef PYPY_VERSION
    {"no_docstring",
        (PyCFunction)test_with_docstring, METH_NOARGS},
    {"docstring_empty",
        (PyCFunction)test_with_docstring, METH_NOARGS,
        docstring_empty},
    {"docstring_no_signature",
        (PyCFunction)test_with_docstring, METH_NOARGS,
        docstring_no_signature},
    {"docstring_with_invalid_signature",
        (PyCFunction)test_with_docstring, METH_NOARGS,
        docstring_with_invalid_signature},
    {"docstring_with_invalid_signature2",
        (PyCFunction)test_with_docstring, METH_NOARGS,
        docstring_with_invalid_signature2},
    {"docstring_with_signature",
        (PyCFunction)test_with_docstring, METH_NOARGS,
        docstring_with_signature},
    {"docstring_with_signature_but_no_doc",
        (PyCFunction)test_with_docstring, METH_NOARGS,
        docstring_with_signature_but_no_doc},
    {"docstring_with_signature_and_extra_newlines",
        (PyCFunction)test_with_docstring, METH_NOARGS,
        docstring_with_signature_and_extra_newlines},
    {"docstring_with_signature_with_defaults",
        (PyCFunction)test_with_docstring, METH_NOARGS,
        docstring_with_signature_with_defaults},
#ifndef PYPY_VERSION
    {"call_in_temporary_c_thread", call_in_temporary_c_thread, METH_O,
     PyDoc_STR("set_error_class(error_class) -> None")},
    {"pymarshal_write_long_to_file",
        pymarshal_write_long_to_file, METH_VARARGS},
    {"pymarshal_write_object_to_file",
        pymarshal_write_object_to_file, METH_VARARGS},
    {"pymarshal_read_short_from_file",
        pymarshal_read_short_from_file, METH_VARARGS},
    {"pymarshal_read_long_from_file",
        pymarshal_read_long_from_file, METH_VARARGS},
    {"pymarshal_read_last_object_from_file",
        pymarshal_read_last_object_from_file, METH_VARARGS},
    {"pymarshal_read_object_from_file",
        pymarshal_read_object_from_file, METH_VARARGS},
#endif // ifndef PYPY_VERSION
    {"return_null_without_error",
        return_null_without_error, METH_NOARGS},
    {"return_result_with_error",
        return_result_with_error, METH_NOARGS},
    {"PyTime_FromSeconds", test_pytime_fromseconds,  METH_VARARGS},
    {"PyTime_FromSecondsObject", test_pytime_fromsecondsobject,  METH_VARARGS},
    {"PyTime_AsSecondsDouble", test_pytime_assecondsdouble, METH_VARARGS},
    {"PyTime_AsTimeval", test_PyTime_AsTimeval, METH_VARARGS},
#ifdef HAVE_CLOCK_GETTIME
    {"PyTime_AsTimespec", test_PyTime_AsTimespec, METH_VARARGS},
#endif
    {"PyTime_AsMilliseconds", test_PyTime_AsMilliseconds, METH_VARARGS},
    {"PyTime_AsMicroseconds", test_PyTime_AsMicroseconds, METH_VARARGS},
#ifndef PYPY_VERSION
    {"get_recursion_depth", get_recursion_depth, METH_NOARGS},
#endif // ifndef PYPY_VERSION
    {"pymem_buffer_overflow", pymem_buffer_overflow, METH_NOARGS},
    {"pymem_api_misuse", pymem_api_misuse, METH_NOARGS},
    {"pymem_malloc_without_gil", pymem_malloc_without_gil, METH_NOARGS},
#ifndef PYPY_VERSION
    {"pymem_getallocatorsname", test_pymem_getallocatorsname, METH_NOARGS},
    {"check_pyobject_null_is_freed", check_pyobject_null_is_freed, METH_NOARGS},
    {"check_pyobject_uninitialized_is_freed", check_pyobject_uninitialized_is_freed, METH_NOARGS},
    {"check_pyobject_forbidden_bytes_is_freed", check_pyobject_forbidden_bytes_is_freed, METH_NOARGS},
    {"check_pyobject_freed_is_freed", check_pyobject_freed_is_freed, METH_NOARGS},
#endif // ifndef PYPY_VERSION
    {"pyobject_malloc_without_gil", pyobject_malloc_without_gil, METH_NOARGS},
    {"tracemalloc_track", tracemalloc_track, METH_VARARGS},
    {"tracemalloc_untrack", tracemalloc_untrack, METH_VARARGS},
#ifndef PYPY_VERSION
    {"tracemalloc_get_traceback", tracemalloc_get_traceback, METH_VARARGS},
    {"dict_get_version", dict_get_version, METH_VARARGS},
    {"raise_SIGINT_then_send_None", raise_SIGINT_then_send_None, METH_VARARGS},
#endif // ifndef PYPY_VERSION
    {"pyobject_fastcall", test_pyobject_fastcall, METH_VARARGS},
    {"pyobject_fastcalldict", test_pyobject_fastcalldict, METH_VARARGS},
    {"pyobject_vectorcall", test_pyobject_vectorcall, METH_VARARGS},
    {"pyvectorcall_call", test_pyvectorcall_call, METH_VARARGS},
    {"stack_pointer", stack_pointer, METH_NOARGS},
#ifdef W_STOPCODE
    {"W_STOPCODE", py_w_stopcode, METH_VARARGS},
#endif
    {"get_mapping_keys", get_mapping_keys, METH_O},
    {"get_mapping_values", get_mapping_values, METH_O},
    {"get_mapping_items", get_mapping_items, METH_O},
    {"test_pythread_tss_key_state", test_pythread_tss_key_state, METH_VARARGS},
#ifndef PYPY_VERSION
    {"hamt", new_hamt, METH_NOARGS},
    {"bad_get", (PyCFunction)(void(*)(void))bad_get, METH_FASTCALL},
    {"EncodeLocaleEx", encode_locale_ex, METH_VARARGS},
    {"DecodeLocaleEx", decode_locale_ex, METH_VARARGS},
#endif // ifndef PYPY_VERSION
#ifdef Py_REF_DEBUG
    {"negative_refcount", negative_refcount, METH_NOARGS},
#endif
    {"write_unraisable_exc", test_write_unraisable_exc, METH_VARARGS},
    {"pynumber_tobase", pynumber_tobase, METH_VARARGS},
    {"without_gc", without_gc, METH_O},
    {NULL, NULL} /* sentinel */
};

#define AddSym(d, n, f, v) {PyObject *o = f(v); PyDict_SetItemString(d, n, o); Py_DECREF(o);}

typedef struct {
    char bool_member;
    char byte_member;
    unsigned char ubyte_member;
    short short_member;
    unsigned short ushort_member;
    int int_member;
    unsigned int uint_member;
    long long_member;
    unsigned long ulong_member;
    Py_ssize_t pyssizet_member;
    float float_member;
    double double_member;
    char inplace_member[6];
    long long longlong_member;
    unsigned long long ulonglong_member;
} all_structmembers;

typedef struct {
    PyObject_HEAD
    all_structmembers structmembers;
} test_structmembers;

static struct PyMemberDef test_members[] = {
    {"T_BOOL", T_BOOL, offsetof(test_structmembers, structmembers.bool_member), 0, NULL},
    {"T_BYTE", T_BYTE, offsetof(test_structmembers, structmembers.byte_member), 0, NULL},
    {"T_UBYTE", T_UBYTE, offsetof(test_structmembers, structmembers.ubyte_member), 0, NULL},
    {"T_SHORT", T_SHORT, offsetof(test_structmembers, structmembers.short_member), 0, NULL},
    {"T_USHORT", T_USHORT, offsetof(test_structmembers, structmembers.ushort_member), 0, NULL},
    {"T_INT", T_INT, offsetof(test_structmembers, structmembers.int_member), 0, NULL},
    {"T_UINT", T_UINT, offsetof(test_structmembers, structmembers.uint_member), 0, NULL},
    {"T_LONG", T_LONG, offsetof(test_structmembers, structmembers.long_member), 0, NULL},
    {"T_ULONG", T_ULONG, offsetof(test_structmembers, structmembers.ulong_member), 0, NULL},
    {"T_PYSSIZET", T_PYSSIZET, offsetof(test_structmembers, structmembers.pyssizet_member), 0, NULL},
    {"T_FLOAT", T_FLOAT, offsetof(test_structmembers, structmembers.float_member), 0, NULL},
    {"T_DOUBLE", T_DOUBLE, offsetof(test_structmembers, structmembers.double_member), 0, NULL},
    {"T_STRING_INPLACE", T_STRING_INPLACE, offsetof(test_structmembers, structmembers.inplace_member), 0, NULL},
    {"T_LONGLONG", T_LONGLONG, offsetof(test_structmembers, structmembers.longlong_member), 0, NULL},
    {"T_ULONGLONG", T_ULONGLONG, offsetof(test_structmembers, structmembers.ulonglong_member), 0, NULL},
    {NULL}
};


static PyObject *
test_structmembers_new(PyTypeObject *type, PyObject *args, PyObject *kwargs)
{
    static char *keywords[] = {
        "T_BOOL", "T_BYTE", "T_UBYTE", "T_SHORT", "T_USHORT",
        "T_INT", "T_UINT", "T_LONG", "T_ULONG", "T_PYSSIZET",
        "T_FLOAT", "T_DOUBLE", "T_STRING_INPLACE",
        "T_LONGLONG", "T_ULONGLONG",
        NULL};
    static const char fmt[] = "|bbBhHiIlknfds#LK";
    test_structmembers *ob;
    const char *s = NULL;
    Py_ssize_t string_len = 0;
    ob = PyObject_New(test_structmembers, type);
    if (ob == NULL)
        return NULL;
    memset(&ob->structmembers, 0, sizeof(all_structmembers));
    if (!PyArg_ParseTupleAndKeywords(args, kwargs, fmt, keywords,
                                     &ob->structmembers.bool_member,
                                     &ob->structmembers.byte_member,
                                     &ob->structmembers.ubyte_member,
                                     &ob->structmembers.short_member,
                                     &ob->structmembers.ushort_member,
                                     &ob->structmembers.int_member,
                                     &ob->structmembers.uint_member,
                                     &ob->structmembers.long_member,
                                     &ob->structmembers.ulong_member,
                                     &ob->structmembers.pyssizet_member,
                                     &ob->structmembers.float_member,
                                     &ob->structmembers.double_member,
                                     &s, &string_len
                                     , &ob->structmembers.longlong_member,
                                     &ob->structmembers.ulonglong_member
        )) {
        Py_DECREF(ob);
        return NULL;
    }
    if (s != NULL) {
        if (string_len > 5) {
            Py_DECREF(ob);
            PyErr_SetString(PyExc_ValueError, "string too long");
            return NULL;
        }
        strcpy(ob->structmembers.inplace_member, s);
    }
    else {
        strcpy(ob->structmembers.inplace_member, "");
    }
    return (PyObject *)ob;
}

static void
test_structmembers_free(PyObject *ob)
{
    PyObject_FREE(ob);
}

static PyTypeObject test_structmembersType = {
    PyVarObject_HEAD_INIT(NULL, 0)
    "test_structmembersType",
    sizeof(test_structmembers),         /* tp_basicsize */
    0,                                  /* tp_itemsize */
    test_structmembers_free,            /* destructor tp_dealloc */
    0,                                  /* tp_vectorcall_offset */
    0,                                  /* tp_getattr */
    0,                                  /* tp_setattr */
    0,                                  /* tp_as_async */
    0,                                  /* tp_repr */
    0,                                  /* tp_as_number */
    0,                                  /* tp_as_sequence */
    0,                                  /* tp_as_mapping */
    0,                                  /* tp_hash */
    0,                                  /* tp_call */
    0,                                  /* tp_str */
    PyObject_GenericGetAttr,            /* tp_getattro */
    PyObject_GenericSetAttr,            /* tp_setattro */
    0,                                  /* tp_as_buffer */
    0,                                  /* tp_flags */
    "Type containing all structmember types",
    0,                                  /* traverseproc tp_traverse */
    0,                                  /* tp_clear */
    0,                                  /* tp_richcompare */
    0,                                  /* tp_weaklistoffset */
    0,                                  /* tp_iter */
    0,                                  /* tp_iternext */
    0,                                  /* tp_methods */
    test_members,                       /* tp_members */
    0,
    0,
    0,
    0,
    0,
    0,
    0,
    0,
    test_structmembers_new,             /* tp_new */
};


typedef struct {
    PyObject_HEAD
} matmulObject;

static PyObject *
matmulType_matmul(PyObject *self, PyObject *other)
{
    return Py_BuildValue("(sOO)", "matmul", self, other);
}

static PyObject *
matmulType_imatmul(PyObject *self, PyObject *other)
{
    return Py_BuildValue("(sOO)", "imatmul", self, other);
}

static void
matmulType_dealloc(PyObject *self)
{
    Py_TYPE(self)->tp_free(self);
}

static PyNumberMethods matmulType_as_number = {
    0,                          /* nb_add */
    0,                          /* nb_subtract */
    0,                          /* nb_multiply */
    0,                          /* nb_remainde r*/
    0,                          /* nb_divmod */
    0,                          /* nb_power */
    0,                          /* nb_negative */
    0,                          /* tp_positive */
    0,                          /* tp_absolute */
    0,                          /* tp_bool */
    0,                          /* nb_invert */
    0,                          /* nb_lshift */
    0,                          /* nb_rshift */
    0,                          /* nb_and */
    0,                          /* nb_xor */
    0,                          /* nb_or */
    0,                          /* nb_int */
    0,                          /* nb_reserved */
    0,                          /* nb_float */
    0,                          /* nb_inplace_add */
    0,                          /* nb_inplace_subtract */
    0,                          /* nb_inplace_multiply */
    0,                          /* nb_inplace_remainder */
    0,                          /* nb_inplace_power */
    0,                          /* nb_inplace_lshift */
    0,                          /* nb_inplace_rshift */
    0,                          /* nb_inplace_and */
    0,                          /* nb_inplace_xor */
    0,                          /* nb_inplace_or */
    0,                          /* nb_floor_divide */
    0,                          /* nb_true_divide */
    0,                          /* nb_inplace_floor_divide */
    0,                          /* nb_inplace_true_divide */
    0,                          /* nb_index */
    matmulType_matmul,        /* nb_matrix_multiply */
    matmulType_imatmul        /* nb_matrix_inplace_multiply */
};

static PyTypeObject matmulType = {
    PyVarObject_HEAD_INIT(NULL, 0)
    "matmulType",
    sizeof(matmulObject),               /* tp_basicsize */
    0,                                  /* tp_itemsize */
    matmulType_dealloc,                 /* destructor tp_dealloc */
    0,                                  /* tp_vectorcall_offset */
    0,                                  /* tp_getattr */
    0,                                  /* tp_setattr */
    0,                                  /* tp_as_async */
    0,                                  /* tp_repr */
    &matmulType_as_number,              /* tp_as_number */
    0,                                  /* tp_as_sequence */
    0,                                  /* tp_as_mapping */
    0,                                  /* tp_hash */
    0,                                  /* tp_call */
    0,                                  /* tp_str */
    PyObject_GenericGetAttr,            /* tp_getattro */
    PyObject_GenericSetAttr,            /* tp_setattro */
    0,                                  /* tp_as_buffer */
    0,                                  /* tp_flags */
    "C level type with matrix operations defined",
    0,                                  /* traverseproc tp_traverse */
    0,                                  /* tp_clear */
    0,                                  /* tp_richcompare */
    0,                                  /* tp_weaklistoffset */
    0,                                  /* tp_iter */
    0,                                  /* tp_iternext */
    0,                                  /* tp_methods */
    0,                                  /* tp_members */
    0,
    0,
    0,
    0,
    0,
    0,
    0,
    0,
    PyType_GenericNew,                  /* tp_new */
    PyObject_Del,                       /* tp_free */
};

typedef struct {
    PyObject_HEAD
} ipowObject;

static PyObject *
ipowType_ipow(PyObject *self, PyObject *other, PyObject *mod)
{
    return Py_BuildValue("OO", other, mod);
}

static PyNumberMethods ipowType_as_number = {
    .nb_inplace_power = ipowType_ipow
};

static PyTypeObject ipowType = {
    PyVarObject_HEAD_INIT(NULL, 0)
    .tp_name = "ipowType",
    .tp_basicsize = sizeof(ipowObject),
    .tp_as_number = &ipowType_as_number,
    .tp_new = PyType_GenericNew
};

typedef struct {
    PyObject_HEAD
    PyObject *ao_iterator;
} awaitObject;


static PyObject *
awaitObject_new(PyTypeObject *type, PyObject *args, PyObject *kwds)
{
    PyObject *v;
    awaitObject *ao;

    if (!PyArg_UnpackTuple(args, "awaitObject", 1, 1, &v))
        return NULL;

    ao = (awaitObject *)type->tp_alloc(type, 0);
    if (ao == NULL) {
        return NULL;
    }

    Py_INCREF(v);
    ao->ao_iterator = v;

    return (PyObject *)ao;
}


static void
awaitObject_dealloc(awaitObject *ao)
{
    Py_CLEAR(ao->ao_iterator);
    Py_TYPE(ao)->tp_free(ao);
}


static PyObject *
awaitObject_await(awaitObject *ao)
{
    Py_INCREF(ao->ao_iterator);
    return ao->ao_iterator;
}

static PyAsyncMethods awaitType_as_async = {
    (unaryfunc)awaitObject_await,           /* am_await */
    0,                                      /* am_aiter */
    0                                       /* am_anext */
};


static PyTypeObject awaitType = {
    PyVarObject_HEAD_INIT(NULL, 0)
    "awaitType",
    sizeof(awaitObject),                /* tp_basicsize */
    0,                                  /* tp_itemsize */
    (destructor)awaitObject_dealloc,    /* destructor tp_dealloc */
    0,                                  /* tp_vectorcall_offset */
    0,                                  /* tp_getattr */
    0,                                  /* tp_setattr */
    &awaitType_as_async,                /* tp_as_async */
    0,                                  /* tp_repr */
    0,                                  /* tp_as_number */
    0,                                  /* tp_as_sequence */
    0,                                  /* tp_as_mapping */
    0,                                  /* tp_hash */
    0,                                  /* tp_call */
    0,                                  /* tp_str */
    PyObject_GenericGetAttr,            /* tp_getattro */
    PyObject_GenericSetAttr,            /* tp_setattro */
    0,                                  /* tp_as_buffer */
    0,                                  /* tp_flags */
    "C level type with tp_as_async",
    0,                                  /* traverseproc tp_traverse */
    0,                                  /* tp_clear */
    0,                                  /* tp_richcompare */
    0,                                  /* tp_weaklistoffset */
    0,                                  /* tp_iter */
    0,                                  /* tp_iternext */
    0,                                  /* tp_methods */
    0,                                  /* tp_members */
    0,
    0,
    0,
    0,
    0,
    0,
    0,
    0,
    awaitObject_new,                    /* tp_new */
    PyObject_Del,                       /* tp_free */
};


static int recurse_infinitely_error_init(PyObject *, PyObject *, PyObject *);

static PyTypeObject PyRecursingInfinitelyError_Type = {
    PyVarObject_HEAD_INIT(NULL, 0)
    "RecursingInfinitelyError",   /* tp_name */
    sizeof(PyBaseExceptionObject), /* tp_basicsize */
    0,                          /* tp_itemsize */
    0,                          /* tp_dealloc */
    0,                          /* tp_vectorcall_offset */
    0,                          /* tp_getattr */
    0,                          /* tp_setattr */
    0,                          /* tp_as_async */
    0,                          /* tp_repr */
    0,                          /* tp_as_number */
    0,                          /* tp_as_sequence */
    0,                          /* tp_as_mapping */
    0,                          /* tp_hash */
    0,                          /* tp_call */
    0,                          /* tp_str */
    0,                          /* tp_getattro */
    0,                          /* tp_setattro */
    0,                          /* tp_as_buffer */
    Py_TPFLAGS_DEFAULT | Py_TPFLAGS_BASETYPE, /* tp_flags */
    "Instantiating this exception starts infinite recursion.", /* tp_doc */
    0,                          /* tp_traverse */
    0,                          /* tp_clear */
    0,                          /* tp_richcompare */
    0,                          /* tp_weaklistoffset */
    0,                          /* tp_iter */
    0,                          /* tp_iternext */
    0,                          /* tp_methods */
    0,                          /* tp_members */
    0,                          /* tp_getset */
    0,                          /* tp_base */
    0,                          /* tp_dict */
    0,                          /* tp_descr_get */
    0,                          /* tp_descr_set */
    0,                          /* tp_dictoffset */
    (initproc)recurse_infinitely_error_init, /* tp_init */
    0,                          /* tp_alloc */
    0,                          /* tp_new */
};

static int
recurse_infinitely_error_init(PyObject *self, PyObject *args, PyObject *kwds)
{
    PyObject *type = (PyObject *)&PyRecursingInfinitelyError_Type;

    /* Instantiating this exception starts infinite recursion. */
    Py_INCREF(type);
    PyErr_SetObject(type, NULL);
    return -1;
}


/* Test bpo-35983: create a subclass of "list" which checks that instances
 * are not deallocated twice */

typedef struct {
    PyListObject list;
    int deallocated;
} MyListObject;

static PyObject *
MyList_new(PyTypeObject *type, PyObject *args, PyObject *kwds)
{
    PyObject* op = PyList_Type.tp_new(type, args, kwds);
    ((MyListObject*)op)->deallocated = 0;
    return op;
}

void
MyList_dealloc(MyListObject* op)
{
    if (op->deallocated) {
        /* We cannot raise exceptions here but we still want the testsuite
         * to fail when we hit this */
        Py_FatalError("MyList instance deallocated twice");
    }
    op->deallocated = 1;
    PyList_Type.tp_dealloc((PyObject *)op);
}

static PyTypeObject MyList_Type = {
    PyVarObject_HEAD_INIT(NULL, 0)
    "MyList",
    sizeof(MyListObject),
    0,
    (destructor)MyList_dealloc,                 /* tp_dealloc */
    0,                                          /* tp_vectorcall_offset */
    0,                                          /* tp_getattr */
    0,                                          /* tp_setattr */
    0,                                          /* tp_as_async */
    0,                                          /* tp_repr */
    0,                                          /* tp_as_number */
    0,                                          /* tp_as_sequence */
    0,                                          /* tp_as_mapping */
    0,                                          /* tp_hash */
    0,                                          /* tp_call */
    0,                                          /* tp_str */
    0,                                          /* tp_getattro */
    0,                                          /* tp_setattro */
    0,                                          /* tp_as_buffer */
    Py_TPFLAGS_DEFAULT | Py_TPFLAGS_BASETYPE,   /* tp_flags */
    0,                                          /* tp_doc */
    0,                                          /* tp_traverse */
    0,                                          /* tp_clear */
    0,                                          /* tp_richcompare */
    0,                                          /* tp_weaklistoffset */
    0,                                          /* tp_iter */
    0,                                          /* tp_iternext */
    0,                                          /* tp_methods */
    0,                                          /* tp_members */
    0,                                          /* tp_getset */
    0,  /* &PyList_Type */                      /* tp_base */
    0,                                          /* tp_dict */
    0,                                          /* tp_descr_get */
    0,                                          /* tp_descr_set */
    0,                                          /* tp_dictoffset */
    0,                                          /* tp_init */
    0,                                          /* tp_alloc */
    MyList_new,                                 /* tp_new */
};


/* Test PEP 560 */

typedef struct {
    PyObject_HEAD
    PyObject *item;
} PyGenericAliasObject;

static void
generic_alias_dealloc(PyGenericAliasObject *self)
{
    Py_CLEAR(self->item);
    Py_TYPE(self)->tp_free((PyObject *)self);
}

static PyObject *
generic_alias_mro_entries(PyGenericAliasObject *self, PyObject *bases)
{
    return PyTuple_Pack(1, self->item);
}

static PyMethodDef generic_alias_methods[] = {
    {"__mro_entries__", (PyCFunction)(void(*)(void))generic_alias_mro_entries, METH_O, NULL},
    {NULL}  /* sentinel */
};

static PyTypeObject GenericAlias_Type = {
    PyVarObject_HEAD_INIT(NULL, 0)
    "GenericAlias",
    sizeof(PyGenericAliasObject),
    0,
    .tp_dealloc = (destructor)generic_alias_dealloc,
    .tp_flags = Py_TPFLAGS_DEFAULT | Py_TPFLAGS_BASETYPE,
    .tp_methods = generic_alias_methods,
};

static PyObject *
generic_alias_new(PyObject *item)
{
    PyGenericAliasObject *o = PyObject_New(PyGenericAliasObject, &GenericAlias_Type);
    if (o == NULL) {
        return NULL;
    }
    Py_INCREF(item);
    o->item = item;
    return (PyObject*) o;
}

typedef struct {
    PyObject_HEAD
} PyGenericObject;

static PyObject *
generic_class_getitem(PyObject *type, PyObject *item)
{
    return generic_alias_new(item);
}

static PyMethodDef generic_methods[] = {
    {"__class_getitem__", generic_class_getitem, METH_O|METH_CLASS, NULL},
    {NULL}  /* sentinel */
};

static PyTypeObject Generic_Type = {
    PyVarObject_HEAD_INIT(NULL, 0)
    "Generic",
    sizeof(PyGenericObject),
    0,
    .tp_flags = Py_TPFLAGS_DEFAULT | Py_TPFLAGS_BASETYPE,
    .tp_methods = generic_methods,
};


/* Test PEP 590 */

typedef struct {
    PyObject_HEAD
    vectorcallfunc vectorcall;
} MethodDescriptorObject;

static PyObject *
MethodDescriptor_vectorcall(PyObject *callable, PyObject *const *args,
                            size_t nargsf, PyObject *kwnames)
{
    /* True if using the vectorcall function in MethodDescriptorObject
     * but False for MethodDescriptor2Object */
    MethodDescriptorObject *md = (MethodDescriptorObject *)callable;
    return PyBool_FromLong(md->vectorcall != NULL);
}

static PyObject *
MethodDescriptor_new(PyTypeObject* type, PyObject* args, PyObject *kw)
{
    MethodDescriptorObject *op = (MethodDescriptorObject *)type->tp_alloc(type, 0);
    op->vectorcall = MethodDescriptor_vectorcall;
    return (PyObject *)op;
}

static PyObject *
func_descr_get(PyObject *func, PyObject *obj, PyObject *type)
{
    if (obj == Py_None || obj == NULL) {
        Py_INCREF(func);
        return func;
    }
    return PyMethod_New(func, obj);
}

static PyObject *
nop_descr_get(PyObject *func, PyObject *obj, PyObject *type)
{
    Py_INCREF(func);
    return func;
}

static PyObject *
call_return_args(PyObject *self, PyObject *args, PyObject *kwargs)
{
    Py_INCREF(args);
    return args;
}

static PyTypeObject MethodDescriptorBase_Type = {
    PyVarObject_HEAD_INIT(NULL, 0)
    "MethodDescriptorBase",
    sizeof(MethodDescriptorObject),
    .tp_new = MethodDescriptor_new,
    .tp_call = PyVectorcall_Call,
    .tp_vectorcall_offset = offsetof(MethodDescriptorObject, vectorcall),
    .tp_flags = Py_TPFLAGS_DEFAULT | Py_TPFLAGS_BASETYPE |
                Py_TPFLAGS_METHOD_DESCRIPTOR | _Py_TPFLAGS_HAVE_VECTORCALL,
    .tp_descr_get = func_descr_get,
};

static PyTypeObject MethodDescriptorDerived_Type = {
    PyVarObject_HEAD_INIT(NULL, 0)
    "MethodDescriptorDerived",
    .tp_flags = Py_TPFLAGS_DEFAULT | Py_TPFLAGS_BASETYPE,
};

static PyTypeObject MethodDescriptorNopGet_Type = {
    PyVarObject_HEAD_INIT(NULL, 0)
    "MethodDescriptorNopGet",
    .tp_flags = Py_TPFLAGS_DEFAULT | Py_TPFLAGS_BASETYPE,
    .tp_call = call_return_args,
    .tp_descr_get = nop_descr_get,
};

typedef struct {
    MethodDescriptorObject base;
    vectorcallfunc vectorcall;
} MethodDescriptor2Object;

static PyObject *
MethodDescriptor2_new(PyTypeObject* type, PyObject* args, PyObject *kw)
{
    MethodDescriptor2Object *op = PyObject_New(MethodDescriptor2Object, type);
    op->base.vectorcall = NULL;
    op->vectorcall = MethodDescriptor_vectorcall;
    return (PyObject *)op;
}

static PyTypeObject MethodDescriptor2_Type = {
    PyVarObject_HEAD_INIT(NULL, 0)
    "MethodDescriptor2",
    sizeof(MethodDescriptor2Object),
    .tp_new = MethodDescriptor2_new,
    .tp_call = PyVectorcall_Call,
    .tp_vectorcall_offset = offsetof(MethodDescriptor2Object, vectorcall),
    .tp_flags = Py_TPFLAGS_DEFAULT | Py_TPFLAGS_BASETYPE | _Py_TPFLAGS_HAVE_VECTORCALL,
};

PyDoc_STRVAR(heapgctype__doc__,
"A heap type with GC, and with overridden dealloc.\n\n"
"The 'value' attribute is set to 10 in __init__.");

typedef struct {
    PyObject_HEAD
    int value;
} HeapCTypeObject;

static struct PyMemberDef heapctype_members[] = {
    {"value", T_INT, offsetof(HeapCTypeObject, value)},
    {NULL} /* Sentinel */
};

static int
heapctype_init(PyObject *self, PyObject *args, PyObject *kwargs)
{
    ((HeapCTypeObject *)self)->value = 10;
    return 0;
}

static void
heapgcctype_dealloc(HeapCTypeObject *self)
{
    PyTypeObject *tp = Py_TYPE(self);
    PyObject_GC_UnTrack(self);
    PyObject_GC_Del(self);
    Py_DECREF(tp);
}

static PyType_Slot HeapGcCType_slots[] = {
    {Py_tp_init, heapctype_init},
    {Py_tp_members, heapctype_members},
    {Py_tp_dealloc, heapgcctype_dealloc},
    {Py_tp_doc, (char*)heapgctype__doc__},
    {0, 0},
};

static PyType_Spec HeapGcCType_spec = {
    "_testcapi.HeapGcCType",
    sizeof(HeapCTypeObject),
    0,
    Py_TPFLAGS_DEFAULT | Py_TPFLAGS_BASETYPE | Py_TPFLAGS_HAVE_GC,
    HeapGcCType_slots
};

PyDoc_STRVAR(heapctype__doc__,
"A heap type without GC, but with overridden dealloc.\n\n"
"The 'value' attribute is set to 10 in __init__.");

static void
heapctype_dealloc(HeapCTypeObject *self)
{
    PyTypeObject *tp = Py_TYPE(self);
    PyObject_Del(self);
    Py_DECREF(tp);
}

static PyType_Slot HeapCType_slots[] = {
    {Py_tp_init, heapctype_init},
    {Py_tp_members, heapctype_members},
    {Py_tp_dealloc, heapctype_dealloc},
    {Py_tp_doc, (char*)heapctype__doc__},
    {0, 0},
};

static PyType_Spec HeapCType_spec = {
    "_testcapi.HeapCType",
    sizeof(HeapCTypeObject),
    0,
    Py_TPFLAGS_DEFAULT | Py_TPFLAGS_BASETYPE,
    HeapCType_slots
};

PyDoc_STRVAR(heapctypesubclass__doc__,
"Subclass of HeapCType, without GC.\n\n"
"__init__ sets the 'value' attribute to 10 and 'value2' to 20.");

typedef struct {
    HeapCTypeObject base;
    int value2;
} HeapCTypeSubclassObject;

static int
heapctypesubclass_init(PyObject *self, PyObject *args, PyObject *kwargs)
{
    /* Call __init__ of the superclass */
    if (heapctype_init(self, args, kwargs) < 0) {
        return -1;
    }
    /* Initialize additional element */
    ((HeapCTypeSubclassObject *)self)->value2 = 20;
    return 0;
}

static struct PyMemberDef heapctypesubclass_members[] = {
    {"value2", T_INT, offsetof(HeapCTypeSubclassObject, value2)},
    {NULL} /* Sentinel */
};

static PyType_Slot HeapCTypeSubclass_slots[] = {
    {Py_tp_init, heapctypesubclass_init},
    {Py_tp_members, heapctypesubclass_members},
    {Py_tp_doc, (char*)heapctypesubclass__doc__},
    {0, 0},
};

static PyType_Spec HeapCTypeSubclass_spec = {
    "_testcapi.HeapCTypeSubclass",
    sizeof(HeapCTypeSubclassObject),
    0,
    Py_TPFLAGS_DEFAULT | Py_TPFLAGS_BASETYPE,
    HeapCTypeSubclass_slots
};

PyDoc_STRVAR(heapctypesubclasswithfinalizer__doc__,
"Subclass of HeapCType with a finalizer that reassigns __class__.\n\n"
"__class__ is set to plain HeapCTypeSubclass during finalization.\n"
"__init__ sets the 'value' attribute to 10 and 'value2' to 20.");

static int
heapctypesubclasswithfinalizer_init(PyObject *self, PyObject *args, PyObject *kwargs)
{
    PyTypeObject *base = (PyTypeObject *)PyType_GetSlot(Py_TYPE(self), Py_tp_base);
    initproc base_init = PyType_GetSlot(base, Py_tp_init);
    base_init(self, args, kwargs);
    return 0;
}

#ifndef PYPY_VERSION
static void
heapctypesubclasswithfinalizer_finalize(PyObject *self)
{
    PyObject *error_type, *error_value, *error_traceback, *m;
    PyObject *oldtype = NULL, *newtype = NULL, *refcnt = NULL;

    /* Save the current exception, if any. */
    PyErr_Fetch(&error_type, &error_value, &error_traceback);

    m = PyState_FindModule(&_testcapimodule);
    if (m == NULL) {
        goto cleanup_finalize;
    }
    oldtype = PyObject_GetAttrString(m, "HeapCTypeSubclassWithFinalizer");
    newtype = PyObject_GetAttrString(m, "HeapCTypeSubclass");
    if (oldtype == NULL || newtype == NULL) {
        goto cleanup_finalize;
    }

    if (PyObject_SetAttrString(self, "__class__", newtype) < 0) {
        goto cleanup_finalize;
    }
    refcnt = PyLong_FromSsize_t(Py_REFCNT(oldtype));
    if (refcnt == NULL) {
        goto cleanup_finalize;
    }
    if (PyObject_SetAttrString(oldtype, "refcnt_in_del", refcnt) < 0) {
        goto cleanup_finalize;
    }
    Py_DECREF(refcnt);
    refcnt = PyLong_FromSsize_t(Py_REFCNT(newtype));
    if (refcnt == NULL) {
        goto cleanup_finalize;
    }
    if (PyObject_SetAttrString(newtype, "refcnt_in_del", refcnt) < 0) {
        goto cleanup_finalize;
    }

cleanup_finalize:
    Py_XDECREF(oldtype);
    Py_XDECREF(newtype);
    Py_XDECREF(refcnt);

    /* Restore the saved exception. */
    PyErr_Restore(error_type, error_value, error_traceback);
}

static PyType_Slot HeapCTypeSubclassWithFinalizer_slots[] = {
    {Py_tp_init, heapctypesubclasswithfinalizer_init},
    {Py_tp_members, heapctypesubclass_members},
    {Py_tp_finalize, heapctypesubclasswithfinalizer_finalize},
    {Py_tp_doc, (char*)heapctypesubclasswithfinalizer__doc__},
    {0, 0},
};

static PyType_Spec HeapCTypeSubclassWithFinalizer_spec = {
    "_testcapi.HeapCTypeSubclassWithFinalizer",
    sizeof(HeapCTypeSubclassObject),
    0,
    Py_TPFLAGS_DEFAULT | Py_TPFLAGS_HAVE_FINALIZE,
    HeapCTypeSubclassWithFinalizer_slots
};
#endif // ifndef PYPY_VERSION

PyDoc_STRVAR(heapctypesetattr__doc__,
"A heap type without GC, but with overridden __setattr__.\n\n"
"The 'value' attribute is set to 10 in __init__ and updated via attribute setting.");

typedef struct {
    PyObject_HEAD
    long value;
} HeapCTypeSetattrObject;

static struct PyMemberDef heapctypesetattr_members[] = {
    {"pvalue", T_LONG, offsetof(HeapCTypeSetattrObject, value)},
    {NULL} /* Sentinel */
};

static int
heapctypesetattr_init(PyObject *self, PyObject *args, PyObject *kwargs)
{
    ((HeapCTypeSetattrObject *)self)->value = 10;
    return 0;
}

static void
heapctypesetattr_dealloc(HeapCTypeSetattrObject *self)
{
    PyTypeObject *tp = Py_TYPE(self);
    PyObject_Del(self);
    Py_DECREF(tp);
}

static int
heapctypesetattr_setattro(HeapCTypeSetattrObject *self, PyObject *attr, PyObject *value)
{
    PyObject *svalue = PyUnicode_FromString("value");
    if (svalue == NULL)
        return -1;
    int eq = PyObject_RichCompareBool(svalue, attr, Py_EQ);
    Py_DECREF(svalue);
    if (eq < 0)
        return -1;
    if (!eq) {
        return PyObject_GenericSetAttr((PyObject*) self, attr, value);
    }
    if (value == NULL) {
        self->value = 0;
        return 0;
    }
    PyObject *ivalue = PyNumber_Long(value);
    if (ivalue == NULL)
        return -1;
    long v = PyLong_AsLong(ivalue);
    Py_DECREF(ivalue);
    if (v == -1 && PyErr_Occurred())
        return -1;
    self->value = v;
    return 0;
}

static PyType_Slot HeapCTypeSetattr_slots[] = {
    {Py_tp_init, heapctypesetattr_init},
    {Py_tp_members, heapctypesetattr_members},
    {Py_tp_setattro, heapctypesetattr_setattro},
    {Py_tp_dealloc, heapctypesetattr_dealloc},
    {Py_tp_doc, (char*)heapctypesetattr__doc__},
    {0, 0},
};

static PyType_Spec HeapCTypeSetattr_spec = {
    "_testcapi.HeapCTypeSetattr",
    sizeof(HeapCTypeSetattrObject),
    0,
    Py_TPFLAGS_DEFAULT | Py_TPFLAGS_BASETYPE,
    HeapCTypeSetattr_slots
};

static struct PyModuleDef _testcapimodule = {
    PyModuleDef_HEAD_INIT,
    "_testcapi",
    NULL,
    -1,
    TestMethods,
    NULL,
    NULL,
    NULL,
    NULL
};

/* Per PEP 489, this module will not be converted to multi-phase initialization
 */

PyMODINIT_FUNC
PyInit__testcapi(void)
{
    PyObject *m;

    m = PyModule_Create(&_testcapimodule);
    if (m == NULL)
        return NULL;

    Py_TYPE(&_HashInheritanceTester_Type)=&PyType_Type;

    Py_TYPE(&test_structmembersType)=&PyType_Type;
    Py_INCREF(&test_structmembersType);
    /* don't use a name starting with "test", since we don't want
       test_capi to automatically call this */
    PyModule_AddObject(m, "_test_structmembersType", (PyObject *)&test_structmembersType);
    if (PyType_Ready(&matmulType) < 0)
        return NULL;
    Py_INCREF(&matmulType);
    PyModule_AddObject(m, "matmulType", (PyObject *)&matmulType);
    if (PyType_Ready(&ipowType) < 0) {
        return NULL;
    }
    Py_INCREF(&ipowType);
    PyModule_AddObject(m, "ipowType", (PyObject *)&ipowType);

    if (PyType_Ready(&awaitType) < 0)
        return NULL;
    Py_INCREF(&awaitType);
    PyModule_AddObject(m, "awaitType", (PyObject *)&awaitType);

    MyList_Type.tp_base = &PyList_Type;
    if (PyType_Ready(&MyList_Type) < 0)
        return NULL;
    Py_INCREF(&MyList_Type);
    PyModule_AddObject(m, "MyList", (PyObject *)&MyList_Type);

    /* bpo-37250: old Cython code sets tp_print to 0, we check that
     * this doesn't break anything. */
    MyList_Type.tp_print = 0;

    if (PyType_Ready(&MethodDescriptorBase_Type) < 0)
        return NULL;
    Py_INCREF(&MethodDescriptorBase_Type);
    PyModule_AddObject(m, "MethodDescriptorBase", (PyObject *)&MethodDescriptorBase_Type);

    MethodDescriptorDerived_Type.tp_base = &MethodDescriptorBase_Type;
    if (PyType_Ready(&MethodDescriptorDerived_Type) < 0)
        return NULL;
    Py_INCREF(&MethodDescriptorDerived_Type);
    PyModule_AddObject(m, "MethodDescriptorDerived", (PyObject *)&MethodDescriptorDerived_Type);

    MethodDescriptorNopGet_Type.tp_base = &MethodDescriptorBase_Type;
    if (PyType_Ready(&MethodDescriptorNopGet_Type) < 0)
        return NULL;
    Py_INCREF(&MethodDescriptorNopGet_Type);
    PyModule_AddObject(m, "MethodDescriptorNopGet", (PyObject *)&MethodDescriptorNopGet_Type);

    MethodDescriptor2_Type.tp_base = &MethodDescriptorBase_Type;
    if (PyType_Ready(&MethodDescriptor2_Type) < 0)
        return NULL;
    Py_INCREF(&MethodDescriptor2_Type);
    PyModule_AddObject(m, "MethodDescriptor2", (PyObject *)&MethodDescriptor2_Type);

    if (PyType_Ready(&GenericAlias_Type) < 0)
        return NULL;
    Py_INCREF(&GenericAlias_Type);
    PyModule_AddObject(m, "GenericAlias", (PyObject *)&GenericAlias_Type);

    if (PyType_Ready(&Generic_Type) < 0)
        return NULL;
    Py_INCREF(&Generic_Type);
    PyModule_AddObject(m, "Generic", (PyObject *)&Generic_Type);

    PyRecursingInfinitelyError_Type.tp_base = (PyTypeObject *)PyExc_Exception;
    if (PyType_Ready(&PyRecursingInfinitelyError_Type) < 0) {
        return NULL;
    }
    Py_INCREF(&PyRecursingInfinitelyError_Type);
    PyModule_AddObject(m, "RecursingInfinitelyError",
                       (PyObject *)&PyRecursingInfinitelyError_Type);

    PyModule_AddObject(m, "CHAR_MAX", PyLong_FromLong(CHAR_MAX));
    PyModule_AddObject(m, "CHAR_MIN", PyLong_FromLong(CHAR_MIN));
    PyModule_AddObject(m, "UCHAR_MAX", PyLong_FromLong(UCHAR_MAX));
    PyModule_AddObject(m, "SHRT_MAX", PyLong_FromLong(SHRT_MAX));
    PyModule_AddObject(m, "SHRT_MIN", PyLong_FromLong(SHRT_MIN));
    PyModule_AddObject(m, "USHRT_MAX", PyLong_FromLong(USHRT_MAX));
    PyModule_AddObject(m, "INT_MAX",  PyLong_FromLong(INT_MAX));
    PyModule_AddObject(m, "INT_MIN",  PyLong_FromLong(INT_MIN));
    PyModule_AddObject(m, "UINT_MAX",  PyLong_FromUnsignedLong(UINT_MAX));
    PyModule_AddObject(m, "LONG_MAX", PyLong_FromLong(LONG_MAX));
    PyModule_AddObject(m, "LONG_MIN", PyLong_FromLong(LONG_MIN));
    PyModule_AddObject(m, "ULONG_MAX", PyLong_FromUnsignedLong(ULONG_MAX));
    PyModule_AddObject(m, "FLT_MAX", PyFloat_FromDouble(FLT_MAX));
    PyModule_AddObject(m, "FLT_MIN", PyFloat_FromDouble(FLT_MIN));
    PyModule_AddObject(m, "DBL_MAX", PyFloat_FromDouble(DBL_MAX));
    PyModule_AddObject(m, "DBL_MIN", PyFloat_FromDouble(DBL_MIN));
    PyModule_AddObject(m, "LLONG_MAX", PyLong_FromLongLong(PY_LLONG_MAX));
    PyModule_AddObject(m, "LLONG_MIN", PyLong_FromLongLong(PY_LLONG_MIN));
    PyModule_AddObject(m, "ULLONG_MAX", PyLong_FromUnsignedLongLong(PY_ULLONG_MAX));
    PyModule_AddObject(m, "PY_SSIZE_T_MAX", PyLong_FromSsize_t(PY_SSIZE_T_MAX));
    PyModule_AddObject(m, "PY_SSIZE_T_MIN", PyLong_FromSsize_t(PY_SSIZE_T_MIN));
    PyModule_AddObject(m, "SIZEOF_PYGC_HEAD", PyLong_FromSsize_t(sizeof(PyGC_Head)));
    PyModule_AddObject(m, "SIZEOF_TIME_T", PyLong_FromSsize_t(sizeof(time_t)));
    Py_INCREF(&PyInstanceMethod_Type);
    PyModule_AddObject(m, "instancemethod", (PyObject *)&PyInstanceMethod_Type);

    PyModule_AddIntConstant(m, "the_number_three", 3);
    PyObject *v;
#ifdef WITH_PYMALLOC
    v = Py_True;
#else
    v = Py_False;
#endif
    Py_INCREF(v);
    PyModule_AddObject(m, "WITH_PYMALLOC", v);

    TestError = PyErr_NewException("_testcapi.error", NULL, NULL);
    Py_INCREF(TestError);
    PyModule_AddObject(m, "error", TestError);

    PyObject *HeapGcCType = PyType_FromSpec(&HeapGcCType_spec);
    if (HeapGcCType == NULL) {
        return NULL;
    }
    PyModule_AddObject(m, "HeapGcCType", HeapGcCType);

    PyObject *HeapCType = PyType_FromSpec(&HeapCType_spec);
    if (HeapCType == NULL) {
        return NULL;
    }
    PyObject *subclass_bases = PyTuple_Pack(1, HeapCType);
    if (subclass_bases == NULL) {
        return NULL;
    }
    PyObject *HeapCTypeSubclass = PyType_FromSpecWithBases(&HeapCTypeSubclass_spec, subclass_bases);
    if (HeapCTypeSubclass == NULL) {
        return NULL;
    }
    Py_DECREF(subclass_bases);
    PyModule_AddObject(m, "HeapCTypeSubclass", HeapCTypeSubclass);

    PyObject *HeapCTypeSetattr = PyType_FromSpec(&HeapCTypeSetattr_spec);
    if (HeapCTypeSetattr == NULL) {
        return NULL;
    }
    PyModule_AddObject(m, "HeapCTypeSetattr", HeapCTypeSetattr);

    PyObject *subclass_with_finalizer_bases = PyTuple_Pack(1, HeapCTypeSubclass);
    if (subclass_with_finalizer_bases == NULL) {
        return NULL;
    }
#ifndef PYPY_VERSION
    PyObject *HeapCTypeSubclassWithFinalizer = PyType_FromSpecWithBases(
        &HeapCTypeSubclassWithFinalizer_spec, subclass_with_finalizer_bases);
    if (HeapCTypeSubclassWithFinalizer == NULL) {
        return NULL;
    }
    Py_DECREF(subclass_with_finalizer_bases);
    PyModule_AddObject(m, "HeapCTypeSubclassWithFinalizer", HeapCTypeSubclassWithFinalizer);

    PyState_AddModule(m, &_testcapimodule);
#endif // ifndef PYPY_VERSION
    return m;
}


/* Test the C API exposed when PY_SSIZE_T_CLEAN is not defined */

#undef Py_BuildValue
#ifdef PYPY_VERSION
#define Py_BuildValue PyPy_BuildValue
#endif
PyAPI_FUNC(PyObject *) Py_BuildValue(const char *, ...);

static PyObject *
test_buildvalue_issue38913(PyObject *self, PyObject *Py_UNUSED(ignored))
{
    PyObject *res;
    const char str[] = "string";
    const Py_UNICODE unicode[] = L"unicode";
    PyErr_SetNone(PyExc_ZeroDivisionError);

    res = Py_BuildValue("(s#O)", str, 1, Py_None);
    assert(res == NULL);
    if (!PyErr_ExceptionMatches(PyExc_ZeroDivisionError)) {
        return NULL;
    }
    res = Py_BuildValue("(z#O)", str, 1, Py_None);
    assert(res == NULL);
    if (!PyErr_ExceptionMatches(PyExc_ZeroDivisionError)) {
        return NULL;
    }
    res = Py_BuildValue("(y#O)", str, 1, Py_None);
    assert(res == NULL);
    if (!PyErr_ExceptionMatches(PyExc_ZeroDivisionError)) {
        return NULL;
    }
    res = Py_BuildValue("(u#O)", unicode, 1, Py_None);
    assert(res == NULL);
    if (!PyErr_ExceptionMatches(PyExc_ZeroDivisionError)) {
        return NULL;
    }

    PyErr_Clear();
    Py_RETURN_NONE;
}<|MERGE_RESOLUTION|>--- conflicted
+++ resolved
@@ -5142,9 +5142,7 @@
     {"datetime_check_tzinfo",     datetime_check_tzinfo,         METH_VARARGS},
     {"make_timezones_capi",     make_timezones_capi,             METH_NOARGS},
     {"get_timezones_offset_zero",   get_timezones_offset_zero,   METH_NOARGS},
-<<<<<<< HEAD
-    {"get_timezone_utc_capi",    get_timezone_utc_capi,          METH_VARARGS},
-#endif // ifndef PYPY_VERSION
+    {"get_timezone_utc_capi",    get_timezone_utc_capi,            METH_VARARGS},
     {"get_date_fromdate",        get_date_fromdate,              METH_VARARGS},
     {"get_datetime_fromdateandtime", get_datetime_fromdateandtime, METH_VARARGS},
     {"get_datetime_fromdateandtimeandfold", get_datetime_fromdateandtimeandfold, METH_VARARGS},
@@ -5155,11 +5153,6 @@
     {"get_datetime_fromtimestamp", get_datetime_fromtimestamp,   METH_VARARGS},
     {"test_list_api",           test_list_api,                   METH_NOARGS},
     {"test_dict_iteration",     test_dict_iteration,             METH_NOARGS},
-=======
-    {"get_timezone_utc_capi",    get_timezone_utc_capi,            METH_VARARGS},
-    {"test_list_api",           (PyCFunction)test_list_api,      METH_NOARGS},
-    {"test_dict_iteration",     (PyCFunction)test_dict_iteration,METH_NOARGS},
->>>>>>> e2acde13
 #ifndef PYPY_VERSION
     {"dict_getitem_knownhash",  dict_getitem_knownhash,          METH_VARARGS},
     {"dict_hassplittable",      dict_hassplittable,              METH_O},
