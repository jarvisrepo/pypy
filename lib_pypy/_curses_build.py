import os
from cffi import FFI, VerificationError

<<<<<<< HEAD

def find_curses_library():
    for curses_library in ['ncursesw', 'ncurses']:
        ffi = FFI()
        ffi.set_source("_curses_cffi_check", "", libraries=[curses_library])
=======
def find_library(options):
    for library in options:
        ffi = FFI()
        ffi.set_source("_curses_cffi_check", "", libraries=[library])
>>>>>>> d2a5cba0
        try:
            ffi.compile()
        except VerificationError as e:
            e_last = e
            continue
        else:
<<<<<<< HEAD
            return curses_library

    # If none of the libraries is available, present the user a meaningful
=======
            return library

    # If none of the options is available, present the user a meaningful
>>>>>>> d2a5cba0
    # error message
    raise e_last

def find_curses_include_dirs():
<<<<<<< HEAD
    if os.path.exists('/usr/include/ncursesw'):
        return ['/usr/include/ncursesw']
=======
    if os.path.exists('/usr/include/ncurses'):
        return ['/usr/include/ncurses']
    if os.path.exists('/usr/include/ncursesw'):
    	return ['/usr/include/ncursesw']
>>>>>>> d2a5cba0
    return []


ffi = FFI()

ffi.set_source("_curses_cffi", """
#ifdef __APPLE__
/* the following define is necessary for OS X 10.6+; without it, the
   Apple-supplied ncurses.h sets NCURSES_OPAQUE to 1, and then Python
   can't get at the WINDOW flags field. */
#define NCURSES_OPAQUE 0
#endif


/* ncurses 6 change behaviour  and makes all pointers opaque, 
  lets define backward compatibility. It doesn't harm 
  previous versions */

#define NCURSES_INTERNALS 1
#define NCURSES_REENTRANT 0
#include <ncurses.h>
#include <panel.h>
#include <term.h>

#if defined STRICT_SYSV_CURSES
#define _m_STRICT_SYSV_CURSES TRUE
#else
#define _m_STRICT_SYSV_CURSES FALSE
#endif

#if defined NCURSES_MOUSE_VERSION
#define _m_NCURSES_MOUSE_VERSION TRUE
#else
#define _m_NCURSES_MOUSE_VERSION FALSE
#endif

#if defined __NetBSD__
#define _m_NetBSD TRUE
#else
#define _m_NetBSD FALSE
#endif

int _m_ispad(WINDOW *win) {
    // <curses.h> may not have _flags (and possibly _ISPAD),
    // but for now let's assume that <ncurses.h> always has it
    return (win->_flags & _ISPAD);
}

void _m_getsyx(int *yx) {
    getsyx(yx[0], yx[1]);
}
<<<<<<< HEAD
""", libraries=[find_curses_library(), 'panel'],
=======
""", libraries=[find_library(['ncurses', 'ncursesw']),
                find_library(['panel', 'panelw'])],
>>>>>>> d2a5cba0
     include_dirs=find_curses_include_dirs())


ffi.cdef("""
typedef ... WINDOW;
typedef ... SCREEN;
typedef unsigned long... mmask_t;
typedef unsigned char bool;
typedef unsigned long... chtype;
typedef chtype attr_t;

typedef int... wint_t;

typedef struct
{
    short id;           /* ID to distinguish multiple devices */
    int x, y, z;        /* event coordinates (character-cell) */
    mmask_t bstate;     /* button state bits */
}
MEVENT;

static const int ERR, OK;
static const int TRUE, FALSE;
static const int KEY_MIN, KEY_MAX;
static const int KEY_CODE_YES;

static const int COLOR_BLACK;
static const int COLOR_RED;
static const int COLOR_GREEN;
static const int COLOR_YELLOW;
static const int COLOR_BLUE;
static const int COLOR_MAGENTA;
static const int COLOR_CYAN;
static const int COLOR_WHITE;

static const chtype A_ATTRIBUTES;
static const chtype A_NORMAL;
static const chtype A_STANDOUT;
static const chtype A_UNDERLINE;
static const chtype A_REVERSE;
static const chtype A_BLINK;
static const chtype A_DIM;
static const chtype A_BOLD;
static const chtype A_ALTCHARSET;
static const chtype A_INVIS;
static const chtype A_PROTECT;
static const chtype A_CHARTEXT;
static const chtype A_COLOR;

static const chtype A_HORIZONTAL;
static const chtype A_LEFT;
static const chtype A_LOW;
static const chtype A_RIGHT;
static const chtype A_TOP;
static const chtype A_VERTICAL;

static const int BUTTON1_RELEASED;
static const int BUTTON1_PRESSED;
static const int BUTTON1_CLICKED;
static const int BUTTON1_DOUBLE_CLICKED;
static const int BUTTON1_TRIPLE_CLICKED;
static const int BUTTON2_RELEASED;
static const int BUTTON2_PRESSED;
static const int BUTTON2_CLICKED;
static const int BUTTON2_DOUBLE_CLICKED;
static const int BUTTON2_TRIPLE_CLICKED;
static const int BUTTON3_RELEASED;
static const int BUTTON3_PRESSED;
static const int BUTTON3_CLICKED;
static const int BUTTON3_DOUBLE_CLICKED;
static const int BUTTON3_TRIPLE_CLICKED;
static const int BUTTON4_RELEASED;
static const int BUTTON4_PRESSED;
static const int BUTTON4_CLICKED;
static const int BUTTON4_DOUBLE_CLICKED;
static const int BUTTON4_TRIPLE_CLICKED;
static const int BUTTON_SHIFT;
static const int BUTTON_CTRL;
static const int BUTTON_ALT;
static const int ALL_MOUSE_EVENTS;
static const int REPORT_MOUSE_POSITION;

int setupterm(char *, int, int *);

WINDOW *stdscr;
int COLORS;
int COLOR_PAIRS;
int COLS;
int LINES;

int baudrate(void);
int beep(void);
int box(WINDOW *, chtype, chtype);
bool can_change_color(void);
int cbreak(void);
int clearok(WINDOW *, bool);
int color_content(short, short*, short*, short*);
int copywin(const WINDOW*, WINDOW*, int, int, int, int, int, int, int);
int curs_set(int);
int def_prog_mode(void);
int def_shell_mode(void);
int delay_output(int);
int delwin(WINDOW *);
WINDOW * derwin(WINDOW *, int, int, int, int);
int doupdate(void);
int echo(void);
int endwin(void);
char erasechar(void);
void filter(void);
int flash(void);
int flushinp(void);
int wget_wch(WINDOW *, wint_t *);
int mvwget_wch(WINDOW *, int, int, wint_t *);
chtype getbkgd(WINDOW *);
WINDOW * getwin(FILE *);
int halfdelay(int);
bool has_colors(void);
bool has_ic(void);
bool has_il(void);
void idcok(WINDOW *, bool);
int idlok(WINDOW *, bool);
void immedok(WINDOW *, bool);
WINDOW * initscr(void);
int init_color(short, short, short, short);
int init_pair(short, short, short);
int intrflush(WINDOW *, bool);
bool isendwin(void);
bool is_linetouched(WINDOW *, int);
bool is_wintouched(WINDOW *);
const char * keyname(int);
int keypad(WINDOW *, bool);
char killchar(void);
int leaveok(WINDOW *, bool);
char * longname(void);
int meta(WINDOW *, bool);
int mvderwin(WINDOW *, int, int);
int mvwaddch(WINDOW *, int, int, const chtype);
int mvwaddnstr(WINDOW *, int, int, const char *, int);
int mvwaddstr(WINDOW *, int, int, const char *);
int mvwchgat(WINDOW *, int, int, int, attr_t, short, const void *);
int mvwdelch(WINDOW *, int, int);
int mvwgetch(WINDOW *, int, int);
int mvwgetnstr(WINDOW *, int, int, char *, int);
int mvwin(WINDOW *, int, int);
chtype mvwinch(WINDOW *, int, int);
int mvwinnstr(WINDOW *, int, int, char *, int);
int mvwinsch(WINDOW *, int, int, chtype);
int mvwinsnstr(WINDOW *, int, int, const char *, int);
int mvwinsstr(WINDOW *, int, int, const char *);
int napms(int);
WINDOW * newpad(int, int);
WINDOW * newwin(int, int, int, int);
int nl(void);
int nocbreak(void);
int nodelay(WINDOW *, bool);
int noecho(void);
int nonl(void);
void noqiflush(void);
int noraw(void);
int notimeout(WINDOW *, bool);
int overlay(const WINDOW*, WINDOW *);
int overwrite(const WINDOW*, WINDOW *);
int pair_content(short, short*, short*);
int pechochar(WINDOW *, const chtype);
int pnoutrefresh(WINDOW*, int, int, int, int, int, int);
int prefresh(WINDOW *, int, int, int, int, int, int);
int putwin(WINDOW *, FILE *);
void qiflush(void);
int raw(void);
int redrawwin(WINDOW *);
int resetty(void);
int reset_prog_mode(void);
int reset_shell_mode(void);
int resizeterm(int, int);
int resize_term(int, int);
int savetty(void);
int scroll(WINDOW *);
int scrollok(WINDOW *, bool);
int start_color(void);
WINDOW * subpad(WINDOW *, int, int, int, int);
WINDOW * subwin(WINDOW *, int, int, int, int);
int syncok(WINDOW *, bool);
chtype termattrs(void);
char * termname(void);
int touchline(WINDOW *, int, int);
int touchwin(WINDOW *);
int typeahead(int);
int ungetch(int);
int unget_wch(const wchar_t);
int untouchwin(WINDOW *);
void use_env(bool);
int waddch(WINDOW *, const chtype);
int waddnstr(WINDOW *, const char *, int);
int waddstr(WINDOW *, const char *);
int wattron(WINDOW *, int);
int wattroff(WINDOW *, int);
int wattrset(WINDOW *, int);
int wbkgd(WINDOW *, chtype);
void wbkgdset(WINDOW *, chtype);
int wborder(WINDOW *, chtype, chtype, chtype, chtype,
            chtype, chtype, chtype, chtype);
int wchgat(WINDOW *, int, attr_t, short, const void *);
int wclear(WINDOW *);
int wclrtobot(WINDOW *);
int wclrtoeol(WINDOW *);
void wcursyncup(WINDOW *);
int wdelch(WINDOW *);
int wdeleteln(WINDOW *);
int wechochar(WINDOW *, const chtype);
int werase(WINDOW *);
int wgetch(WINDOW *);
int wgetnstr(WINDOW *, char *, int);
int whline(WINDOW *, chtype, int);
chtype winch(WINDOW *);
int winnstr(WINDOW *, char *, int);
int winsch(WINDOW *, chtype);
int winsdelln(WINDOW *, int);
int winsertln(WINDOW *);
int winsnstr(WINDOW *, const char *, int);
int winsstr(WINDOW *, const char *);
int wmove(WINDOW *, int, int);
int wresize(WINDOW *, int, int);
int wnoutrefresh(WINDOW *);
int wredrawln(WINDOW *, int, int);
int wrefresh(WINDOW *);
int wscrl(WINDOW *, int);
int wsetscrreg(WINDOW *, int, int);
int wstandout(WINDOW *);
int wstandend(WINDOW *);
void wsyncdown(WINDOW *);
void wsyncup(WINDOW *);
void wtimeout(WINDOW *, int);
int wtouchln(WINDOW *, int, int, int);
int wvline(WINDOW *, chtype, int);
int tigetflag(char *);
int tigetnum(char *);
char * tigetstr(char *);
int putp(const char *);
char * tparm(const char *, ...);
int getattrs(const WINDOW *);
int getcurx(const WINDOW *);
int getcury(const WINDOW *);
int getbegx(const WINDOW *);
int getbegy(const WINDOW *);
int getmaxx(const WINDOW *);
int getmaxy(const WINDOW *);
int getparx(const WINDOW *);
int getpary(const WINDOW *);

int getmouse(MEVENT *);
int ungetmouse(MEVENT *);
mmask_t mousemask(mmask_t, mmask_t *);
bool wenclose(const WINDOW *, int, int);
int mouseinterval(int);

void setsyx(int y, int x);
const char *unctrl(chtype);
int use_default_colors(void);

int has_key(int);
bool is_term_resized(int, int);

#define _m_STRICT_SYSV_CURSES ...
#define _m_NCURSES_MOUSE_VERSION ...
#define _m_NetBSD ...
int _m_ispad(WINDOW *);

chtype acs_map[];

// For _curses_panel:

typedef ... PANEL;

WINDOW *panel_window(const PANEL *);
void update_panels(void);
int hide_panel(PANEL *);
int show_panel(PANEL *);
int del_panel(PANEL *);
int top_panel(PANEL *);
int bottom_panel(PANEL *);
PANEL *new_panel(WINDOW *);
PANEL *panel_above(const PANEL *);
PANEL *panel_below(const PANEL *);
int set_panel_userptr(PANEL *, void *);
const void *panel_userptr(const PANEL *);
int move_panel(PANEL *, int, int);
int replace_panel(PANEL *,WINDOW *);
int panel_hidden(const PANEL *);

void _m_getsyx(int *yx);
""")


if __name__ == "__main__":
    ffi.compile()<|MERGE_RESOLUTION|>--- conflicted
+++ resolved
@@ -1,46 +1,27 @@
+from cffi import FFI
 import os
-from cffi import FFI, VerificationError
-
-<<<<<<< HEAD
-
-def find_curses_library():
-    for curses_library in ['ncursesw', 'ncurses']:
-        ffi = FFI()
-        ffi.set_source("_curses_cffi_check", "", libraries=[curses_library])
-=======
+
 def find_library(options):
     for library in options:
         ffi = FFI()
         ffi.set_source("_curses_cffi_check", "", libraries=[library])
->>>>>>> d2a5cba0
         try:
             ffi.compile()
         except VerificationError as e:
             e_last = e
             continue
         else:
-<<<<<<< HEAD
-            return curses_library
-
-    # If none of the libraries is available, present the user a meaningful
-=======
             return library
 
     # If none of the options is available, present the user a meaningful
->>>>>>> d2a5cba0
     # error message
     raise e_last
 
 def find_curses_include_dirs():
-<<<<<<< HEAD
-    if os.path.exists('/usr/include/ncursesw'):
-        return ['/usr/include/ncursesw']
-=======
     if os.path.exists('/usr/include/ncurses'):
         return ['/usr/include/ncurses']
     if os.path.exists('/usr/include/ncursesw'):
     	return ['/usr/include/ncursesw']
->>>>>>> d2a5cba0
     return []
 
 
@@ -92,12 +73,8 @@
 void _m_getsyx(int *yx) {
     getsyx(yx[0], yx[1]);
 }
-<<<<<<< HEAD
-""", libraries=[find_curses_library(), 'panel'],
-=======
 """, libraries=[find_library(['ncurses', 'ncursesw']),
                 find_library(['panel', 'panelw'])],
->>>>>>> d2a5cba0
      include_dirs=find_curses_include_dirs())
 
 
