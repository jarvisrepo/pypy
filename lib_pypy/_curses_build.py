--- conflicted
+++ resolved
@@ -1,4 +1,3 @@
-<<<<<<< HEAD
 import os
 from cffi import FFI, VerificationError
 
@@ -23,19 +22,6 @@
     if os.path.exists('/usr/include/ncursesw'):
         return ['/usr/include/ncursesw']
     return []
-=======
-from cffi import FFI
-import os
-
-# On some systems, the ncurses library is
-# located at /usr/include/ncurses, so we must check this case.
-# Let's iterate over well known paths
-incdirs =  []
-for _path in ['/usr/include', '/usr/include/ncurses']:
-    if os.path.isfile(os.path.join(_path, 'panel.h')):
-        incdirs.append(_path)
-        break
->>>>>>> a01b1f77
 
 
 ffi = FFI()
@@ -86,13 +72,8 @@
 void _m_getsyx(int *yx) {
     getsyx(yx[0], yx[1]);
 }
-<<<<<<< HEAD
 """, libraries=[find_curses_library(), 'panel'],
      include_dirs=find_curses_include_dirs())
-=======
-""", include_dirs=incdirs, 
-     libraries=['ncurses', 'panel'])
->>>>>>> a01b1f77
 
 
 ffi.cdef("""
