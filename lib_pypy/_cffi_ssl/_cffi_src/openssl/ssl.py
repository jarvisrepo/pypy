--- conflicted
+++ resolved
@@ -199,11 +199,6 @@
 /* Added in 1.0.2 */
 X509_VERIFY_PARAM *SSL_get0_param(SSL *);
 X509_VERIFY_PARAM *SSL_CTX_get0_param(SSL_CTX *ctx);
-<<<<<<< HEAD
-int SSL_CTX_set1_param(SSL_CTX *ctx, X509_VERIFY_PARAM *vpm);
-int SSL_set1_param(SSL *ssl, X509_VERIFY_PARAM *vpm);
-=======
->>>>>>> e2ea8e9f
 
 int SSL_use_certificate(SSL *, X509 *);
 int SSL_use_certificate_ASN1(SSL *, const unsigned char *, int);
@@ -677,11 +672,6 @@
 #if CRYPTOGRAPHY_OPENSSL_LESS_THAN_102 && !CRYPTOGRAPHY_LIBRESSL_27_OR_GREATER
 X509_VERIFY_PARAM *(*SSL_get0_param)(SSL *) = NULL;
 X509_VERIFY_PARAM *(*SSL_CTX_get0_param)(SSL_CTX *ctx) = NULL;
-<<<<<<< HEAD
-int *(SSL_CTX_set1_param)(SSL_CTX *ctx, X509_VERIFY_PARAM *vpm) = NULL;
-int *(SSL_set1_param)(SSL *ssl, X509_VERIFY_PARAM *vpm) = NULL;
-=======
->>>>>>> e2ea8e9f
 #else
 #endif
 
@@ -734,17 +724,12 @@
 long (*SSL_get_server_tmp_key)(SSL *, EVP_PKEY **) = NULL;
 #endif
 
-<<<<<<< HEAD
-=======
 /* The setter functions were added in OpenSSL 1.1.0. The getter functions were
    added in OpenSSL 1.1.1. */
->>>>>>> e2ea8e9f
 #if defined(SSL_CTRL_GET_MAX_PROTO_VERSION)
 static const long Cryptography_HAS_CTRL_GET_MAX_PROTO_VERSION = 1;
 #else
 static const long Cryptography_HAS_CTRL_GET_MAX_PROTO_VERSION = 0;
-<<<<<<< HEAD
-=======
 int (*SSL_CTX_get_min_proto_version)(SSL_CTX *ctx) = NULL;
 int (*SSL_CTX_get_max_proto_version)(SSL_CTX *ctx) = NULL;
 int (*SSL_get_min_proto_version)(SSL *ssl) = NULL;
@@ -755,7 +740,6 @@
 int (*SSL_CTX_set_max_proto_version)(SSL_CTX *ctx, int version) = NULL;
 int (*SSL_set_min_proto_version)(SSL *ssl, int version) = NULL;
 int (*SSL_set_max_proto_version)(SSL *ssl, int version) = NULL;
->>>>>>> e2ea8e9f
 #endif
 
 static const long Cryptography_HAS_SSL_CTX_SET_CLIENT_CERT_ENGINE = 1;
