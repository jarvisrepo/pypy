import sys
import time
import thread as _thread
import weakref
from _pypy_openssl import ffi
from _pypy_openssl import lib
from _cffi_ssl._stdssl.certificate import (_test_decode_cert,
    _decode_certificate, _certificate_to_der)
from _cffi_ssl._stdssl.utility import (_str_with_len, _bytes_with_len,
    _str_to_ffi_buffer, _str_from_buf, _cstr_decode_fs)
from _cffi_ssl._stdssl.error import (ssl_error, pyssl_error,
        SSLError, SSLZeroReturnError, SSLWantReadError,
        SSLWantWriteError, SSLSyscallError,
        SSLEOFError)
from _cffi_ssl._stdssl.error import (SSL_ERROR_NONE,
        SSL_ERROR_SSL, SSL_ERROR_WANT_READ, SSL_ERROR_WANT_WRITE,
        SSL_ERROR_WANT_X509_LOOKUP, SSL_ERROR_SYSCALL,
        SSL_ERROR_ZERO_RETURN, SSL_ERROR_WANT_CONNECT,
        SSL_ERROR_EOF, SSL_ERROR_NO_SOCKET, SSL_ERROR_INVALID_ERROR_CODE,
        pyerr_write_unraisable)
from _cffi_ssl._stdssl import error
from select import select
import socket

if sys.platform == 'win32':
    from _cffi_ssl._stdssl.win32_extra import enum_certificates, enum_crls
    HAVE_POLL = False
else:
    from select import poll, POLLIN, POLLOUT
    HAVE_POLL = True

OPENSSL_VERSION = ffi.string(lib.OPENSSL_VERSION_TEXT)
OPENSSL_VERSION_NUMBER = lib.OPENSSL_VERSION_NUMBER
ver = OPENSSL_VERSION_NUMBER
ver, status = divmod(ver, 16)
ver, patch  = divmod(ver, 256)
ver, fix    = divmod(ver, 256)
ver, minor  = divmod(ver, 256)
ver, major  = divmod(ver, 256)
version_info = (major, minor, fix, patch, status)
OPENSSL_VERSION_INFO = version_info
_OPENSSL_API_VERSION = version_info
del ver, version_info, status, patch, fix, minor, major

HAS_ECDH = bool(lib.Cryptography_HAS_ECDH)
HAS_SNI = bool(lib.Cryptography_HAS_TLSEXT_HOSTNAME)
HAS_ALPN = bool(lib.Cryptography_HAS_ALPN)
HAS_NPN = bool(lib.OPENSSL_NPN_NEGOTIATED)
HAS_TLS_UNIQUE = True

CLIENT = 0
SERVER = 1

VERIFY_DEFAULT = 0
VERIFY_CRL_CHECK_LEAF = lib.X509_V_FLAG_CRL_CHECK
VERIFY_CRL_CHECK_CHAIN = lib.X509_V_FLAG_CRL_CHECK | lib.X509_V_FLAG_CRL_CHECK_ALL
VERIFY_X509_STRICT = lib.X509_V_FLAG_X509_STRICT
if lib.Cryptography_HAS_X509_V_FLAG_TRUSTED_FIRST:
    VERIFY_X509_TRUSTED_FIRST = lib.X509_V_FLAG_TRUSTED_FIRST

CERT_NONE = 0
CERT_OPTIONAL = 1
CERT_REQUIRED = 2

for name in dir(lib):
    if name.startswith('SSL_OP'):
        value = getattr(lib, name)
        if value != 0:
            globals()[name[4:]] = getattr(lib, name)

OP_ALL = lib.SSL_OP_ALL & ~lib.SSL_OP_DONT_INSERT_EMPTY_FRAGMENTS
OP_NO_SSLv2 = lib.SSL_OP_NO_SSLv2

SSL_CLIENT = 0
SSL_SERVER = 1

SSL_CB_MAXLEN=128

if lib.Cryptography_HAS_SSL2:
    PROTOCOL_SSLv2  = 0
if lib.Cryptography_HAS_SSL3_METHOD:
    PROTOCOL_SSLv3  = 1
PROTOCOL_SSLv23 = 2
PROTOCOL_TLS    = PROTOCOL_SSLv23
PROTOCOL_TLSv1    = 3
if lib.Cryptography_HAS_TLSv1_2:
    PROTOCOL_TLSv1 = 3
    PROTOCOL_TLSv1_1 = 4
    PROTOCOL_TLSv1_2 = 5
<<<<<<< HEAD
if lib.Cryptography_HAS_TLSv1_3:
    HAS_TLSv1_3 = True
else:
    HAS_TLSv1_3 = False
PROTOCOL_TLS_CLIENT = 0x10
PROTOCOL_TLS_SERVER = 0x11
=======
# PROTOCOL_TLS_CLIENT = 0x10
# PROTOCOL_TLS_SERVER = 0x11
>>>>>>> 0166a51f

_PROTOCOL_NAMES = (name for name in dir(lib) if name.startswith('PROTOCOL_'))

#from enum import IntEnum as _IntEnum
#_IntEnum._convert('_SSLMethod', __name__,
#        lambda name: name.startswith('PROTOCOL_'))

if HAS_TLS_UNIQUE:
    CHANNEL_BINDING_TYPES = ['tls-unique']
else:
    CHANNEL_BINDING_TYPES = []

for name in error.SSL_AD_NAMES:
    lib_attr = 'SSL_AD_' + name
    attr = 'ALERT_DESCRIPTION_' + name
    if hasattr(lib, lib_attr):
        globals()[attr] = getattr(lib, lib_attr)

# init open ssl
lib.SSL_load_error_strings()
lib.SSL_library_init()
lib._setup_ssl_threads()
lib.OpenSSL_add_all_algorithms()

def check_signals():
    # nothing to do, we are on python level, signals are
    # checked frequently in the bytecode dispatch loop
    pass

def _socket_timeout(s):
    if s is None:
        return 0.0
    t = s.gettimeout()
    if t is None:
        return -1.0
    return t

class PasswordInfo(object):
    callable = None
    password = None
    operationerror = None
    handle = None
PWINFO_STORAGE = {}

def _Cryptography_pem_password_cb(buf, size, rwflag, userdata):
    pw_info = ffi.from_handle(userdata)

    password = pw_info.password

    if pw_info.callable:
        try:
            password = pw_info.callable()
        except Exception as e:
            pw_info.operationerror = e
            return 0

        if not isinstance(password, (str, bytes, bytearray)):
            pw_info.operationerror = TypeError("password callback must return a string")
            return 0

    password = _str_to_ffi_buffer(password)

    if (len(password) > size):
        pw_info.operationerror = ValueError("password cannot be longer than %d bytes" % size)
        return 0

    ffi.memmove(buf, password, len(password))
    return len(password)

if 0: # lib.Cryptography_STATIC_CALLBACKS:
    ffi.def_extern(_Cryptography_pem_password_cb)
    Cryptography_pem_password_cb = lib.Cryptography_pem_password_cb
else:
    Cryptography_pem_password_cb = ffi.callback("int(char*,int,int,void*)")(_Cryptography_pem_password_cb)

def _ssl_select(sock, writing, timeout):
    if HAVE_POLL:
        p = poll()

    # Nothing to do unless we're in timeout mode (not non-blocking)
    if sock is None or timeout == 0:
        return SOCKET_IS_NONBLOCKING
    elif timeout < 0:
        t = _socket_timeout(sock)
        if t > 0:
            return SOCKET_HAS_TIMED_OUT
        else:
            return SOCKET_IS_BLOCKING

    # Guard against closed socket
    if sock.fileno() < 0:
        return SOCKET_HAS_BEEN_CLOSED

    # Prefer poll, if available, since you can poll() any fd
    # which can't be done with select().
    if HAVE_POLL:
        p.register(sock.fileno(), POLLOUT if writing else POLLIN)

        rc = len(p.poll(timeout * 1000.0))
    else:
        # currently disabled, see HAVE_POLL
        fd = sock.fileno()
        #if (!_PyIsSelectable_fd(s->sock_fd))
        #    return SOCKET_TOO_LARGE_FOR_SELECT;
        if writing:
            rr, wr, xr = select([],[fd],[], timeout)
        else:
            rr, wr, xr = select([fd],[],[], timeout)
        rc = len(rr) + len(wr)
    if rc != 0:
        return SOCKET_OPERATION_OK
    return SOCKET_HAS_TIMED_OUT

SOCKET_IS_NONBLOCKING = 0
SOCKET_IS_BLOCKING = 1
SOCKET_HAS_TIMED_OUT = 2
SOCKET_HAS_BEEN_CLOSED = 3
SOCKET_TOO_LARGE_FOR_SELECT = 4
SOCKET_OPERATION_OK = 5

class _SSLSocket(object):

    @staticmethod
    def _new__ssl_socket(sslctx, sock, socket_type, server_hostname, ssl_sock):
        self = _SSLSocket(sslctx)
        ctx = sslctx.ctx
        self.owner = ssl_sock  # weakref

        if server_hostname:
            if isinstance(server_hostname, unicode):
                server_hostname = server_hostname.encode('idna')
            self.server_hostname = server_hostname

        lib.ERR_clear_error()
        self.ssl = ssl = ffi.gc(lib.SSL_new(ctx), lib.SSL_free)

        self._app_data_handle = ffi.new_handle(self)
        lib.SSL_set_app_data(ssl, ffi.cast("char*", self._app_data_handle))
        if sock:
            lib.SSL_set_fd(ssl, sock.fileno())
        else:
            # BIOs are reference counted and SSL_set_bio borrows our reference.
            # To prevent a double free in memory_bio_dealloc() we need to take an
            # extra reference here.
            lib.BIO_up_ref(ssl_sock.bio);
            lib.BIO_up_ref(ssl_sock.bio);
            lib.SSL_set_bio(self.ssl, ssl_sock.bio, ssl_sock.bio)

        mode = lib.SSL_MODE_ACCEPT_MOVING_WRITE_BUFFER
        if lib.SSL_MODE_AUTO_RETRY:
            mode |= lib.SSL_MODE_AUTO_RETRY
        lib.SSL_set_mode(ssl, mode)

        if HAS_SNI and self.server_hostname:
            name = _str_to_ffi_buffer(self.server_hostname)
            lib.SSL_set_tlsext_host_name(ssl, name)


        # If the socket is in non-blocking mode or timeout mode, set the BIO
        # to non-blocking mode (blocking is the default)
        #
        timeout = _socket_timeout(sock)
        if sock and timeout >= 0:
            lib.BIO_set_nbio(lib.SSL_get_rbio(ssl), 1)
            lib.BIO_set_nbio(lib.SSL_get_wbio(ssl), 1)

        if socket_type == SSL_CLIENT:
            lib.SSL_set_connect_state(ssl)
        else:
            lib.SSL_set_accept_state(ssl)
        self.socket_type = socket_type

        if sock:
            self.socket = weakref.ref(sock)

        return self

    def __init__(self, sslctx):
        self.ctx = sslctx
        self.peer_cert = ffi.NULL
        self.ssl = ffi.NULL
        self.shutdown_seen_zero = 0
        self.handshake_done = 0
        self._owner = None
        self.server_hostname = None
        self.socket = None

    @property
    def owner(self):
        if self._owner is None:
            return None
        return self._owner()

    @owner.setter
    def owner(self, value):
        if value is None:
            self._owner = None
        else:
            self._owner = weakref.ref(value)

    @property
    def context(self):
        return self.ctx

    @context.setter
    def context(self, value):
        if isinstance(value, _SSLContext):
            if not HAS_SNI:
                raise NotImplementedError("setting a socket's "
                        "context is not supported by your OpenSSL library")
            self.ctx = value
            lib.SSL_set_SSL_CTX(self.ssl, self.ctx.ctx);
        else:
            raise TypeError("The value must be a SSLContext")

    @property
    def server_side(self):
        return self.socket_type == SSL_SERVER

    def do_handshake(self):
        sock = self.get_socket_or_connection_gone()
        ssl = self.ssl
        timeout = _socket_timeout(sock)
        if sock:
            nonblocking = timeout >= 0
            lib.BIO_set_nbio(lib.SSL_get_rbio(ssl), nonblocking)
            lib.BIO_set_nbio(lib.SSL_get_wbio(ssl), nonblocking)

        # Actually negotiate SSL connection
        # XXX If SSL_do_handshake() returns 0, it's also a failure.
        while True:
            # allow threads
            ret = lib.SSL_do_handshake(ssl)
            err = lib.SSL_get_error(ssl, ret)
            # end allow threads

            check_signals()

            if err == SSL_ERROR_WANT_READ:
                sockstate = _ssl_select(sock, 0, timeout)
            elif err == SSL_ERROR_WANT_WRITE:
                sockstate = _ssl_select(sock, 1, timeout)
            else:
                sockstate = SOCKET_OPERATION_OK

            if sockstate == SOCKET_HAS_TIMED_OUT:
                raise SSLError("The handshake operation timed out")
            elif sockstate == SOCKET_HAS_BEEN_CLOSED:
                raise SSLError("Underlying socket has been closed.")
            elif sockstate == SOCKET_TOO_LARGE_FOR_SELECT:
                raise SSLError("Underlying socket too large for select().")
            elif sockstate == SOCKET_IS_NONBLOCKING:
                break
            if not (err == SSL_ERROR_WANT_READ or err == SSL_ERROR_WANT_WRITE):
                break
        if ret < 1:
            raise pyssl_error(self, ret)

        peer_cert = lib.SSL_get_peer_certificate(ssl)
        if peer_cert != ffi.NULL:
            peer_cert = ffi.gc(peer_cert, lib.X509_free)
        self.peer_cert = peer_cert

        self.handshake_done = 1
        return None

    def peer_certificate(self, binary_mode):
        if not self.handshake_done:
            raise ValueError("handshake not done yet")
        if self.peer_cert == ffi.NULL:
            return None

        if binary_mode:
            # return cert in DER-encoded format
            return _certificate_to_der(self.peer_cert)
        else:
            verification = lib.SSL_CTX_get_verify_mode(lib.SSL_get_SSL_CTX(self.ssl))
            if (verification & lib.SSL_VERIFY_PEER) == 0:
                return {}
            else:
                return _decode_certificate(self.peer_cert)

    def write(self, bytestring):
        deadline = 0
        b = _str_to_ffi_buffer(bytestring)
        sock = self.get_socket_or_connection_gone()
        ssl = self.ssl

        if len(b) > sys.maxsize:
            raise OverflowError("string longer than %d bytes" % sys.maxsize)

        timeout = _socket_timeout(sock)
        if sock:
            nonblocking = timeout >= 0
            lib.BIO_set_nbio(lib.SSL_get_rbio(ssl), nonblocking)
            lib.BIO_set_nbio(lib.SSL_get_wbio(ssl), nonblocking)

        sockstate = _ssl_select(sock, 1, timeout)
        if sockstate == SOCKET_HAS_TIMED_OUT:
            raise socket.timeout("The write operation timed out")
        elif sockstate == SOCKET_HAS_BEEN_CLOSED:
            raise ssl_error("Underlying socket has been closed.")
        elif sockstate == SOCKET_TOO_LARGE_FOR_SELECT:
            raise ssl_error("Underlying socket too large for select().")

        while True:
            length = lib.SSL_write(self.ssl, b, len(b))
            err = lib.SSL_get_error(self.ssl, length)

            check_signals()

            if err == SSL_ERROR_WANT_READ:
                sockstate = _ssl_select(sock, 0, timeout)
            elif err == SSL_ERROR_WANT_WRITE:
                sockstate = _ssl_select(sock, 1, timeout)
            else:
                sockstate = SOCKET_OPERATION_OK

            if sockstate == SOCKET_HAS_TIMED_OUT:
                raise socket.timeout("The write operation timed out")
            elif sockstate == SOCKET_HAS_BEEN_CLOSED:
                raise ssl_error("Underlying socket has been closed.")
            elif sockstate == SOCKET_IS_NONBLOCKING:
                break
            if not (err == SSL_ERROR_WANT_READ or err == SSL_ERROR_WANT_WRITE):
                break

        if length > 0:
            return length
        else:
            raise pyssl_error(self, length)

    def read(self, length, buffer_into=None):
        ssl = self.ssl

        if length < 0 and buffer_into is None:
            raise ValueError("size should not be negative")

        sock = self.get_socket_or_connection_gone()

        if buffer_into is None:
            dest = ffi.new("char[]", length)
            if length == 0:
                return b""
            mem = dest
        else:
            mem = ffi.from_buffer(buffer_into)
            if length <= 0 or length > len(buffer_into):
                length = len(buffer_into)
                if length > sys.maxsize:
                    raise OverflowError("maximum length can't fit in a C 'int'")
                if len(buffer_into) == 0:
                    return 0

        if sock:
            timeout = _socket_timeout(sock)
            nonblocking = timeout >= 0
            lib.BIO_set_nbio(lib.SSL_get_rbio(ssl), nonblocking)
            lib.BIO_set_nbio(lib.SSL_get_wbio(ssl), nonblocking)

        deadline = 0
        timeout = _socket_timeout(sock)
        shutdown = False
        while True:
            count = lib.SSL_read(self.ssl, mem, length);
            err = lib.SSL_get_error(self.ssl, count);

            check_signals()

            if err == SSL_ERROR_WANT_READ:
                sockstate = _ssl_select(sock, 0, timeout)
            elif err == SSL_ERROR_WANT_WRITE:
                sockstate = _ssl_select(sock, 1, timeout)
            elif err == SSL_ERROR_ZERO_RETURN and \
                 lib.SSL_get_shutdown(self.ssl) == lib.SSL_RECEIVED_SHUTDOWN:
                shutdown = True
                break;
            else:
                sockstate = SOCKET_OPERATION_OK

            if sockstate == SOCKET_HAS_TIMED_OUT:
                raise socket.timeout("The read operation timed out")
            elif sockstate == SOCKET_IS_NONBLOCKING:
                break
            if not (err == SSL_ERROR_WANT_READ or err == SSL_ERROR_WANT_WRITE):
                break

        if count <= 0 and not shutdown:
            raise pyssl_error(self, count)

        if not buffer_into:
            return _bytes_with_len(dest, count)

        return count

    if HAS_ALPN:
        def selected_alpn_protocol(self):
            out = ffi.new("const unsigned char **")
            outlen = ffi.new("unsigned int*")

            lib.SSL_get0_alpn_selected(self.ssl, out, outlen);
            if out[0] == ffi.NULL:
                return None
            return _str_with_len(out[0], outlen[0]);

    def shared_ciphers(self):
        ciphers = lib.SSL_get_ciphers(self.ssl)
        if ciphers == ffi.NULL:
            return None
        res = []
        count = lib.sk_SSL_CIPHER_num(ciphers)
        for i in range(count):
            tup = cipher_to_tuple(lib.sk_SSL_CIPHER_value(ciphers, i))
            if not tup:
                return None
            res.append(tup)
        return res

    def cipher(self):
        if self.ssl == ffi.NULL:
            return None
        current = lib.SSL_get_current_cipher(self.ssl)
        if current == ffi.NULL:
            return None
        return cipher_to_tuple(current)

    def compression(self):
        if not lib.Cryptography_HAS_COMPRESSION or self.ssl == ffi.NULL:
            return None

        comp_method = lib.SSL_get_current_compression(self.ssl);
        if comp_method == ffi.NULL: # or lib.SSL_COMP_get_type(comp_method) == lib.NID_undef:
            return None
        short_name = lib.SSL_COMP_get_name(comp_method)
        if short_name == ffi.NULL:
            return None
        return _str_from_buf(short_name)

    def version(self):
        if self.ssl == ffi.NULL:
            return None
        version = _str_from_buf(lib.SSL_get_version(self.ssl))
        if version == "unknown":
            return None
        return version

    def get_socket_or_None(self):
        if self.socket is None:
            return None
        return self.socket()

    def get_socket_or_connection_gone(self):
        """ There are three states:
            1) self.socket is None (In C that would mean: self->Socket == NULL)
            2) self.socket() is None (-> The socket is gone)
            3) self.socket() is not None
            This method returns True if there is not weakref object allocated
        """
        if self.socket is None:
            return None
        sock = self.socket()
        if not sock:
            raise ssl_error("Underlying socket connection gone", SSL_ERROR_NO_SOCKET)
        return sock

    def shutdown(self):
        sock = self.get_socket_or_None()
        nonblocking = False
        ssl = self.ssl

        if self.socket is not None:
            # Guard against closed socket
            sock = self.socket()
            if sock is None or sock.fileno() < 0:
                raise ssl_error("Underlying socket connection gone", SSL_ERROR_NO_SOCKET)

            timeout = _socket_timeout(sock)
            nonblocking = timeout >= 0
            if sock and timeout >= 0:
                lib.BIO_set_nbio(lib.SSL_get_rbio(ssl), nonblocking)
                lib.BIO_set_nbio(lib.SSL_get_wbio(ssl), nonblocking)
        else:
            timeout = 0

        zeros = 0

        while True:
            # Disable read-ahead so that unwrap can work correctly.
            # Otherwise OpenSSL might read in too much data,
            # eating clear text data that happens to be
            # transmitted after the SSL shutdown.
            # Should be safe to call repeatedly every time this
            # function is used and the shutdown_seen_zero != 0
            # condition is met.
            #
            if self.shutdown_seen_zero:
                lib.SSL_set_read_ahead(self.ssl, 0)
            err = lib.SSL_shutdown(self.ssl)

            # If err == 1, a secure shutdown with SSL_shutdown() is complete
            if err > 0:
                break
            if err == 0:
                # Don't loop endlessly; instead preserve legacy
                #   behaviour of trying SSL_shutdown() only twice.
                #   This looks necessary for OpenSSL < 0.9.8m
                zeros += 1
                if zeros > 1:
                    break
                # Shutdown was sent, now try receiving
                self.shutdown_seen_zero = 1
                continue

            # Possibly retry shutdown until timeout or failure
            ssl_err = lib.SSL_get_error(self.ssl, err)
            if ssl_err == SSL_ERROR_WANT_READ:
                sockstate = _ssl_select(sock, 0, timeout)
            elif ssl_err == SSL_ERROR_WANT_WRITE:
                sockstate = _ssl_select(sock, 1, timeout)
            else:
                break

            if sockstate == SOCKET_HAS_TIMED_OUT:
                if ssl_err == SSL_ERROR_WANT_READ:
                    raise socket.timeout("The read operation timed out")
                else:
                    raise socket.timeout("The write operation timed out")
            elif sockstate == SOCKET_TOO_LARGE_FOR_SELECT:
                raise ssl_error("Underlying socket too large for select().")
            elif sockstate != SOCKET_OPERATION_OK:
                # Retain the SSL error code
                break;

        if err < 0:
            raise pyssl_error(self, err)
        if sock:
            return sock
        else:
            return None

    def pending(self):
        count = lib.SSL_pending(self.ssl)
        if count < 0:
            raise pyssl_error(self, count)
        else:
            return count

    def tls_unique_cb(self):
        buf = ffi.new("char[]", SSL_CB_MAXLEN)

        if lib.SSL_session_reused(self.ssl) ^ (not self.server_side):
            # if session is resumed XOR we are the client
            length = lib.SSL_get_finished(self.ssl, buf, SSL_CB_MAXLEN)
        else:
            # if a new session XOR we are the server
            length = lib.SSL_get_peer_finished(self.ssl, buf, SSL_CB_MAXLEN)

        # It cannot be negative in current OpenSSL version as of July 2011
        if length == 0:
            return None

        return _bytes_with_len(buf, length)

    if HAS_NPN:
        def selected_npn_protocol(self):
            out = ffi.new("unsigned char**")
            outlen = ffi.new("unsigned int*")
            lib.SSL_get0_next_proto_negotiated(self.ssl, out, outlen)
            if (out[0] == ffi.NULL):
                return None
            return _str_with_len(out[0], outlen[0])

    @property
    def session(self):
        "Get / set SSLSession."
        return SSLSession(self)

    @session.setter
    def session(self, value):
        if not isinstance(value, SSLSession):
            raise TypeError("Value is not a SSLSession.")
        if self.ctx.ctx != value._ctx.ctx:
            raise ValueError("Session refers to a different SSLContext.")
        if self.socket_type != SSL_CLIENT:
            raise ValueError("Cannot set session for server-side SSLSocket.")
        if self.handshake_done:
            raise ValueError("Cannot set session after handshake.")
        if not lib.SSL_set_session(self.ssl, value._session):
            raise pyssl_error(self, 0)

    @property
    def session_reused(self):
        "Was the client session reused during handshake?"
        return bool(lib.SSL_session_reused(self.ssl))


def _fs_decode(name):
    return name.decode(sys.getfilesystemencoding())
def _fs_converter(name):
    """ name must not be None """
    if isinstance(name, str):
        return name.encode(sys.getfilesystemencoding())
    return bytes(name)


def cipher_to_tuple(cipher):
    ccipher_name = lib.SSL_CIPHER_get_name(cipher)
    if ccipher_name == ffi.NULL:
        cipher_name = None
    else:
        cipher_name = _str_from_buf(ccipher_name)

    ccipher_protocol = lib.SSL_CIPHER_get_version(cipher)
    if ccipher_protocol == ffi.NULL:
        cipher_protocol = None
    else:
        cipher_protocol = _str_from_buf(ccipher_protocol)

    bits = lib.SSL_CIPHER_get_bits(cipher, ffi.NULL)
    return (cipher_name, cipher_protocol, bits)


class SSLSession(object):
    def __new__(cls, ssl):
        self = object.__new__(cls)
        session = lib.SSL_get1_session(ssl.ssl)
        if not session:
            return None
        self._session = ffi.gc(session, lib.SSL_SESSION_free)
        self._ctx = ssl.ctx
        return self

    def __eq__(self, other):
        if not isinstance(other, SSLSession):
            return NotImplemented;
        return self.id == other.id

    @property
    def id(self):
        lenp = ffi.new("unsigned int*")
        id = lib.SSL_SESSION_get_id(self._session, lenp)
        return ffi.unpack(id, lenp[0])

    @property
    def time(self):
        return lib.SSL_SESSION_get_time(self._session)

    @property
    def timeout(self):
        return lib.SSL_SESSION_get_timeout(self._session)

    @property
    def has_ticket(self):
        return bool(lib.SSL_SESSION_has_ticket(self._session))

    @property
    def ticket_lifetime_hint(self):
        return lib.SSL_SESSION_get_ticket_lifetime_hint(self._session)


SSL_CTX_STATS_NAMES = """
    number connect connect_good connect_renegotiate accept accept_good
    accept_renegotiate hits misses timeouts cache_full""".split()
SSL_CTX_STATS = []
for name in SSL_CTX_STATS_NAMES:
    attr = 'SSL_CTX_sess_'+name
    assert hasattr(lib, attr)
    SSL_CTX_STATS.append((name, getattr(lib, attr)))

class _SSLContext(object):
    __slots__ = ('ctx', '_check_hostname', 'servername_callback',
                 'alpn_protocols', '_alpn_protocols_handle',
                 'npn_protocols', 'set_hostname',
                 '_set_hostname_handle', '_npn_protocols_handle')

    def __new__(cls, protocol):
        self = object.__new__(cls)
        self.ctx = ffi.NULL
        if protocol == PROTOCOL_TLSv1:
            method = lib.TLSv1_method()
        elif lib.Cryptography_HAS_TLSv1_2 and protocol == PROTOCOL_TLSv1_1:
            method = lib.TLSv1_1_method()
        elif lib.Cryptography_HAS_TLSv1_2 and protocol == PROTOCOL_TLSv1_2 :
            method = lib.TLSv1_2_method()
        elif lib.Cryptography_HAS_SSL3_METHOD and protocol == PROTOCOL_SSLv3:
            method = lib.SSLv3_method()
        elif lib.Cryptography_HAS_SSL2 and protocol == PROTOCOL_SSLv2:
            method = lib.SSLv2_method()
        elif protocol == PROTOCOL_SSLv23:
            method = lib.SSLv23_method()
        # elif protocol == PROTOCOL_TLS_CLIENT:
        #     method = lib.SSLv23_client_method()
        # elif protocol == PROTOCOL_TLS_SERVER:
        #     method = lib.SSLv23_server_method()
        else:
            raise ValueError("invalid protocol version")

        ctx = lib.SSL_CTX_new(method)
        if ctx == ffi.NULL:
            raise ssl_error("failed to allocate SSL context")
        self.ctx = ffi.gc(lib.SSL_CTX_new(method), lib.SSL_CTX_free)

        # Don't check host name by default
        self._check_hostname = False
        if 0 and protocol == PROTOCOL_TLS_CLIENT:
            self._check_hostname = True
            self.verify_mode = CERT_REQUIRED
        else:
            self._check_hostname = False
            self.verify_mode = CERT_NONE

        # Defaults
        options = lib.SSL_OP_ALL & ~lib.SSL_OP_DONT_INSERT_EMPTY_FRAGMENTS
        if not lib.Cryptography_HAS_SSL2 or protocol != PROTOCOL_SSLv2:
            options |= lib.SSL_OP_NO_SSLv2
        if not lib.Cryptography_HAS_SSL3_METHOD or protocol != PROTOCOL_SSLv3:
            options |= lib.SSL_OP_NO_SSLv3
        # Minimal security flags for server and client side context.
        # Client sockets ignore server-side parameters.
        options |= lib.SSL_OP_NO_COMPRESSION
        # options |= lib.SSL_OP_CIPHER_SERVER_PREFERENCE
        options |= lib.SSL_OP_SINGLE_DH_USE
        options |= lib.SSL_OP_SINGLE_ECDH_USE
        lib.SSL_CTX_set_options(self.ctx, options)
        lib.SSL_CTX_set_session_id_context(self.ctx, b"Python", len(b"Python"))

        # A bare minimum cipher list without completely broken cipher suites.
        # It's far from perfect but gives users a better head start.
        if lib.Cryptography_HAS_SSL2 and protocol == PROTOCOL_SSLv2:
            # SSLv2 needs MD5
            default_ciphers = b"HIGH:!aNULL:!eNULL"
        else:
            default_ciphers = b"HIGH:!aNULL:!eNULL:!MD5"
        if not lib.SSL_CTX_set_cipher_list(ctx, default_ciphers):
            lib.ERR_clear_error()
            raise SSLError("No cipher can be selected.")

        if HAS_ECDH:
            # Allow automatic ECDH curve selection (on
            # OpenSSL 1.0.2+), or use prime256v1 by default.
            # This is Apache mod_ssl's initialization
            # policy, so we should be safe.
            if lib.Cryptography_HAS_SET_ECDH_AUTO:
                lib.SSL_CTX_set_ecdh_auto(self.ctx, 1)
            else:
                key = lib.EC_KEY_new_by_curve_name(lib.NID_X9_62_prime256v1)
                lib.SSL_CTX_set_tmp_ecdh(self.ctx, key)
                lib.EC_KEY_free(key)
        if lib.Cryptography_HAS_X509_V_FLAG_TRUSTED_FIRST:
            store = lib.SSL_CTX_get_cert_store(self.ctx)
            lib.X509_STORE_set_flags(store, lib.X509_V_FLAG_TRUSTED_FIRST)
        return self

    @property
    def options(self):
        return lib.SSL_CTX_get_options(self.ctx)

    @options.setter
    def options(self, value):
        new_opts = int(value)
        opts = lib.SSL_CTX_get_options(self.ctx)
        clear = opts & ~new_opts
        set = ~opts & new_opts
        if clear:
            if lib.Cryptography_HAS_SSL_CTX_CLEAR_OPTIONS:
                lib.SSL_CTX_clear_options(self.ctx, clear)
            else:
                raise ValueError("can't clear options before OpenSSL 0.9.8m")
        if set:
            lib.SSL_CTX_set_options(self.ctx, set)

    @property
    def verify_mode(self):
        mode = lib.SSL_CTX_get_verify_mode(self.ctx)
        if mode == lib.SSL_VERIFY_NONE:
            return CERT_NONE
        elif mode == lib.SSL_VERIFY_PEER:
            return CERT_OPTIONAL
        elif mode == lib.SSL_VERIFY_PEER | lib.SSL_VERIFY_FAIL_IF_NO_PEER_CERT:
            return CERT_REQUIRED
        raise ssl_error("invalid return value from SSL_CTX_get_verify_mode")

    @verify_mode.setter
    def verify_mode(self, value):
        n = int(value)
        if n == CERT_NONE:
            mode = lib.SSL_VERIFY_NONE
        elif n == CERT_OPTIONAL:
            mode = lib.SSL_VERIFY_PEER
        elif n == CERT_REQUIRED:
            mode = lib.SSL_VERIFY_PEER | lib.SSL_VERIFY_FAIL_IF_NO_PEER_CERT
        else:
            raise ValueError("invalid value for verify_mode")
        if mode == lib.SSL_VERIFY_NONE and self.check_hostname:
            raise ValueError("Cannot set verify_mode to CERT_NONE when " \
                             "check_hostname is enabled.")
        # Keep current verify cb
        verify_cb = lib.SSL_CTX_get_verify_callback(self.ctx)
        lib.SSL_CTX_set_verify(self.ctx, mode, verify_cb)

    @property
    def verify_flags(self):
        store = lib.SSL_CTX_get_cert_store(self.ctx)
        param = lib.X509_STORE_get0_param(store)
        flags = lib.X509_VERIFY_PARAM_get_flags(param)
        return int(flags)

    @verify_flags.setter
    def verify_flags(self, value):
        new_flags = int(value)
        store = lib.SSL_CTX_get_cert_store(self.ctx);
        param = lib.X509_STORE_get0_param(store)
        flags = lib.X509_VERIFY_PARAM_get_flags(param);
        clear = flags & ~new_flags;
        set = ~flags & new_flags;
        if clear:
            param = lib.X509_STORE_get0_param(store)
            if not lib.X509_VERIFY_PARAM_clear_flags(param, clear):
                raise ssl_error(None, 0)
        if set:
            param = lib.X509_STORE_get0_param(store)
            if not lib.X509_VERIFY_PARAM_set_flags(param, set):
                raise ssl_error(None, 0)

    @property
    def check_hostname(self):
        return self._check_hostname

    @check_hostname.setter
    def check_hostname(self, value):
        check_hostname = bool(value)
        if check_hostname and lib.SSL_CTX_get_verify_mode(self.ctx) == lib.SSL_VERIFY_NONE:
            raise ValueError("check_hostname needs a SSL context with either "
                             "CERT_OPTIONAL or CERT_REQUIRED")
        self._check_hostname = check_hostname

    def set_ciphers(self, cipherlist):
        cipherlistbuf = _str_to_ffi_buffer(cipherlist)
        ret = lib.SSL_CTX_set_cipher_list(self.ctx, cipherlistbuf)
        if ret == 0:
            # Clearing the error queue is necessary on some OpenSSL
            # versions, otherwise the error will be reported again
            # when another SSL call is done.
            lib.ERR_clear_error()
            raise ssl_error("No cipher can be selected.")


    def load_cert_chain(self, certfile, keyfile=None, password=None):
        if keyfile is None:
            keyfile = certfile
        pw_info = PasswordInfo()
        index = -1
        if password is not None:

            if callable(password):
                pw_info.callable = password
            else:
                if isinstance(password, (str, bytes, bytearray)):
                    pw_info.password = password
                else:
                    raise TypeError("password should be a string or callable")

            pw_info.handle = ffi.new_handle(pw_info)
            index = _thread.get_ident()
            PWINFO_STORAGE[index] = pw_info
            lib.SSL_CTX_set_default_passwd_cb(self.ctx, Cryptography_pem_password_cb)
            lib.SSL_CTX_set_default_passwd_cb_userdata(self.ctx, pw_info.handle)

        try:
            ffi.errno = 0
            certfilebuf = _str_to_ffi_buffer(certfile)
            ret = lib.SSL_CTX_use_certificate_chain_file(self.ctx, certfilebuf)
            if ret != 1:
                if pw_info.operationerror:
                    lib.ERR_clear_error()
                    raise pw_info.operationerror
                _errno = ffi.errno
                if _errno:
                    lib.ERR_clear_error()
                    raise IOError(_errno, "Error")
                else:
                    raise ssl_error(None)

            ffi.errno = 0
            buf = _str_to_ffi_buffer(keyfile)
            ret = lib.SSL_CTX_use_PrivateKey_file(self.ctx, buf,
                                                  lib.SSL_FILETYPE_PEM)
            if ret != 1:
                if pw_info.operationerror:
                    lib.ERR_clear_error()
                    raise pw_info.operationerror
                _errno = ffi.errno
                if _errno:
                    lib.ERR_clear_error()
                    raise IOError(_errno, None)
                else:
                    raise ssl_error(None)

            ret = lib.SSL_CTX_check_private_key(self.ctx)
            if ret != 1:
                raise ssl_error(None)
        finally:
            if index >= 0:
                del PWINFO_STORAGE[index]
            lib.SSL_CTX_set_default_passwd_cb(self.ctx, ffi.NULL)
            lib.SSL_CTX_set_default_passwd_cb_userdata(self.ctx, ffi.NULL)


    def _wrap_socket(self, sock, server_side, server_hostname=None, ssl_sock=None):
        if server_hostname:
            server_hostname = server_hostname.encode('idna')
        return _SSLSocket._new__ssl_socket(self, sock, server_side,
                server_hostname, ssl_sock)

    def load_verify_locations(self, cafile=None, capath=None, cadata=None):
        ffi.errno = 0
        if cadata is None:
            ca_file_type = -1
        else:
            if not isinstance(cadata, unicode):
                ca_file_type = lib.SSL_FILETYPE_ASN1
            else:
                ca_file_type = lib.SSL_FILETYPE_PEM
                try:
                    cadata = cadata.encode('ascii')
                except UnicodeEncodeError:
                    raise TypeError("cadata should be a ASCII string or a bytes-like object")
        if cafile is None and capath is None:
            if cadata is None:
                raise TypeError("cafile and capath cannot be both omitted")
            if not cadata:
                raise ssl_error(None)
        # load from cadata
        if cadata is not None:
            buf = _str_to_ffi_buffer(cadata)
            self._add_ca_certs(buf, len(buf), ca_file_type)

        # load cafile or capath
        if cafile is not None or capath is not None:
            if cafile is None:
                cafilebuf = ffi.NULL
            else:
                cafilebuf = _str_to_ffi_buffer(cafile)
            if capath is None:
                capathbuf = ffi.NULL
            else:
                capathbuf = _str_to_ffi_buffer(capath)
            ret = lib.SSL_CTX_load_verify_locations(self.ctx, cafilebuf, capathbuf)
            if ret != 1:
                _errno = ffi.errno
                if _errno:
                    lib.ERR_clear_error()
                    raise IOError(_errno, '')
                else:
                    raise ssl_error(None)

    def _add_ca_certs(self, data, size, ca_file_type):
        biobuf = lib.BIO_new_mem_buf(data, size)
        if biobuf == ffi.NULL:
            raise ssl_error("Can't allocate buffer")
        try:
            store = lib.SSL_CTX_get_cert_store(self.ctx)
            loaded = 0
            while True:
                if ca_file_type == lib.SSL_FILETYPE_ASN1:
                    cert = lib.d2i_X509_bio(biobuf, ffi.NULL)
                else:
                    cert = lib.PEM_read_bio_X509(biobuf, ffi.NULL, ffi.NULL, ffi.NULL)
                if not cert:
                    break
                try:
                    r = lib.X509_STORE_add_cert(store, cert)
                finally:
                    lib.X509_free(cert)
                if not r:
                    err = lib.ERR_peek_last_error()
                    if (lib.ERR_GET_LIB(err) == lib.ERR_LIB_X509 and
                        lib.ERR_GET_REASON(err) ==
                        lib.X509_R_CERT_ALREADY_IN_HASH_TABLE):
                        # cert already in hash table, not an error
                        lib.ERR_clear_error()
                    else:
                        break
                loaded += 1

            err = lib.ERR_peek_last_error()
            if (ca_file_type == lib.SSL_FILETYPE_ASN1 and
                loaded > 0 and
                lib.ERR_GET_LIB(err) == lib.ERR_LIB_ASN1 and
                lib.ERR_GET_REASON(err) == lib.ASN1_R_HEADER_TOO_LONG):
                # EOF ASN1 file, not an error
                lib.ERR_clear_error()
            elif (ca_file_type == lib.SSL_FILETYPE_PEM and
                  loaded > 0 and
                  lib.ERR_GET_LIB(err) == lib.ERR_LIB_PEM and
                  lib.ERR_GET_REASON(err) == lib.PEM_R_NO_START_LINE):
                # EOF PEM file, not an error
                lib.ERR_clear_error()
            else:
                raise ssl_error(None)
        finally:
            lib.BIO_free(biobuf)

    def cert_store_stats(self):
        store = lib.SSL_CTX_get_cert_store(self.ctx)
        x509 = 0
        x509_ca = 0
        crl = 0
        objs = lib.X509_STORE_get0_objects(store)
        count = lib.sk_X509_OBJECT_num(objs)
        for i in range(count):
            obj = lib.sk_X509_OBJECT_value(objs, i)
            _type = lib.X509_OBJECT_get_type(obj)
            if _type == lib.X509_LU_X509:
                x509 += 1
                cert = lib.X509_OBJECT_get0_X509(obj)
                if lib.X509_check_ca(cert):
                    x509_ca += 1
            elif _type == lib.X509_LU_CRL:
                crl += 1
            else:
                # Ignore X509_LU_FAIL, X509_LU_RETRY, X509_LU_PKEY.
                # As far as I can tell they are internal states and never
                # stored in a cert store
                pass
        return {'x509': x509, 'x509_ca': x509_ca, 'crl': crl}


    def session_stats(self):
        stats = {}
        for name, ssl_func in SSL_CTX_STATS:
            stats[name] = ssl_func(self.ctx)
        return stats

    def set_default_verify_paths(self):
        if not lib.SSL_CTX_set_default_verify_paths(self.ctx):
            raise ssl_error("")

    def load_dh_params(self, filepath):
        ffi.errno = 0
        if filepath is None:
            raise TypeError("filepath must not be None")
        buf = _fs_converter(filepath)
        mode = ffi.new("char[]",b"r")
        ffi.errno = 0
        bio = lib.BIO_new_file(buf, mode)
        if bio == ffi.NULL:
            _errno = ffi.errno
            lib.ERR_clear_error()
            raise IOError(_errno, '')
        try:
            dh = lib.PEM_read_bio_DHparams(bio, ffi.NULL, ffi.NULL, ffi.NULL)
        finally:
            lib.BIO_free(bio)
        if dh == ffi.NULL:
            _errno = ffi.errno
            if _errno != 0:
                lib.ERR_clear_error()
                raise OSError(_errno, '')
            else:
                raise ssl_error(None)
        try:
            if lib.SSL_CTX_set_tmp_dh(self.ctx, dh) == 0:
                raise ssl_error(None)
        finally:
            lib.DH_free(dh)

    def get_ca_certs(self, binary_form=None):
        binary_mode = bool(binary_form)
        _list = []
        store = lib.SSL_CTX_get_cert_store(self.ctx)
        objs = lib.X509_STORE_get0_objects(store)
        count = lib.sk_X509_OBJECT_num(objs)
        for i in range(count):
            obj = lib.sk_X509_OBJECT_value(objs, i)
            _type = lib.X509_OBJECT_get_type(obj)
            if _type != lib.X509_LU_X509:
                # not a x509 cert
                continue
            # CA for any purpose
            cert = lib.X509_OBJECT_get0_X509(obj)
            if not lib.X509_check_ca(cert):
                continue
            if binary_mode:
                _list.append(_certificate_to_der(cert))
            else:
                _list.append(_decode_certificate(cert))
        return _list

    def set_ecdh_curve(self, name):
        # needs to be zero terminated
        if name is None:
            raise TypeError()
        buf = _fs_converter(name)
        nid = lib.OBJ_sn2nid(buf)
        if nid == 0:
            raise ValueError("unknown elliptic curve name '%s'" % name)
        key = lib.EC_KEY_new_by_curve_name(nid)
        if not key:
            raise ssl_error(None)
        try:
            lib.SSL_CTX_set_tmp_ecdh(self.ctx, key)
        finally:
            lib.EC_KEY_free(key)

    def set_servername_callback(self, callback):
        # cryptography constraint: OPENSSL_NO_TLSEXT will never be set!
        if not HAS_SNI:
            raise NotImplementedError("The TLS extension servername callback, "
                    "SSL_CTX_set_tlsext_servername_callback, "
                    "is not in the current OpenSSL library.")
        if callback is None:
            lib.SSL_CTX_set_tlsext_servername_callback(self.ctx, ffi.NULL)
            self._set_hostname_handle = None
            return
        if not callable(callback):
            raise TypeError("not a callable object")
        scb = ServernameCallback(callback, self)
        self._set_hostname_handle = ffi.new_handle(scb)
        lib.SSL_CTX_set_tlsext_servername_callback(self.ctx, _servername_callback)
        lib.SSL_CTX_set_tlsext_servername_arg(self.ctx, self._set_hostname_handle)

    def _set_alpn_protocols(self, protos):
        if HAS_ALPN:
            self.alpn_protocols = protocols = ffi.from_buffer(protos)
            length = len(protocols)

            if lib.SSL_CTX_set_alpn_protos(self.ctx,ffi.cast("unsigned char*", protocols), length):
                return MemoryError()
            self._alpn_protocols_handle = handle = ffi.new_handle(self)
            lib.SSL_CTX_set_alpn_select_cb(self.ctx, select_alpn_callback, handle)
        else:
            raise NotImplementedError("The ALPN extension requires OpenSSL 1.0.2 or later.")

    def _set_npn_protocols(self, protos):
        if HAS_NPN:
            self.npn_protocols = ffi.from_buffer(protos)
            handle = ffi.new_handle(self)
            self._npn_protocols_handle = handle # track a reference to the handle
            lib.SSL_CTX_set_next_protos_advertised_cb(self.ctx, advertise_npn_callback, handle)
            lib.SSL_CTX_set_next_proto_select_cb(self.ctx, select_npn_callback, handle)
        else:
            raise NotImplementedError("The NPN extension requires OpenSSL 1.0.1 or later.")

    def _wrap_bio(self, incoming, outgoing, server_side, server_hostname):
        # server_hostname is either None (or absent), or to be encoded
        # using the idna encoding.
        hostname = None
        if server_hostname is not None:
            hostname = server_hostname.encode("idna")

        sock = _SSLSocket._new__ssl_socket(self, None, server_side, hostname, incoming, outgoing)
        return sock



# cryptography constraint: OPENSSL_NO_TLSEXT will never be set!
if HAS_SNI:
    @ffi.callback("int(SSL*,int*,void*)")
    def _servername_callback(s, al, arg):
        scb = ffi.from_handle(arg)
        ssl_ctx = scb.ctx
        servername = lib.SSL_get_servername(s, lib.TLSEXT_NAMETYPE_host_name)
        set_hostname = scb.callback
        #ifdef WITH_THREAD
            # TODO PyGILState_STATE gstate = PyGILState_Ensure();
        #endif

        if set_hostname is None:
            #/* remove race condition in this the call back while if removing the
            # * callback is in progress */
            #ifdef WITH_THREAD
                    # TODO PyGILState_Release(gstate);
            #endif
            return lib.SSL_TLSEXT_ERR_OK

        ssl = ffi.from_handle(lib.SSL_get_app_data(s))
        assert isinstance(ssl, _SSLSocket)

        # The servername callback expects an argument that represents the current
        # SSL connection and that has a .context attribute that can be changed to
        # identify the requested hostname. Since the official API is the Python
        # level API we want to pass the callback a Python level object rather than
        # a _ssl.SSLSocket instance. If there's an "owner" (typically an
        # SSLObject) that will be passed. Otherwise if there's a socket then that
        # will be passed. If both do not exist only then the C-level object is
        # passed.
        ssl_socket = ssl.owner
        if not ssl_socket:
            ssl_socket = ssl.get_socket_or_None()

        if ssl_socket is None:
            al[0] = lib.SSL_AD_INTERNAL_ERROR
            return lib.SSL_TLSEXT_ERR_ALERT_FATAL

        if servername == ffi.NULL:
            try:
                result = set_hostname(ssl_socket, None, ssl_ctx)
            except Exception as e:
                pyerr_write_unraisable(e, set_hostname)
                al[0] = lib.SSL_AD_HANDSHAKE_FAILURE
                return lib.SSL_TLSEXT_ERR_ALERT_FATAL
        else:
            servername = ffi.string(servername)

            try:
                servername_idna = servername.decode("idna")
            except UnicodeDecodeError as e:
                pyerr_write_unraisable(e, servername)

            try:
                result = set_hostname(ssl_socket, servername_idna, ssl_ctx)
            except Exception as e:
                pyerr_write_unraisable(e, set_hostname)
                al[0] = lib.SSL_AD_HANDSHAKE_FAILURE
                return lib.SSL_TLSEXT_ERR_ALERT_FATAL

        if result is not None:
            # this is just a poor man's emulation:
            # in CPython this works a bit different, it calls all the way
            # down from PyLong_AsLong to _PyLong_FromNbInt which raises
            # a TypeError if there is no nb_int slot filled.
            try:
                if isinstance(result, int):
                    al[0] = result
                else:
                    if result is not None:
                        if hasattr(result,'__int__'):
                            al[0] = result.__int__()
                            return lib.SSL_TLSEXT_ERR_ALERT_FATAL
                    # needed because sys.exec_info is used in pyerr_write_unraisable
                    raise TypeError("an integer is required (got type %s)" % result)
            except TypeError as e:
                pyerr_write_unraisable(e, result)
                al[0] = lib.SSL_AD_INTERNAL_ERROR
            return lib.SSL_TLSEXT_ERR_ALERT_FATAL
        else:
            # TODO gil state release?
            return lib.SSL_TLSEXT_ERR_OK

class ServernameCallback(object):
    def __init__(self, callback, ctx):
        self.callback = callback
        self.ctx = ctx

SERVERNAME_CALLBACKS = weakref.WeakValueDictionary()

def _asn1obj2py(obj):
    nid = lib.OBJ_obj2nid(obj)
    if nid == lib.NID_undef:
        raise ValueError("Unknown object")
    sn = _str_from_buf(lib.OBJ_nid2sn(nid))
    ln = _str_from_buf(lib.OBJ_nid2ln(nid))
    buf = ffi.new("char[]", 255)
    length = lib.OBJ_obj2txt(buf, len(buf), obj, 1)
    if length < 0:
        ssl_error(None)
    if length > 0:
        return (nid, sn, ln, _str_with_len(buf, length))
    else:
        return (nid, sn, ln, None)

def txt2obj(txt, name):
    _bytes = _str_to_ffi_buffer(txt)
    is_name = 0 if name else 1
    obj = lib.OBJ_txt2obj(_bytes, is_name)
    if obj == ffi.NULL:
        raise ValueError("unknown object '%s'" % txt)
    result = _asn1obj2py(obj)
    lib.ASN1_OBJECT_free(obj)
    return result

def nid2obj(nid):
    if nid < lib.NID_undef:
        raise ValueError("NID must be positive.")
    obj = lib.OBJ_nid2obj(nid);
    if obj == ffi.NULL:
        raise ValueError("unknown NID %i" % nid)
    result = _asn1obj2py(obj);
    lib.ASN1_OBJECT_free(obj);
    return result;


class MemoryBIO(object):
    def __init__(self):
        bio = lib.BIO_new(lib.BIO_s_mem());
        if bio == ffi.NULL:
            raise ssl_error("failed to allocate BIO")

        # Since our BIO is non-blocking an empty read() does not indicate EOF,
        # just that no data is currently available. The SSL routines should retry
        # the read, which we can achieve by calling BIO_set_retry_read().
        lib.BIO_set_retry_read(bio);
        lib.BIO_set_mem_eof_return(bio, -1);

        self.bio = ffi.gc(bio, lib.BIO_free)
        self.eof_written = False

    @property
    def eof(self):
        """Whether the memory BIO is at EOF."""
        return lib.BIO_ctrl_pending(self.bio) == 0 and self.eof_written

    def write(self, strlike):
        INT_MAX = 2**31-1
        if isinstance(strlike, memoryview):
            # FIXME pypy must support get_raw_address for
            # StringBuffer to remove this case!
            strlike = strlike.tobytes()
        buf = ffi.from_buffer(strlike)
        if len(buf) > INT_MAX:
            raise OverflowError("string longer than %d bytes", INT_MAX)

        if self.eof_written:
            raise ssl_error("cannot write() after write_eof()")
        nbytes = lib.BIO_write(self.bio, buf, len(buf));
        if nbytes < 0:
            raise ssl_error(None)
        return nbytes

    def write_eof(self):
        self.eof_written = True
        # After an EOF is written, a zero return from read() should be a real EOF
        # i.e. it should not be retried. Clear the SHOULD_RETRY flag.
        lib.BIO_clear_retry_flags(self.bio)
        lib.BIO_set_mem_eof_return(self.bio, 0)

    def read(self, len=-1):
        count = len
        avail = lib.BIO_ctrl_pending(self.bio);
        if count < 0 or count > avail:
            count = avail;

        buf = ffi.new("char[]", count)

        nbytes = lib.BIO_read(self.bio, buf, count);
        #  There should never be any short reads but check anyway.
        if nbytes < count:
            return b""

        return _bytes_with_len(buf, nbytes)

    @property
    def pending(self):
        return lib.BIO_ctrl_pending(self.bio)


def RAND_status():
    return lib.RAND_status()

def _RAND_bytes(count, pseudo):
    if count < 0:
        raise ValueError("num must be positive")
    buf = ffi.new("unsigned char[]", count)
    if pseudo:
        # note by reaperhulk, RAND_pseudo_bytes is deprecated in 3.6 already,
        # it is totally fine to just call RAND_bytes instead
        ok = lib.RAND_bytes(buf, count)
        if ok == 1 or ok == 0:
            _bytes = _bytes_with_len(buf, count)
            return (_bytes, ok == 1)
    else:
        ok = lib.RAND_bytes(buf, count)
        if ok == 1 or (pseudo and ok == 0):
            return _bytes_with_len(buf, count)
    raise ssl_error(None, errcode=lib.ERR_get_error())

def RAND_pseudo_bytes(count):
    return _RAND_bytes(count, True)

def RAND_bytes(count):
    return _RAND_bytes(count, False)

def RAND_add(view, entropy):
    buf = _str_to_ffi_buffer(view)
    lib.RAND_add(buf, len(buf), entropy)

def get_default_verify_paths():

    ofile_env = _str_from_buf(lib.X509_get_default_cert_file_env())
    if ofile_env is None:
        return None
    ofile = _str_from_buf(lib.X509_get_default_cert_file())
    if ofile is None:
        return None
    odir_env = _str_from_buf(lib.X509_get_default_cert_dir_env())
    if odir_env is None:
        return None
    odir = _str_from_buf(lib.X509_get_default_cert_dir())
    if odir is None:
        return odir
    return (ofile_env, ofile, odir_env, odir);

@ffi.callback("int(SSL*,unsigned char **,unsigned char *,const unsigned char *,unsigned int,void *)")
def select_alpn_callback(ssl, out, outlen, client_protocols, client_protocols_len, args):
    ctx = ffi.from_handle(args)
    return do_protocol_selection(1, out, outlen,
                                 ffi.cast("unsigned char*",ctx.alpn_protocols), len(ctx.alpn_protocols),
                                 client_protocols, client_protocols_len)

if lib.OPENSSL_NPN_NEGOTIATED:
    @ffi.callback("int(SSL*,unsigned char **,unsigned char *,const unsigned char *,unsigned int,void *)")
    def select_npn_callback(ssl, out, outlen, server_protocols, server_protocols_len, args):
        ctx = ffi.from_handle(args)
        return do_protocol_selection(0, out, outlen, server_protocols, server_protocols_len,
                                     ffi.cast("unsigned char*",ctx.npn_protocols), len(ctx.npn_protocols))


    @ffi.callback("int(SSL*,const unsigned char**, unsigned int*, void*)")
    def advertise_npn_callback(ssl, data, length, args):
        ctx = ffi.from_handle(args)

        if not ctx.npn_protocols:
            data[0] = ffi.new("unsigned char*", b"")
            length[0] = 0
        else:
            data[0] = ffi.cast("unsigned char*",ctx.npn_protocols)
            length[0] = len(ctx.npn_protocols)

        return lib.SSL_TLSEXT_ERR_OK


    def do_protocol_selection(alpn, out, outlen, server_protocols, server_protocols_len,
                                                 client_protocols, client_protocols_len):
        if client_protocols == ffi.NULL:
            client_protocols = b""
            client_protocols_len = 0
        if server_protocols == ffi.NULL:
            server_protocols = ""
            server_protocols_len = 0

        ret = lib.SSL_select_next_proto(out, outlen,
                                        server_protocols, server_protocols_len,
                                        client_protocols, client_protocols_len);
        if alpn and ret != lib.OPENSSL_NPN_NEGOTIATED:
            return lib.SSL_TLSEXT_ERR_NOACK

        return lib.SSL_TLSEXT_ERR_OK

if lib.Cryptography_HAS_EGD:
    def RAND_egd(path):
        bytecount = lib.RAND_egd_bytes(ffi.from_buffer(path), len(path))
        if bytecount == -1:
            raise SSLError("EGD connection failed or EGD did not return "
                           "enough data to seed the PRNG");
        return bytecount

socket.RAND_add = RAND_add
socket.RAND_status = RAND_status<|MERGE_RESOLUTION|>--- conflicted
+++ resolved
@@ -87,17 +87,12 @@
     PROTOCOL_TLSv1 = 3
     PROTOCOL_TLSv1_1 = 4
     PROTOCOL_TLSv1_2 = 5
-<<<<<<< HEAD
+# PROTOCOL_TLS_CLIENT = 0x10
+# PROTOCOL_TLS_SERVER = 0x11
 if lib.Cryptography_HAS_TLSv1_3:
     HAS_TLSv1_3 = True
 else:
     HAS_TLSv1_3 = False
-PROTOCOL_TLS_CLIENT = 0x10
-PROTOCOL_TLS_SERVER = 0x11
-=======
-# PROTOCOL_TLS_CLIENT = 0x10
-# PROTOCOL_TLS_SERVER = 0x11
->>>>>>> 0166a51f
 
 _PROTOCOL_NAMES = (name for name in dir(lib) if name.startswith('PROTOCOL_'))
 
