--- conflicted
+++ resolved
@@ -1586,22 +1586,6 @@
     lib.RAND_add(buf, len(buf), entropy)
 
 def get_default_verify_paths():
-<<<<<<< HEAD
-
-    ofile_env = _cstr_decode_fs(lib.X509_get_default_cert_file_env())
-    if ofile_env is None:
-        return None
-    ofile = _cstr_decode_fs(lib.X509_get_default_cert_file())
-    if ofile is None:
-        return None
-    odir_env = _cstr_decode_fs(lib.X509_get_default_cert_dir_env())
-    if odir_env is None:
-        return None
-    odir = _cstr_decode_fs(lib.X509_get_default_cert_dir())
-    if odir is None:
-        return odir
-    return (ofile_env, ofile, odir_env, odir);
-=======
     '''
     Find a certificate store and associated values
 
@@ -1644,12 +1628,12 @@
         return get_default_verify_paths.retval
 
     # This should never fail, it should always return SSL_CERT_FILE and SSL_CERT_DIR
-    ofile_env = _str_from_buf(lib.X509_get_default_cert_file_env())
-    odir_env = _str_from_buf(lib.X509_get_default_cert_dir_env())
+    ofile_env = _cstr_decode_fs(lib.X509_get_default_cert_file_env())
+    odir_env = _cstr_decode_fs(lib.X509_get_default_cert_dir_env())
 
     # Platform depenedent
-    ofile = _str_from_buf(lib.X509_get_default_cert_file())
-    odir = _str_from_buf(lib.X509_get_default_cert_dir())
+    ofile = _cstr_decode_fs(lib.X509_get_default_cert_file())
+    odir = _cstr_decode_fs(lib.X509_get_default_cert_dir())
 
     if os.path.exists(ofile) and os.path.exists(odir):
         get_default_verify_paths.retval = (ofile_env, ofile, odir_env, odir)
@@ -1665,7 +1649,6 @@
     get_default_verify_paths.retval = (ofile_env, ofile, odir_env, odir)
     return get_default_verify_paths.retval
 
->>>>>>> 4af6f029
 
 @ffi.callback("int(SSL*,unsigned char **,unsigned char *,const unsigned char *,unsigned int,void *)")
 def select_alpn_callback(ssl, out, outlen, client_protocols, client_protocols_len, args):
