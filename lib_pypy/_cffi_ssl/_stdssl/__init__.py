import sys
import os
import time
import _thread
import weakref

try:
    from _pypy_openssl import ffi
    from _pypy_openssl import lib
except ImportError as e:
    import os
    msg = "\n\nThe _ssl cffi module either doesn't exist or is incompatible with your machine's shared libraries.\n" + \
          "If you have a compiler installed, you can try to rebuild it by running:\n" + \
          "cd %s\n" % os.path.abspath(os.path.dirname(os.path.dirname(os.path.dirname(__file__)))) + \
          "%s _ssl_build.py\n" % sys.executable
    raise ImportError(str(e) + msg)

from _cffi_ssl._stdssl.certificate import (_test_decode_cert,
    _decode_certificate, _certificate_to_der)
from _cffi_ssl._stdssl.utility import (_str_with_len, _bytes_with_len,
    _str_to_ffi_buffer, _str_from_buf, _cstr_decode_fs)
from _cffi_ssl._stdssl.error import (
<<<<<<< HEAD
    ssl_error, pyssl_error, SSLError, SSLCertVerificationError,
=======
    ssl_error, pyssl_error, SSLError,
>>>>>>> 9de80d4d
    SSLZeroReturnError, SSLWantReadError, SSLWantWriteError, SSLSyscallError,
    SSLEOFError)
from _cffi_ssl._stdssl.error import (SSL_ERROR_NONE,
        SSL_ERROR_SSL, SSL_ERROR_WANT_READ, SSL_ERROR_WANT_WRITE,
        SSL_ERROR_WANT_X509_LOOKUP, SSL_ERROR_SYSCALL,
        SSL_ERROR_ZERO_RETURN, SSL_ERROR_WANT_CONNECT,
        SSL_ERROR_EOF, SSL_ERROR_NO_SOCKET, SSL_ERROR_INVALID_ERROR_CODE,
        pyerr_write_unraisable)
from _cffi_ssl._stdssl import error
from _pypy_util_cffi import StackNew
from select import select
import socket
from enum import IntEnum as _IntEnum

if sys.platform == 'win32':
    from _cffi_ssl._stdssl.win32_extra import enum_certificates, enum_crls
    HAVE_POLL = False
else:
    from select import poll, POLLIN, POLLOUT
    HAVE_POLL = True

_MAX_INT = 2147483647
OPENSSL_VERSION = ffi.string(lib.OPENSSL_VERSION_TEXT).decode('utf-8')
OPENSSL_VERSION_NUMBER = lib.OPENSSL_VERSION_NUMBER
ver = OPENSSL_VERSION_NUMBER
ver, status = divmod(ver, 16)
ver, patch  = divmod(ver, 256)
ver, fix    = divmod(ver, 256)
ver, minor  = divmod(ver, 256)
ver, major  = divmod(ver, 256)
version_info = (major, minor, fix, patch, status)
OPENSSL_VERSION_INFO = version_info
_OPENSSL_API_VERSION = version_info
del ver, version_info, status, patch, fix, minor, major

HAS_ECDH = True
HAS_SNI = bool(lib.Cryptography_HAS_TLSEXT_HOSTNAME)
HAS_ALPN = bool(lib.Cryptography_HAS_ALPN)
HAS_NPN = bool(lib.OPENSSL_NPN_NEGOTIATED)
HAS_CTRL_GET_MAX_PROTO_VERSION = bool(lib.Cryptography_HAS_CTRL_GET_MAX_PROTO_VERSION)
HAS_TLS_UNIQUE = True

CLIENT = 0
SERVER = 1

VERIFY_DEFAULT = 0
VERIFY_CRL_CHECK_LEAF = lib.X509_V_FLAG_CRL_CHECK
VERIFY_CRL_CHECK_CHAIN = lib.X509_V_FLAG_CRL_CHECK | lib.X509_V_FLAG_CRL_CHECK_ALL
VERIFY_X509_STRICT = lib.X509_V_FLAG_X509_STRICT
if lib.Cryptography_HAS_X509_V_FLAG_TRUSTED_FIRST:
    VERIFY_X509_TRUSTED_FIRST = lib.X509_V_FLAG_TRUSTED_FIRST

CERT_NONE = 0
CERT_OPTIONAL = 1
CERT_REQUIRED = 2

for name in dir(lib):
    if name.startswith('SSL_OP'):
        value = getattr(lib, name)
        if value != 0:
            globals()[name[4:]] = getattr(lib, name)

OP_ALL = lib.SSL_OP_ALL & ~lib.SSL_OP_DONT_INSERT_EMPTY_FRAGMENTS
OP_NO_SSLv2 = lib.SSL_OP_NO_SSLv2
OP_NO_SSLv3 = lib.SSL_OP_NO_SSLv3
OP_NO_TLSv1_3 = lib.SSL_OP_NO_TLSv1_3
if OPENSSL_VERSION_INFO > (1, 1, 0, 0, 0):
    # OP_ENABLE_MIDDLEBOX_COMPAT = lib.SSL_OP_ENABLE_MIDDLEBOX_COMPAT
    # XXX should be conditionally compiled into lib
    OP_ENABLE_MIDDLEBOX_COMPAT = 0x00100000



SSL_CLIENT = 0
SSL_SERVER = 1

SSL_CB_MAXLEN=128

if lib.Cryptography_HAS_SSL2:
    PROTOCOL_SSLv2  = 0
SSLv3_method_ok = False
if lib.Cryptography_HAS_SSL3_METHOD:
    # Some Ubuntu systems disable SSLv3
    ctx = lib.SSL_CTX_new(lib.SSLv3_method())
    if ctx:
        PROTOCOL_SSLv3  = 1
        lib.SSL_CTX_free(ctx)
        SSLv3_method_ok = True

PROTOCOL_SSLv23 = 2
PROTOCOL_TLS    = PROTOCOL_SSLv23
PROTOCOL_TLSv1    = 3
if lib.Cryptography_HAS_TLSv1_2:
    PROTOCOL_TLSv1 = 3
    PROTOCOL_TLSv1_1 = 4
    PROTOCOL_TLSv1_2 = 5
<<<<<<< HEAD
PROTOCOL_TLS_CLIENT = 0x10
PROTOCOL_TLS_SERVER = 0x11
=======
>>>>>>> 9de80d4d
HAS_SSLv2 = bool(lib.Cryptography_HAS_SSL2)
HAS_SSLv3 = SSLv3_method_ok
HAS_TLSv1 = True # XXX
HAS_TLSv1_1 = bool(lib.Cryptography_HAS_TLSv1_1)
HAS_TLSv1_2 = bool(lib.Cryptography_HAS_TLSv1_2)
HAS_TLSv1_3 = bool(lib.Cryptography_HAS_TLSv1_3)

# Values brute-copied from CPython 3.7. They're documented as meaningless.
PROTO_MINIMUM_SUPPORTED = -2
PROTO_MAXIMUM_SUPPORTED = -1
PROTO_SSLv3 = 0x300
PROTO_TLSv1 = 0x301
PROTO_TLSv1_1 = 0x302
PROTO_TLSv1_2 = 0x303
PROTO_TLSv1_3 = 0x304

# OpenSSL has no dedicated API to set the minimum version to the maximum
# available version, and the other way around. We have to figure out the
# minimum and maximum available version on our own and hope for the best.
if HAS_SSLv3:
    PROTO_MINIMUM_AVAILABLE = PROTO_SSLv3
elif HAS_TLSv1:
    PROTO_MINIMUM_AVAILABLE = PROTO_TLSv1
elif HAS_TLSv1_1:
    PROTO_MINIMUM_AVAILABLE = PROTO_TLSv1_1
elif HAS_TLSv1_2:
    PROTO_MINIMUM_AVAILABLE = PROTO_TLSv1_2
elif HAS_TLSv1_3:
    PROTO_MINIMUM_AVAILABLE = PROTO_TLSv1_3
else:
    raise ValueError("PROTO_MINIMUM_AVAILABLE not found")

if HAS_TLSv1_3:
    PROTO_MAXIMUM_AVAILABLE = PROTO_TLSv1_3
elif HAS_TLSv1_2:
    PROTO_MAXIMUM_AVAILABLE = PROTO_TLSv1_2
elif HAS_TLSv1_1:
    PROTO_MAXIMUM_AVAILABLE = PROTO_TLSv1_1
elif HAS_TLSv1:
    PROTO_MAXIMUM_AVAILABLE = PROTO_TLSv1
elif HAS_SSLv3:
    PROTO_MAXIMUM_AVAILABLE = PROTO_SSLv3
else:
    raise ValueError("PROTO_MAXIMUM_AVAILABLE not found")


<<<<<<< HEAD
=======

>>>>>>> 9de80d4d
_PROTOCOL_NAMES = (name for name in dir(lib) if name.startswith('PROTOCOL_'))

_IntEnum._convert('_SSLMethod', __name__,
        lambda name: name.startswith('PROTOCOL_'))

if HAS_TLS_UNIQUE:
    CHANNEL_BINDING_TYPES = ['tls-unique']
else:
    CHANNEL_BINDING_TYPES = []

for name in error.SSL_AD_NAMES:
    lib_attr = 'SSL_AD_' + name
    attr = 'ALERT_DESCRIPTION_' + name
    if hasattr(lib, lib_attr):
        globals()[attr] = getattr(lib, lib_attr)

# from CPython
_DEFAULT_CIPHERS = "DEFAULT:!aNULL:!eNULL:!MD5:!3DES:!DES:!RC4:!IDEA:!SEED:!aDSS:!SRP:!PSK"

# init open ssl
lib.SSL_load_error_strings()
lib.SSL_library_init()
if (lib.Cryptography_HAS_LOCKING_CALLBACKS and
        lib.CRYPTO_get_locking_callback() == ffi.NULL):
    lib.Cryptography_setup_ssl_threads()
lib.OpenSSL_add_all_algorithms()

<<<<<<< HEAD

=======
>>>>>>> 9de80d4d
class ErrState():
    ws = 0
    c = 0
    ssl = 0

NO_ERROR = ErrState()


def _PySSL_errno(failed, ssl, retcode):
    if failed:
        err = ErrState()
        if sys.platform == 'win32':
            err.ws = lib.WSAGetLastError()
        err.c = ffi.errno
        err.ssl = lib.SSL_get_error(ssl, retcode)
        return err
    return NO_ERROR 

<<<<<<< HEAD
=======

>>>>>>> 9de80d4d
def check_signals():
    # nothing to do, we are on python level, signals are
    # checked frequently in the bytecode dispatch loop
    pass

def _socket_timeout(s):
    if s is None:
        return 0.0
    t = s.gettimeout()
    if t is None:
        return -1.0
    return t

class PasswordInfo(object):
    callable = None
    password = None
    operationerror = None
    handle = None
PWINFO_STORAGE = {}

def _Cryptography_pem_password_cb(buf, size, rwflag, userdata):
    pw_info = ffi.from_handle(userdata)

    password = pw_info.password

    if pw_info.callable:
        try:
            password = pw_info.callable()
        except Exception as e:
            pw_info.operationerror = e
            return 0

        if not isinstance(password, (str, bytes, bytearray)):
            pw_info.operationerror = TypeError("password callback must return a string")
            return 0

    password = _str_to_ffi_buffer(password)

    if (len(password) > size):
        pw_info.operationerror = ValueError("password cannot be longer than %d bytes" % size)
        return 0

    ffi.memmove(buf, password, len(password))
    return len(password)

if 0:
    ffi.def_extern(_Cryptography_pem_password_cb)
    Cryptography_pem_password_cb = lib.Cryptography_pem_password_cb
else:
    Cryptography_pem_password_cb = ffi.callback("int(char*,int,int,void*)")(_Cryptography_pem_password_cb)

if hasattr(time, 'monotonic'):
    def _monotonic_clock():
        return time.monotonic()
else:
    def _monotonic_clock():
        return time.clock_gettime(time.CLOCK_MONOTONIC)

def _ssl_select(sock, writing, timeout):
    if HAVE_POLL:
        p = poll()

    # Nothing to do unless we're in timeout mode (not non-blocking)
    if sock is None or timeout == 0:
        return SOCKET_IS_NONBLOCKING
    elif timeout < 0:
        t = _socket_timeout(sock)
        if t > 0:
            return SOCKET_HAS_TIMED_OUT
        else:
            return SOCKET_IS_BLOCKING

    # Guard against closed socket
    if sock.fileno() < 0:
        return SOCKET_HAS_BEEN_CLOSED

    # Prefer poll, if available, since you can poll() any fd
    # which can't be done with select().
    if HAVE_POLL:
        p.register(sock.fileno(), POLLOUT if writing else POLLIN)

        rc = len(p.poll(timeout * 1000.0))
    else:
        # currently disabled, see HAVE_POLL
        fd = sock.fileno()
        #if (!_PyIsSelectable_fd(s->sock_fd))
        #    return SOCKET_TOO_LARGE_FOR_SELECT;
        if writing:
            rr, wr, xr = select([],[fd],[], timeout)
        else:
            rr, wr, xr = select([fd],[],[], timeout)
        rc = len(rr) + len(wr)
    if rc != 0:
        return SOCKET_OPERATION_OK
    return SOCKET_HAS_TIMED_OUT

SOCKET_IS_NONBLOCKING = 0
SOCKET_IS_BLOCKING = 1
SOCKET_HAS_TIMED_OUT = 2
SOCKET_HAS_BEEN_CLOSED = 3
SOCKET_TOO_LARGE_FOR_SELECT = 4
SOCKET_OPERATION_OK = 5

class _SSLSocket(object):

    @staticmethod
    def _new__ssl_socket(sslctx, sock, socket_type, server_hostname, owner,
            session, inbio, outbio):
        self = _SSLSocket(sslctx)
        ctx = sslctx.ctx
        self.owner = None

        if server_hostname:
            self.server_hostname = server_hostname.decode('ascii', 'strict')
            if '\x00' in self.server_hostname:
                raise TypeError("argument must be encoded string without null "
                                "bytes, not {}".format(type(server_hostname)))
        else:
            self.server_hostname = None

        lib.ERR_clear_error()
        self.ssl = ssl = ffi.gc(lib.SSL_new(ctx), lib.SSL_free)

        # bpo43522 and OpenSSL < 1.1.1l: copy hostflags manually
        if OPENSSL_VERSION_INFO < (1, 1, 1, 12):  # 12 == 'l'
            params = lib.SSL_CTX_get0_param(ctx);
            lib.X509_VERIFY_PARAM_set_hostflags(params, ctx.hostflags);

        self._app_data_handle = ffi.new_handle(self)
        lib.SSL_set_app_data(ssl, ffi.cast("char*", self._app_data_handle))
        if sock:
            lib.SSL_set_fd(ssl, sock.fileno())
        else:
            # BIOs are reference counted and SSL_set_bio borrows our reference.
            # To prevent a double free in memory_bio_dealloc() we need to take an
            # extra reference here.
            lib.BIO_up_ref(inbio.bio);
            lib.BIO_up_ref(outbio.bio);
            lib.SSL_set_bio(self.ssl, inbio.bio, outbio.bio)

        mode = lib.SSL_MODE_ACCEPT_MOVING_WRITE_BUFFER
        mode |= lib.SSL_MODE_AUTO_RETRY
        lib.SSL_set_mode(ssl, mode)

        if HAS_TLSv1_3:
            if sslctx._post_handshake_auth == 1:
                if socket_type == SSL_SERVER:
                    # bpo-37428: OpenSSL does not ignore SSL_VERIFY_POST_HANDSHAKE.
                    # Set SSL_VERIFY_POST_HANDSHAKE flag only for server sockets and
                    # only in combination with SSL_VERIFY_PEER flag.
                    mode = lib.SSL_CTX_get_verify_mode(lib.SSL_get_SSL_CTX(self.ssl))
                    if (mode & lib.SSL_VERIFY_PEER):
                        verify_cb = lib.SSL_get_verify_callback(self.ssl)
                        mode |= lib.SSL_VERIFY_POST_HANDSHAKE
                        lib.SSL_set_verify(ssl, mode, verify_cb)
                else:
                    lib.SSL_set_post_handshake_auth(ssl, 1)

        if server_hostname is not None:
            self._ssl_configure_hostname(server_hostname)

        # If the socket is in non-blocking mode or timeout mode, set the BIO
        # to non-blocking mode (blocking is the default)
        #
        timeout = _socket_timeout(sock)
        if sock and timeout >= 0:
            lib.BIO_set_nbio(lib.SSL_get_rbio(ssl), 1)
            lib.BIO_set_nbio(lib.SSL_get_wbio(ssl), 1)

        if socket_type == SSL_CLIENT:
            lib.SSL_set_connect_state(ssl)
        else:
            lib.SSL_set_accept_state(ssl)
        self.socket_type = socket_type

        if sock:
            self.socket = weakref.ref(sock)

        if owner is not None:
            self.owner = owner
        if session is not None:
            self.session = session

        return self

    def __init__(self, sslctx):
        self.ctx = sslctx
        self.peer_cert = ffi.NULL
        self.ssl = ffi.NULL
        self.shutdown_seen_zero = 0
        self.handshake_done = 0
        self._owner = None
        self.server_hostname = None
        self.socket = None

    def _ssl_configure_hostname(self, server_hostname):
        # Disable OpenSSL's special mode with leading dot in hostname:
        # When name starts with a dot (e.g ".example.com"), it will be
        # matched by a certificate valid for any sub-domain of name.
        length = len(server_hostname)
        if length == 0 or server_hostname[0] == '.':
            raise ValueError("server_hostname cannot be an empty string or "
                             "start with a leading dot.")

        # inet_pton is not available on all platforms
        ip = lib.a2i_IPADDRESS(server_hostname)
        if not ip:
            lib.ERR_clear_error()
            if not lib.SSL_set_tlsext_host_name(self.ssl, server_hostname):
                raise ssl_error(None)
        if self.ctx.check_hostname:
            param = lib.SSL_get0_param(self.ssl)
            if not ip:
                if not lib.X509_VERIFY_PARAM_set1_host(
                        param, server_hostname, len(server_hostname)):
                    raise ssl_error(None)
            else:
                if not lib.X509_VERIFY_PARAM_set1_ip(
                        param, lib.ASN1_STRING_data(ip), lib.ASN1_STRING_length(ip)):
                    raise ssl_error(None)

    @property
    def owner(self):
        if self._owner is None:
            return None
        return self._owner()

    @owner.setter
    def owner(self, value):
        if value is None:
            self._owner = None
        else:
            self._owner = weakref.ref(value)

    @property
    def context(self):
        return self.ctx

    @context.setter
    def context(self, value):
        """ _setter_context(ctx)

        This changes the context associated with the SSLSocket. This is typically
        used from within a callback function set by the sni_callback
        on the SSLContext to change the certificate information associated with the
        SSLSocket before the cryptographic exchange handshake messages
        """
        if isinstance(value, _SSLContext):
            if not HAS_SNI:
                raise NotImplementedError("setting a socket's "
                        "context is not supported by your OpenSSL library")
            self.ctx = value
            lib.SSL_set_SSL_CTX(self.ssl, self.ctx.ctx);
        else:
            raise TypeError("The value must be a SSLContext")

    @property
    def server_side(self):
        return self.socket_type == SSL_SERVER

    def do_handshake(self):
        sock = self.get_socket_or_connection_gone()
        ssl = self.ssl
        timeout = _socket_timeout(sock)
        if sock:
            nonblocking = timeout >= 0
            lib.BIO_set_nbio(lib.SSL_get_rbio(ssl), nonblocking)
            lib.BIO_set_nbio(lib.SSL_get_wbio(ssl), nonblocking)

        has_timeout = timeout > 0
        deadline = -1
        if has_timeout:
            deadline = _monotonic_clock() + timeout;
        # Actually negotiate SSL connection
        # XXX If SSL_do_handshake() returns 0, it's also a failure.
        while True:
            # allow threads
            ret = lib.SSL_do_handshake(ssl)
            err = _PySSL_errno(ret<1, self.ssl, ret)
            # end allow threads
            self.err = err

            check_signals()

<<<<<<< HEAD
            if has_timeout:
                # REIVIEW monotonic clock?
                timeout = deadline - _monotonic_clock()

=======
>>>>>>> 9de80d4d
            if err.ssl == SSL_ERROR_WANT_READ:
                sockstate = _ssl_select(sock, 0, timeout)
            elif err.ssl == SSL_ERROR_WANT_WRITE:
                sockstate = _ssl_select(sock, 1, timeout)
            else:
                sockstate = SOCKET_OPERATION_OK

            if sockstate == SOCKET_HAS_TIMED_OUT:
                raise socket.timeout("The handshake operation timed out")
            elif sockstate == SOCKET_HAS_BEEN_CLOSED:
                raise SSLError("Underlying socket has been closed.")
            elif sockstate == SOCKET_TOO_LARGE_FOR_SELECT:
                raise SSLError("Underlying socket too large for select().")
            elif sockstate == SOCKET_IS_NONBLOCKING:
                break
            if not (err.ssl == SSL_ERROR_WANT_READ or err.ssl == SSL_ERROR_WANT_WRITE):
                break
        if ret < 1:
            raise pyssl_error(self, ret)

        self.handshake_done = 1
        return None

    def getpeercert(self, binary_mode):
        if not self.handshake_done:
            raise ValueError("handshake not done yet")
        peer_cert = lib.SSL_get_peer_certificate(self.ssl);
        if peer_cert == ffi.NULL:
            return None

        if binary_mode:
            # return cert in DER-encoded format
            return _certificate_to_der(peer_cert)
        else:
            verification = lib.SSL_CTX_get_verify_mode(lib.SSL_get_SSL_CTX(self.ssl))
            if (verification & lib.SSL_VERIFY_PEER) == 0:
                return {}
            else:
                return _decode_certificate(peer_cert)

    def write(self, bytestring):
        return self._write_with_length(_str_to_ffi_buffer(bytestring), len(bytestring))

    def _write_with_length(self, b, lgt):
        sock = self.get_socket_or_connection_gone()
        ssl = self.ssl

        if lgt > _MAX_INT:
            raise OverflowError("string longer than %d bytes" % _MAX_INT)

        timeout = _socket_timeout(sock)
        if sock:
            nonblocking = timeout >= 0
            lib.BIO_set_nbio(lib.SSL_get_rbio(ssl), nonblocking)
            lib.BIO_set_nbio(lib.SSL_get_wbio(ssl), nonblocking)


        has_timeout = timeout > 0
        if has_timeout:
            deadline = _monotonic_clock() + timeout

        sockstate = _ssl_select(sock, 1, timeout)
        if sockstate == SOCKET_HAS_TIMED_OUT:
            raise socket.timeout("The write operation timed out")
        elif sockstate == SOCKET_HAS_BEEN_CLOSED:
            raise ssl_error("Underlying socket has been closed.")
        elif sockstate == SOCKET_TOO_LARGE_FOR_SELECT:
            raise ssl_error("Underlying socket too large for select().")

        while True:
            length = lib.SSL_write(self.ssl, b, lgt)
            err = _PySSL_errno(length<=0, self.ssl, length)
            self.err = err

            check_signals()

<<<<<<< HEAD
            if has_timeout:
                timeout = deadline - _monotonic_clock()

=======
>>>>>>> 9de80d4d
            if err.ssl == SSL_ERROR_WANT_READ:
                sockstate = _ssl_select(sock, 0, timeout)
            elif err.ssl == SSL_ERROR_WANT_WRITE:
                sockstate = _ssl_select(sock, 1, timeout)
            else:
                sockstate = SOCKET_OPERATION_OK

            if sockstate == SOCKET_HAS_TIMED_OUT:
                raise socket.timeout("The write operation timed out")
            elif sockstate == SOCKET_HAS_BEEN_CLOSED:
                raise ssl_error("Underlying socket has been closed.")
            elif sockstate == SOCKET_IS_NONBLOCKING:
                break
            if not (err.ssl == SSL_ERROR_WANT_READ or err.ssl == SSL_ERROR_WANT_WRITE):
                break

        if length > 0:
            return length
        else:
            raise pyssl_error(self, length)

    def read(self, length, buffer_into=None):
        if length < 0 and buffer_into is None:
            raise ValueError("size should not be negative")

        if buffer_into is None:
            return self._read_no_buf(length)
        return self._read_buf(length, buffer_into)

    def _read_no_buf(self, length):
        ssl = self.ssl
        sock = self.get_socket_or_connection_gone()

        if length == 0:
            return b""
        with StackNew("char[]", length) as dest:
            mem = dest

            if sock:
                timeout = _socket_timeout(sock)
                nonblocking = timeout >= 0
                lib.BIO_set_nbio(lib.SSL_get_rbio(ssl), nonblocking)
                lib.BIO_set_nbio(lib.SSL_get_wbio(ssl), nonblocking)

            deadline = 0
            timeout = _socket_timeout(sock)

            has_timeout = timeout > 0
            if has_timeout:
                deadline = _monotonic_clock() + timeout

            shutdown = False
            while True:
                count = lib.SSL_read(self.ssl, mem, length)
                err = _PySSL_errno(count<=0, self.ssl, count)
                self.err = err

                check_signals()

<<<<<<< HEAD
                if has_timeout:
                    timeout = deadline - _monotonic_clock()

=======
>>>>>>> 9de80d4d
                if err.ssl == SSL_ERROR_WANT_READ:
                    sockstate = _ssl_select(sock, 0, timeout)
                elif err.ssl == SSL_ERROR_WANT_WRITE:
                    sockstate = _ssl_select(sock, 1, timeout)
                elif err.ssl == SSL_ERROR_ZERO_RETURN and \
                     lib.SSL_get_shutdown(self.ssl) == lib.SSL_RECEIVED_SHUTDOWN:
                    shutdown = True
                    break;
                else:
                    sockstate = SOCKET_OPERATION_OK

                if sockstate == SOCKET_HAS_TIMED_OUT:
                    raise socket.timeout("The read operation timed out")
                elif sockstate == SOCKET_IS_NONBLOCKING:
                    break
                if not (err.ssl == SSL_ERROR_WANT_READ or err.ssl == SSL_ERROR_WANT_WRITE):
                    break

            if count <= 0 and not shutdown:
                raise pyssl_error(self, count)

            return _bytes_with_len(dest, count)

    def _read_buf(self, length, buffer_into):
        ssl = self.ssl
        sock = self.get_socket_or_connection_gone()

        mem = ffi.from_buffer(buffer_into)
        if length <= 0 or length > len(buffer_into):
            length = len(buffer_into)
            if length > _MAX_INT:
                raise OverflowError("maximum length can't fit in a C 'int'")
            if len(buffer_into) == 0:
                return 0

        if sock:
            timeout = _socket_timeout(sock)
            nonblocking = timeout >= 0
            lib.BIO_set_nbio(lib.SSL_get_rbio(ssl), nonblocking)
            lib.BIO_set_nbio(lib.SSL_get_wbio(ssl), nonblocking)

        timeout = _socket_timeout(sock)
        deadline = 0
        has_timeout = timeout > 0
        if has_timeout:
            deadline = _monotonic_clock() + timeout

        shutdown = False
        while True:
            count = lib.SSL_read(self.ssl, mem, length);
            err = _PySSL_errno(count<=0, self.ssl, count)
            self.err = err

            check_signals()

<<<<<<< HEAD
            if has_timeout:
                timeout = deadline - _monotonic_clock()

=======
>>>>>>> 9de80d4d
            if err.ssl == SSL_ERROR_WANT_READ:
                sockstate = _ssl_select(sock, 0, timeout)
            elif err.ssl == SSL_ERROR_WANT_WRITE:
                sockstate = _ssl_select(sock, 1, timeout)
            elif err.ssl == SSL_ERROR_ZERO_RETURN and \
                 lib.SSL_get_shutdown(self.ssl) == lib.SSL_RECEIVED_SHUTDOWN:
                shutdown = True
                break;
            else:
                sockstate = SOCKET_OPERATION_OK

            if sockstate == SOCKET_HAS_TIMED_OUT:
                raise socket.timeout("The read operation timed out")
            elif sockstate == SOCKET_IS_NONBLOCKING:
                break
            if not (err.ssl == SSL_ERROR_WANT_READ or err.ssl == SSL_ERROR_WANT_WRITE):
                break

        if count <= 0 and not shutdown:
            raise pyssl_error(self, count)

        return count

    if HAS_ALPN:
        def selected_alpn_protocol(self):
            out = ffi.new("const unsigned char **")
            outlen = ffi.new("unsigned int*")

            lib.SSL_get0_alpn_selected(self.ssl, out, outlen);
            if out[0] == ffi.NULL:
                return None
            return _str_with_len(out[0], outlen[0]);

    def shared_ciphers(self):
        ciphers = lib.SSL_get_ciphers(self.ssl)
        if ciphers == ffi.NULL:
            return None
        res = []
        count = lib.sk_SSL_CIPHER_num(ciphers)
        for i in range(count):
            tup = cipher_to_tuple(lib.sk_SSL_CIPHER_value(ciphers, i))
            if not tup:
                return None
            res.append(tup)
        return res

    def cipher(self):
        if self.ssl == ffi.NULL:
            return None
        current = lib.SSL_get_current_cipher(self.ssl)
        if current == ffi.NULL:
            return None
        return cipher_to_tuple(current)

    def compression(self):
        if not lib.Cryptography_HAS_COMPRESSION or self.ssl == ffi.NULL:
            return None

        comp_method = lib.SSL_get_current_compression(self.ssl);
        if comp_method == ffi.NULL: # or lib.SSL_COMP_get_type(comp_method) == lib.NID_undef:
            return None
        short_name = lib.SSL_COMP_get_name(comp_method)
        if short_name == ffi.NULL:
            return None
        return _cstr_decode_fs(short_name)

    def version(self):
        if self.ssl == ffi.NULL:
            return None
        version = _str_from_buf(lib.SSL_get_version(self.ssl))
        if version == "unknown":
            return None
        return version

    def get_socket_or_None(self):
        if self.socket is None:
            return None
        return self.socket()

    def get_socket_or_connection_gone(self):
        """ There are three states:
            1) self.socket is None (In C that would mean: self->Socket == NULL)
            2) self.socket() is None (-> The socket is gone)
            3) self.socket() is not None
            This method returns True if there is not weakref object allocated
        """
        if self.socket is None:
            return None
        sock = self.socket()
        if not sock:
            raise ssl_error("Underlying socket connection gone", SSL_ERROR_NO_SOCKET)
        return sock

    def shutdown(self):
        sock = self.get_socket_or_None()
        nonblocking = False
        ssl = self.ssl

        if self.socket is not None:
            # Guard against closed socket
            sock = self.socket()
            if sock is None or sock.fileno() < 0:
                raise ssl_error("Underlying socket connection gone", SSL_ERROR_NO_SOCKET)

            timeout = _socket_timeout(sock)
            nonblocking = timeout >= 0
            if sock and timeout >= 0:
                lib.BIO_set_nbio(lib.SSL_get_rbio(ssl), nonblocking)
                lib.BIO_set_nbio(lib.SSL_get_wbio(ssl), nonblocking)
        else:
            timeout = 0

        has_timeout = (timeout > 0);
        if has_timeout:
            deadline = _monotonic_clock() + timeout;

        zeros = 0

        while True:
            # Disable read-ahead so that unwrap can work correctly.
            # Otherwise OpenSSL might read in too much data,
            # eating clear text data that happens to be
            # transmitted after the SSL shutdown.
            # Should be safe to call repeatedly every time this
            # function is used and the shutdown_seen_zero != 0
            # condition is met.
            #
            if self.shutdown_seen_zero:
                lib.SSL_set_read_ahead(self.ssl, 0)
            ret = lib.SSL_shutdown(self.ssl)
            self.err = err = _PySSL_errno(ret<0, self.ssl, ret)

            # If err == 1, a secure shutdown with SSL_shutdown() is complete
            if ret > 0:
                break
            if ret == 0:
                # Don't loop endlessly; instead preserve legacy
                #   behaviour of trying SSL_shutdown() only twice.
                #   This looks necessary for OpenSSL < 0.9.8m
                zeros += 1
                if zeros > 1:
                    break
                # Shutdown was sent, now try receiving
                self.shutdown_seen_zero = 1
                continue

            if has_timeout:
                timeout = deadline - _monotonic_clock()

            # Possibly retry shutdown until timeout or failure
            if err.ssl == SSL_ERROR_WANT_READ:
                sockstate = _ssl_select(sock, 0, timeout)
            elif err.ssl == SSL_ERROR_WANT_WRITE:
                sockstate = _ssl_select(sock, 1, timeout)
            else:
                break

            if sockstate == SOCKET_HAS_TIMED_OUT:
                if err.ssl == SSL_ERROR_WANT_READ:
                    raise socket.timeout("The read operation timed out")
                else:
                    raise socket.timeout("The write operation timed out")
            elif sockstate == SOCKET_TOO_LARGE_FOR_SELECT:
                raise ssl_error("Underlying socket too large for select().")
            elif sockstate != SOCKET_OPERATION_OK:
                # Retain the SSL error code
                break;

        if ret < 0:
            raise pyssl_error(self, err)
        if sock:
            return sock
        else:
            return None

    def get_channel_binding(self, cb_type):
        buf = ffi.new("char[]", SSL_CB_MAXLEN)
        if cb_type == 'tls-unique':
            if lib.SSL_session_reused(self.ssl) ^ self.socket_type:
                length = lib.SSL_get_finished(self.ssl, buf, SSL_CB_MAXLEN)
            else:
                length = lib.SSL_get_peer_finished(self.ssl, buf, SSL_CB_MAXLEN)
        else:
            raise ValueError(f"'{cb_type}' channel binding type not implemented")
        if length == 0:
            return None
        return _bytes_with_len(buf, length) 

    def verify_client_post_handshake(self):

        if not HAS_TLSv1_3:
            raise NotImplementedError("Post-handshake auth is not supported by "
                                      "your OpenSSL version.")
        err = lib.SSL_verify_client_post_handshake(self.ssl);
        if err == 0:
            raise ssl_error(None)

    def pending(self):
        count = lib.SSL_pending(self.ssl)
        if count < 0:
            raise pyssl_error(self, count)
        else:
            return count

    def tls_unique_cb(self):
        buf = ffi.new("char[]", SSL_CB_MAXLEN)

        if lib.SSL_session_reused(self.ssl) ^ (not self.server_side):
            # if session is resumed XOR we are the client
            length = lib.SSL_get_finished(self.ssl, buf, SSL_CB_MAXLEN)
        else:
            # if a new session XOR we are the server
            length = lib.SSL_get_peer_finished(self.ssl, buf, SSL_CB_MAXLEN)

        # It cannot be negative in current OpenSSL version as of July 2011
        if length == 0:
            return None

        return _bytes_with_len(buf, length)

    if HAS_NPN:
        def selected_npn_protocol(self):
            out = ffi.new("unsigned char**")
            outlen = ffi.new("unsigned int*")
            lib.SSL_get0_next_proto_negotiated(self.ssl, out, outlen)
            if (out[0] == ffi.NULL):
                return None
            return _str_with_len(out[0], outlen[0])

    @property
    def session(self):
        "Get / set SSLSession."
        return SSLSession(self)

    @session.setter
    def session(self, value):
        if not isinstance(value, SSLSession):
            raise TypeError("Value is not a SSLSession.")
        if self.ctx.ctx != value._ctx.ctx:
            raise ValueError("Session refers to a different SSLContext.")
        if self.socket_type != SSL_CLIENT:
            raise ValueError("Cannot set session for server-side SSLSocket.")
        if self.handshake_done:
            raise ValueError("Cannot set session after handshake.")
        if not lib.SSL_set_session(self.ssl, value._session):
            raise pyssl_error(self, 0)

    @property
    def session_reused(self):
        "Was the client session reused during handshake?"
        return bool(lib.SSL_session_reused(self.ssl))



def _fs_decode(name):
    return name.decode(sys.getfilesystemencoding())
def _fs_converter(name):
    """ name must not be None """
    if isinstance(name, str):
        return name.encode(sys.getfilesystemencoding())
    return bytes(name)


def cipher_to_tuple(cipher):
    ccipher_name = lib.SSL_CIPHER_get_name(cipher)
    if ccipher_name == ffi.NULL:
        cipher_name = None
    else:
        cipher_name = _str_from_buf(ccipher_name)

    ccipher_protocol = lib.SSL_CIPHER_get_version(cipher)
    if ccipher_protocol == ffi.NULL:
        cipher_protocol = None
    else:
        cipher_protocol = _str_from_buf(ccipher_protocol)

    bits = lib.SSL_CIPHER_get_bits(cipher, ffi.NULL)
    return (cipher_name, cipher_protocol, bits)

def cipher_to_dict(cipher):
    ccipher_name = lib.SSL_CIPHER_get_name(cipher)
    buf = ffi.new('char[512]')
    alg_bits = ffi.new('int[4]')
    if ccipher_name == ffi.NULL:
        cipher_name = None
    else:
        cipher_name = _str_from_buf(ccipher_name)

    ccipher_protocol = lib.SSL_CIPHER_get_version(cipher)
    if ccipher_protocol == ffi.NULL:
        cipher_protocol = None
    else:
        cipher_protocol = _str_from_buf(ccipher_protocol)

    cipher_id = lib.SSL_CIPHER_get_id(cipher);
    lib.SSL_CIPHER_description(cipher, buf, 511)
    description = _str_from_buf(buf)
    strength_bits = lib.SSL_CIPHER_get_bits(cipher, alg_bits)
    ret = {
            'id'           : cipher_id,
            'name'         : cipher_name,
            'protocol'     : cipher_protocol,
            'description'  : description,
            'strength_bits': strength_bits,
            'alg_bits'     : alg_bits[0],
           }
    if OPENSSL_VERSION_INFO > (1, 1, 0, 0, 0):
        aead = lib.SSL_CIPHER_is_aead(cipher)
        nid = lib.SSL_CIPHER_get_cipher_nid(cipher)
        skcipher = lib.OBJ_nid2ln(nid) if nid != lib.NID_undef else None
        nid = lib.SSL_CIPHER_get_digest_nid(cipher);
        digest = lib.OBJ_nid2ln(nid) if nid != lib.NID_undef else None
        nid = lib.SSL_CIPHER_get_kx_nid(cipher);
        kx = lib.OBJ_nid2ln(nid) if nid != lib.NID_undef else None
        nid = lib.SSL_CIPHER_get_auth_nid(cipher);
        auth = lib.OBJ_nid2ln(nid) if nid != lib.NID_undef else None
        ret.update({'aead' : bool(aead),
            'symmmetric'   : skcipher,
            'digest'       : digest,
            'kea'          : kx,
            'auth'         : auth,
           })
    return ret


class SSLSession(object):
    def __new__(cls, ssl):
        self = object.__new__(cls)
        session = lib.SSL_get1_session(ssl.ssl)
        if not session:
            return None
        self._session = ffi.gc(session, lib.SSL_SESSION_free)
        self._ctx = ssl.ctx
        return self

    def __eq__(self, other):
        if not isinstance(other, SSLSession):
            return NotImplemented;
        return self.id == other.id

    @property
    def id(self):
        lenp = ffi.new("unsigned int*")
        id = lib.SSL_SESSION_get_id(self._session, lenp)
        return ffi.unpack(id, lenp[0])

    @property
    def time(self):
        return lib.SSL_SESSION_get_time(self._session)

    @property
    def timeout(self):
        return lib.SSL_SESSION_get_timeout(self._session)

    @property
    def has_ticket(self):
        return bool(lib.SSL_SESSION_has_ticket(self._session))

    @property
    def ticket_lifetime_hint(self):
        return lib.SSL_SESSION_get_ticket_lifetime_hint(self._session)


SSL_CTX_STATS_NAMES = """
    number connect connect_good connect_renegotiate accept accept_good
    accept_renegotiate hits misses timeouts cache_full""".split()
SSL_CTX_STATS = []
for name in SSL_CTX_STATS_NAMES:
    attr = 'SSL_CTX_sess_'+name
    assert hasattr(lib, attr)
    SSL_CTX_STATS.append((name, getattr(lib, attr)))

class _SSLContext(object):
<<<<<<< HEAD
    __slots__ = ('ctx', '_check_hostname',
                 'alpn_protocols', '_alpn_protocols_handle', '_protocol'
                 'npn_protocols', 'set_hostname', '_post_handshake_auth',
                 '_sni_cb', '_sni_cb_handle', '_npn_protocols_handle')
=======
    __slots__ = ('ctx', '_check_hostname', 'servername_callback',
                 'alpn_protocols', '_alpn_protocols_handle', '_protocol',
                 'npn_protocols', 'set_hostname', '_post_handshake_auth',
                 '_set_hostname_handle', '_npn_protocols_handle', 'hostflags')
>>>>>>> 9de80d4d
    def __new__(cls, protocol):
        self = object.__new__(cls)
        self.ctx = ffi.NULL
        self._sni_cb = None
        if protocol == PROTOCOL_TLSv1:
            method = lib.TLSv1_method()
        elif lib.Cryptography_HAS_TLSv1_1 and protocol == PROTOCOL_TLSv1_1:
            method = lib.TLSv1_1_method()
        elif lib.Cryptography_HAS_TLSv1_2 and protocol == PROTOCOL_TLSv1_2 :
            method = lib.TLSv1_2_method()
        elif SSLv3_method_ok and protocol == PROTOCOL_SSLv3:
            method = lib.SSLv3_method()
        elif lib.Cryptography_HAS_SSL2 and protocol == PROTOCOL_SSLv2:
            method = lib.SSLv2_method()
        elif protocol == PROTOCOL_SSLv23:
            method = lib.TLS_method()
<<<<<<< HEAD
        elif protocol == PROTOCOL_TLS_CLIENT:
            method = lib.TLS_client_method()
        elif protocol == PROTOCOL_TLS_SERVER:
            method = lib.TLS_server_method()
=======
>>>>>>> 9de80d4d
        else:
            raise ValueError("invalid protocol version")

        ctx = lib.SSL_CTX_new(method)
        if ctx == ffi.NULL:
            raise ssl_error("failed to allocate SSL context")
        self.ctx = ffi.gc(lib.SSL_CTX_new(method), lib.SSL_CTX_free)
        self._post_handshake_auth = 0;
        self._protocol = protocol
        self.hostflags = lib.X509_CHECK_FLAG_NO_PARTIAL_WILDCARDS

        # Don't check host name by default
<<<<<<< HEAD
        if protocol == PROTOCOL_TLS_CLIENT:
            self._check_hostname = True
            self._set_verify_mode(CERT_REQUIRED)
        else:
            self._check_hostname = False
            self._set_verify_mode(CERT_NONE)
=======
        self._check_hostname = False
        self._check_hostname = False
        self.verify_mode = CERT_NONE

>>>>>>> 9de80d4d
        # Defaults
        options = lib.SSL_OP_ALL & ~lib.SSL_OP_DONT_INSERT_EMPTY_FRAGMENTS
        if not lib.Cryptography_HAS_SSL2 or protocol != PROTOCOL_SSLv2:
            options |= lib.SSL_OP_NO_SSLv2
        if not SSLv3_method_ok or protocol != PROTOCOL_SSLv3:
            options |= lib.SSL_OP_NO_SSLv3
        # Minimal security flags for server and client side context.
        # Client sockets ignore server-side parameters.
        options |= lib.SSL_OP_NO_COMPRESSION
        options |= lib.SSL_OP_CIPHER_SERVER_PREFERENCE
        options |= lib.SSL_OP_SINGLE_DH_USE
        options |= lib.SSL_OP_SINGLE_ECDH_USE
        if lib.Crytpography_HAS_OP_IGNORE_UNEXPECTED_EOF:
            options |= lib.SSL_OP_IGNORE_UNEXPECTED_EOF
        lib.SSL_CTX_set_options(self.ctx, options)
        lib.SSL_CTX_set_session_id_context(self.ctx, b"Python", len(b"Python"))

        # A bare minimum cipher list without completely broken cipher suites.
        # It's far from perfect but gives users a better head start.
        if lib.Cryptography_HAS_SSL2 and protocol == PROTOCOL_SSLv2:
            # SSLv2 needs MD5
            default_ciphers = b"HIGH:!aNULL:!eNULL"
        else:
            default_ciphers = b"HIGH:!aNULL:!eNULL:!MD5"
        if not lib.SSL_CTX_set_cipher_list(ctx, default_ciphers):
            lib.ERR_clear_error()
            raise SSLError("No cipher can be selected.")

        if HAS_ECDH:
            # Allow automatic ECDH curve selection (on
            # OpenSSL 1.0.2+), or use prime256v1 by default.
            # This is Apache mod_ssl's initialization
            # policy, so we should be safe.
            if lib.Cryptography_HAS_SET_ECDH_AUTO:
                lib.SSL_CTX_set_ecdh_auto(self.ctx, 1)
            else:
                key = lib.EC_KEY_new_by_curve_name(lib.NID_X9_62_prime256v1)
                lib.SSL_CTX_set_tmp_ecdh(self.ctx, key)
                lib.EC_KEY_free(key)
        params = lib.SSL_CTX_get0_param(self.ctx);
        if lib.Cryptography_HAS_X509_V_FLAG_TRUSTED_FIRST:
            # Improve trust chain building when cross-signed intermediate
            # certificates are present. See https://bugs.python.org/issue23476.
            lib.X509_VERIFY_PARAM_set_flags(params, lib.X509_V_FLAG_TRUSTED_FIRST)
        lib.X509_VERIFY_PARAM_set_hostflags(params, self.hostflags);
        if HAS_TLSv1_3:
            lib.SSL_CTX_set_post_handshake_auth(self.ctx, self.post_handshake_auth)
        return self

    @property
    def options(self):
        return lib.SSL_CTX_get_options(self.ctx)

    @options.setter
    def options(self, value):
        new_opts = int(value)
        opts = lib.SSL_CTX_get_options(self.ctx)
        clear = opts & ~new_opts
        set = ~opts & new_opts
        if clear:
            if lib.Cryptography_HAS_SSL_CTX_CLEAR_OPTIONS:
                lib.SSL_CTX_clear_options(self.ctx, clear)
            else:
                raise ValueError("can't clear options before OpenSSL 0.9.8m")
        if set:
            lib.SSL_CTX_set_options(self.ctx, set)

    def _set_verify_mode(self, n):
        if n == CERT_NONE:
            mode = lib.SSL_VERIFY_NONE
        elif n == CERT_OPTIONAL:
            mode = lib.SSL_VERIFY_PEER
        elif n == CERT_REQUIRED:
            mode = lib.SSL_VERIFY_PEER | lib.SSL_VERIFY_FAIL_IF_NO_PEER_CERT
        else:
            raise ValueError("invalid value for verify_mode")

        # bpo-37428: newPySSLSocket() sets SSL_VERIFY_POST_HANDSHAKE flag for
        # server sockets and SSL_set_post_handshake_auth() for client.

        # keep current verify cb
        verify_cb = lib.SSL_CTX_get_verify_callback(self.ctx);
        lib.SSL_CTX_set_verify(self.ctx, mode, verify_cb);

    @property
    def verify_mode(self):
        # ignore SSL_VERIFY_CLIENT_ONCE and SSL_VERIFY_POST_HANDSHAKE
        mask = (lib.SSL_VERIFY_NONE | lib.SSL_VERIFY_PEER |
                lib.SSL_VERIFY_FAIL_IF_NO_PEER_CERT)
        mode = lib.SSL_CTX_get_verify_mode(self.ctx) & mask
        if mode == lib.SSL_VERIFY_NONE:
            return CERT_NONE
        elif mode == lib.SSL_VERIFY_PEER:
            return CERT_OPTIONAL
        elif mode == lib.SSL_VERIFY_PEER | lib.SSL_VERIFY_FAIL_IF_NO_PEER_CERT:
            return CERT_REQUIRED
        raise ssl_error("invalid return value from SSL_CTX_get_verify_mode")

    @verify_mode.setter
    def verify_mode(self, value):
        n = int(value)
        if n == CERT_NONE and self.check_hostname:
            raise ValueError("Cannot set verify_mode to CERT_NONE when " \
                             "check_hostname is enabled.")
        self._set_verify_mode(n)
        
    @property
    def verify_flags(self):
        param = lib.SSL_CTX_get0_param(self.ctx)
        flags = lib.X509_VERIFY_PARAM_get_flags(param)
        return int(flags)

    @verify_flags.setter
    def verify_flags(self, value):
        new_flags = int(value)
        param = lib.SSL_CTX_get0_param(self.ctx)
        flags = lib.X509_VERIFY_PARAM_get_flags(param);
        clear = flags & ~new_flags;
        set = ~flags & new_flags;
        if clear:
            if not lib.X509_VERIFY_PARAM_clear_flags(param, clear):
                raise ssl_error(None)
        if set:
            if not lib.X509_VERIFY_PARAM_set_flags(param, set):
                raise ssl_error(None)

    if HAS_CTRL_GET_MAX_PROTO_VERSION:
        def set_min_max_proto_version(self, arg, what):
            v = int(arg)
<<<<<<< HEAD
            if self.protocol not in (PROTOCOL_TLS_CLIENT, PROTOCOL_TLS_SERVER,
                                     PROTOCOL_TLS):
=======
            if self.protocol != PROTOCOL_TLS:
>>>>>>> 9de80d4d
                raise ValueError("The context's protocol doesn't support"
                    "modification of highest and lowest version.")
            if what == 0:
                if v == PROTO_MINIMUM_SUPPORTED:
                    v = 0
                elif v == PROTO_MAXIMUM_SUPPORTED:
                    # Emulate max for set_min_proto_version
                    v = PROTO_MAXIMUM_AVAILABLE
                result = lib.SSL_CTX_set_min_proto_version(self.ctx, v)
            else:
                if v == PROTO_MAXIMUM_SUPPORTED:
                    v = 0
                elif v == PROTO_MINIMUM_SUPPORTED:
                    # Emulate max for set_min_proto_version
                    v = PROTO_MINIMUM_AVAILABLE
                result = lib.SSL_CTX_set_max_proto_version(self.ctx, v)
            if result == 0:
                raise ValueError('Unsupported protocol version 0x%x' % v)
            return 0

        @property
        def minimum_version(self):
            v = lib.SSL_CTX_get_min_proto_version(self.ctx)
            if v == 0:
                v = PROTO_MINIMUM_SUPPORTED
            return v

        @minimum_version.setter
        def minimum_version(self, arg):
            return self.set_min_max_proto_version(arg, 0);

        @property
        def maximum_version(self):
            v = lib.SSL_CTX_get_max_proto_version(self.ctx)
            if v == 0:
                v = PROTO_MAXIMUM_SUPPORTED
            return v

        @maximum_version.setter
        def maximum_version(self, arg):
            return self.set_min_max_proto_version(arg, 1);
         

    @property
    def protocol(self):
        return self._protocol

    @property
    def check_hostname(self):
        return self._check_hostname

    @check_hostname.setter
    def check_hostname(self, value):
        check_hostname = bool(value)
        if check_hostname and lib.SSL_CTX_get_verify_mode(self.ctx) == lib.SSL_VERIFY_NONE:
            self._set_verify_mode(CERT_REQUIRED)
        self._check_hostname = check_hostname


    @property
    def _host_flags(self):
        return self.hostflags

    @_host_flags.setter
    def _host_flags(self, arg):
        new_flags = int(arg)
        param = lib.SSL_CTX_get0_param(self.ctx);
        self.hostflags = new_flags;
        lib.X509_VERIFY_PARAM_set_hostflags(param, new_flags)

    def set_ciphers(self, cipherlist):
        cipherlistbuf = _str_to_ffi_buffer(cipherlist)
        ret = lib.SSL_CTX_set_cipher_list(self.ctx, cipherlistbuf)
        if ret == 0:
            # Clearing the error queue is necessary on some OpenSSL
            # versions, otherwise the error will be reported again
            # when another SSL call is done.
            lib.ERR_clear_error()
            raise ssl_error("No cipher can be selected.")

    def get_ciphers(self):
        ssl = lib.SSL_new(self.ctx)
        try:
            ciphers = lib.SSL_get_ciphers(ssl)
            if ciphers == ffi.NULL:
                return None
            count = lib.sk_SSL_CIPHER_num(ciphers)
            res = [None] * count
            for i in range(count):
                dct = cipher_to_dict(lib.sk_SSL_CIPHER_value(ciphers, i))
                res[i] = dct
            return res
        finally:
            lib.SSL_free(ssl)

    def load_cert_chain(self, certfile, keyfile=None, password=None):
        if keyfile is None:
            keyfile = certfile
        pw_info = PasswordInfo()
        index = -1
        orig_passwd_cb = lib.SSL_CTX_get_default_passwd_cb(self.ctx)
        orig_passwd_userdata = lib.SSL_CTX_get_default_passwd_cb_userdata(self.ctx)
        if password is not None:

            if callable(password):
                pw_info.callable = password
            else:
                if isinstance(password, (str, bytes, bytearray)):
                    pw_info.password = password
                else:
                    raise TypeError("password should be a string or callable")

            pw_info.handle = ffi.new_handle(pw_info)
            index = _thread.get_ident()
            PWINFO_STORAGE[index] = pw_info
            lib.SSL_CTX_set_default_passwd_cb(self.ctx, Cryptography_pem_password_cb)
            lib.SSL_CTX_set_default_passwd_cb_userdata(self.ctx, pw_info.handle)

        prev_errno = ffi.errno
        try:
            ffi.errno = 0
            certfilebuf = _str_to_ffi_buffer(certfile)
            ret = lib.SSL_CTX_use_certificate_chain_file(self.ctx, certfilebuf)
            if ret != 1:
                if pw_info.operationerror:
                    lib.ERR_clear_error()
                    raise pw_info.operationerror
                _errno = ffi.errno
                if _errno:
                    lib.ERR_clear_error()
                    raise OSError(_errno, "Error")
                else:
                    raise ssl_error(None)

            ffi.errno = 0
            buf = _str_to_ffi_buffer(keyfile)
            ret = lib.SSL_CTX_use_PrivateKey_file(self.ctx, buf,
                                                  lib.SSL_FILETYPE_PEM)
            if ret != 1:
                if pw_info.operationerror:
                    lib.ERR_clear_error()
                    raise pw_info.operationerror
                _errno = ffi.errno
                if _errno:
                    lib.ERR_clear_error()
                    raise OSError(_errno, None)
                else:
                    raise ssl_error(None)

            ret = lib.SSL_CTX_check_private_key(self.ctx)
            if ret != 1:
                raise ssl_error(None)
        finally:
            ffi.errno = prev_errno
            if index >= 0:
                del PWINFO_STORAGE[index]
            lib.SSL_CTX_set_default_passwd_cb(self.ctx, orig_passwd_cb)
            lib.SSL_CTX_set_default_passwd_cb_userdata(self.ctx, orig_passwd_userdata)


    def _wrap_socket(self, sock, server_side, server_hostname=None, *,
            owner=None, session=None):
        if server_hostname:
            server_hostname = server_hostname.encode('ascii')
        return _SSLSocket._new__ssl_socket(self, sock, server_side,
                server_hostname, owner, session, None, None)

    def load_verify_locations(self, cafile=None, capath=None, cadata=None):
        prev_errno = ffi.errno
        try:
            ffi.errno = 0
            if cadata is None:
                ca_file_type = -1
            else:
<<<<<<< HEAD
                if not isinstance(cadata, str):
=======
                if not isinstance(cadata, unicode):
>>>>>>> 9de80d4d
                    ca_file_type = lib.SSL_FILETYPE_ASN1
                else:
                    ca_file_type = lib.SSL_FILETYPE_PEM
                    try:
                        cadata = cadata.encode('ascii')
                    except UnicodeEncodeError:
                        raise TypeError("cadata should be a ASCII string or a bytes-like object")
            if cafile is None and capath is None and cadata is None:
                raise TypeError("cafile and capath cannot be both omitted")
            # load from cadata
            if cadata is not None:
                buf = _str_to_ffi_buffer(cadata)
                self._add_ca_certs(buf, len(buf), ca_file_type)

            # load cafile or capath
            if cafile is not None or capath is not None:
                if cafile is None:
                    cafilebuf = ffi.NULL
                else:
                    cafilebuf = _str_to_ffi_buffer(cafile)
                if capath is None:
                    capathbuf = ffi.NULL
                else:
                    capathbuf = _str_to_ffi_buffer(capath)
                ret = lib.SSL_CTX_load_verify_locations(self.ctx, cafilebuf, capathbuf)
                if ret != 1:
                    _errno = ffi.errno
                    if _errno:
                        lib.ERR_clear_error()
<<<<<<< HEAD
                        raise OSError(_errno, '')
=======
                        raise IOError(_errno, '')
>>>>>>> 9de80d4d
                    else:
                        raise ssl_error(None)
        finally:
            ffi.errno = prev_errno

    def _add_ca_certs(self, data, size, ca_file_type):
        biobuf = lib.BIO_new_mem_buf(data, size)
        if biobuf == ffi.NULL:
            raise ssl_error("Can't allocate buffer")
        try:
            store = lib.SSL_CTX_get_cert_store(self.ctx)
            loaded = 0
            while True:
                if ca_file_type == lib.SSL_FILETYPE_ASN1:
                    cert = lib.d2i_X509_bio(biobuf, ffi.NULL)
                else:
                    cert = lib.PEM_read_bio_X509(biobuf, ffi.NULL,
                                                 lib.SSL_CTX_get_default_passwd_cb(self.ctx),
                                                 lib.SSL_CTX_get_default_passwd_cb_userdata(self.ctx),
                                                )
                if not cert:
                    break
                try:
                    r = lib.X509_STORE_add_cert(store, cert)
                finally:
                    lib.X509_free(cert)
                if not r:
                    err = lib.ERR_peek_last_error()
                    if (lib.ERR_GET_LIB(err) == lib.ERR_LIB_X509 and
                        lib.ERR_GET_REASON(err) ==
                        lib.X509_R_CERT_ALREADY_IN_HASH_TABLE):
                        # cert already in hash table, not an error
                        lib.ERR_clear_error()
                    else:
                        break
                loaded += 1

            err = lib.ERR_peek_last_error()
            if loaded == 0:
                if ca_file_type == lib.SSL_FILETYPE_PEM:
                    msg = "no start line: cadata does not contain a certificate"
                else:
                    msg = "not enough data: cadata does not contain a certificate"
                raise ssl_error(msg)
            elif (ca_file_type == lib.SSL_FILETYPE_ASN1 and
                lib.ERR_GET_LIB(err) == lib.ERR_LIB_ASN1 and
                lib.ERR_GET_REASON(err) == lib.ASN1_R_HEADER_TOO_LONG):
                # EOF ASN1 file, not an error
                lib.ERR_clear_error()
            elif (ca_file_type == lib.SSL_FILETYPE_PEM and
                  lib.ERR_GET_LIB(err) == lib.ERR_LIB_PEM and
                  lib.ERR_GET_REASON(err) == lib.PEM_R_NO_START_LINE):
                # EOF PEM file, not an error
                lib.ERR_clear_error()
<<<<<<< HEAD
            elif err != 0:
=======
            elif err:
>>>>>>> 9de80d4d
                raise ssl_error(None)
        finally:
            lib.BIO_free(biobuf)

    @property
    def sni_callback(self):
        r"""Set a callback that will be called when a server name is
        provided by the SSL/TLS client in the SNI extension.

        If the argument is None then the callback is disabled. The method
        is called with the SSLSocket, the server name as a string, and the
        SSLContext object. See RFC 6066 for details of the SNI
        extension.
        """

        return self._sni_cb

    @sni_callback.setter
    def sni_callback(self, cb):
<<<<<<< HEAD
        if self._protocol == PROTOCOL_TLS_CLIENT:
            raise ValueError('sni_callback cannot be set on TLS_CLIENT context')
=======
>>>>>>> 9de80d4d
        if not HAS_SNI:
            raise NotImplementedError("The TLS extension servername callback, "
                    "SSL_CTX_set_tlsext_servername_callback, "
                    "is not in the current OpenSSL library.")
        if cb is None:
            lib.SSL_CTX_set_tlsext_servername_callback(self.ctx, ffi.NULL)
            self._sni_cb = None
            lib.SSL_CTX_set_tlsext_servername_arg(self.ctx, ffi.NULL)
            self._sni_cb_handle = None
            return
        if not callable(cb):
            lib.SSL_CTX_set_tlsext_servername_callback(self.ctx, ffi.NULL)
            raise TypeError("not a callable object")
        self._sni_cb = ServernameCallback(cb, self)
        self._sni_cb_handle = sni_cb = ffi.new_handle(self._sni_cb)
        lib.SSL_CTX_set_tlsext_servername_callback(self.ctx, _servername_callback)
        lib.SSL_CTX_set_tlsext_servername_arg(self.ctx, sni_cb)

    def cert_store_stats(self):
        store = lib.SSL_CTX_get_cert_store(self.ctx)
        x509 = 0
        x509_ca = 0
        crl = 0
        objs = lib.X509_STORE_get0_objects(store)
        count = lib.sk_X509_OBJECT_num(objs)
        for i in range(count):
            obj = lib.sk_X509_OBJECT_value(objs, i)
            _type = lib.X509_OBJECT_get_type(obj)
            if _type == lib.X509_LU_X509:
                x509 += 1
                cert = lib.X509_OBJECT_get0_X509(obj)
                if lib.X509_check_ca(cert):
                    x509_ca += 1
            elif _type == lib.X509_LU_CRL:
                crl += 1
            else:
                # Ignore X509_LU_FAIL, X509_LU_RETRY, X509_LU_PKEY.
                # As far as I can tell they are internal states and never
                # stored in a cert store
                pass
        return {'x509': x509, 'x509_ca': x509_ca, 'crl': crl}


    def session_stats(self):
        stats = {}
        for name, ssl_func in SSL_CTX_STATS:
            stats[name] = ssl_func(self.ctx)
        return stats

    def set_default_verify_paths(self):
        if (not os.environ.get('SSL_CERT_FILE') and
            not os.environ.get('SSL_CERT_DIR') and
            not sys.platform == 'win32'):
                locations = get_default_verify_paths()
                self.load_verify_locations(locations[1], locations[3])
                return
        if not lib.SSL_CTX_set_default_verify_paths(self.ctx):
            raise ssl_error(None)

    def load_dh_params(self, filepath):
        prev_errno = ffi.errno
        try:
            ffi.errno = 0
            if filepath is None:
                raise TypeError("filepath must not be None")
            buf = _fs_converter(filepath)
            mode = ffi.new("char[]",b"r")
            ffi.errno = 0
            bio = lib.BIO_new_file(buf, mode)
            if bio == ffi.NULL:
                _errno = ffi.errno
                lib.ERR_clear_error()
                raise OSError(_errno, '')
            try:
                dh = lib.PEM_read_bio_DHparams(bio, ffi.NULL, ffi.NULL, ffi.NULL)
            finally:
                lib.BIO_free(bio)
            if dh == ffi.NULL:
                _errno = ffi.errno
                if _errno != 0:
                    lib.ERR_clear_error()
                    raise OSError(_errno, '')
                else:
                    raise ssl_error(None)
            try:
                if lib.SSL_CTX_set_tmp_dh(self.ctx, dh) == 0:
                    raise ssl_error(None)
            finally:
                lib.DH_free(dh)
        finally:
            ffi.errno = prev_errno

    def get_ca_certs(self, binary_form=None):
        binary_mode = bool(binary_form)
        _list = []
        store = lib.SSL_CTX_get_cert_store(self.ctx)
        objs = lib.X509_STORE_get0_objects(store)
        count = lib.sk_X509_OBJECT_num(objs)
        for i in range(count):
            obj = lib.sk_X509_OBJECT_value(objs, i)
            _type = lib.X509_OBJECT_get_type(obj)
            if _type != lib.X509_LU_X509:
                # not a x509 cert
                continue
            # CA for any purpose
            cert = lib.X509_OBJECT_get0_X509(obj)
            if not lib.X509_check_ca(cert):
                continue
            if binary_mode:
                _list.append(_certificate_to_der(cert))
            else:
                _list.append(_decode_certificate(cert))
        return _list

    def set_ecdh_curve(self, name):
        # needs to be zero terminated
        if name is None:
            raise TypeError()
        buf = _fs_converter(name)
        nid = lib.OBJ_sn2nid(buf)
        if nid == 0:
            raise ValueError("unknown elliptic curve name '%s'" % name)
        key = lib.EC_KEY_new_by_curve_name(nid)
        if not key:
            raise ssl_error(None)
        try:
            lib.SSL_CTX_set_tmp_ecdh(self.ctx, key)
        finally:
            lib.EC_KEY_free(key)

    def _set_alpn_protocols(self, protos):
        if HAS_ALPN:
            self.alpn_protocols = protocols = ffi.from_buffer(protos)
            length = len(protocols)

            if lib.SSL_CTX_set_alpn_protos(self.ctx,ffi.cast("unsigned char*", protocols), length):
                return MemoryError()
            self._alpn_protocols_handle = handle = ffi.new_handle(self)
            lib.SSL_CTX_set_alpn_select_cb(self.ctx, select_alpn_callback, handle)
        else:
            raise NotImplementedError("The ALPN extension requires OpenSSL 1.0.2 or later.")

    def _set_npn_protocols(self, protos):
        if HAS_NPN:
            self.npn_protocols = ffi.from_buffer(protos)
            handle = ffi.new_handle(self)
            self._npn_protocols_handle = handle # track a reference to the handle
            lib.SSL_CTX_set_next_protos_advertised_cb(self.ctx, advertise_npn_callback, handle)
            lib.SSL_CTX_set_next_proto_select_cb(self.ctx, select_npn_callback, handle)
        else:
            raise NotImplementedError("The NPN extension requires OpenSSL 1.0.1 or later.")

    def _wrap_bio(self, incoming, outgoing, server_side, server_hostname, *,
            owner=None, session=None):
        # server_hostname is either None (or absent), or to be encoded
        # using the ascii encoding.
        hostname = None
        if server_hostname is not None:
            hostname = server_hostname.encode("ascii")

        sock = _SSLSocket._new__ssl_socket(
            self, None, server_side, hostname, owner, session, incoming,
            outgoing)
        return sock

    @property
    def post_handshake_auth(self):
        if HAS_TLSv1_3:
            return bool(self._post_handshake_auth)
        return None

    @post_handshake_auth.setter
    def post_handshake_auth(self, arg):
        if arg is None:
            raise AttributeError("cannot delete attribute")
<<<<<<< HEAD
        pha = int(bool(arg))

        self._post_handshake_auth = pha
=======
        pha = bool(arg)

        self._post_handshake_auth = pha

        # bpo-37428: newPySSLSocket() sets SSL_VERIFY_POST_HANDSHAKE flag for
        # server sockets and SSL_set_post_handshake_auth() for client
>>>>>>> 9de80d4d

        return 0;



# cryptography constraint: OPENSSL_NO_TLSEXT will never be set!
if HAS_SNI:
    @ffi.callback("int(SSL*,int*,void*)")
    def _servername_callback(s, al, arg):
        scb = ffi.from_handle(arg)
        ssl_ctx = scb.ctx
        servername = lib.SSL_get_servername(s, lib.TLSEXT_NAMETYPE_host_name)
        set_hostname = scb.callback
        #ifdef WITH_THREAD
            # TODO PyGILState_STATE gstate = PyGILState_Ensure();
        #endif

        if set_hostname is None:
            #/* remove race condition in this the call back while if removing the
            # * callback is in progress */
            #ifdef WITH_THREAD
                    # TODO PyGILState_Release(gstate);
            #endif
            return lib.SSL_TLSEXT_ERR_OK

        ssl = ffi.from_handle(lib.SSL_get_app_data(s))
        assert isinstance(ssl, _SSLSocket)

        # The servername callback expects an argument that represents the current
        # SSL connection and that has a .context attribute that can be changed to
        # identify the requested hostname. Since the official API is the Python
        # level API we want to pass the callback a Python level object rather than
        # a _ssl.SSLSocket instance. If there's an "owner" (typically an
        # SSLObject) that will be passed. Otherwise if there's a socket then that
        # will be passed. If both do not exist only then the C-level object is
        # passed.
        ssl_socket = ssl.owner
        if not ssl_socket:
            ssl_socket = ssl.get_socket_or_None()

        if ssl_socket is None:
            al[0] = lib.SSL_AD_INTERNAL_ERROR
            return lib.SSL_TLSEXT_ERR_ALERT_FATAL

        if servername == ffi.NULL:
            try:
                result = set_hostname(ssl_socket, None, ssl_ctx)
            except Exception as e:
                pyerr_write_unraisable(e, set_hostname)
                al[0] = lib.SSL_AD_HANDSHAKE_FAILURE
                return lib.SSL_TLSEXT_ERR_ALERT_FATAL
        else:
            servername = ffi.string(servername)

            try:
                # server_hostname was encoded to an A-label by our caller; put it
                # back into a str object, but still as an A-label (bpo-28414)
                servername_str = servername.decode("ascii")
            except UnicodeDecodeError as e:
                pyerr_write_unraisable(e, servername)

            try:
                result = set_hostname(ssl_socket, servername_str, ssl_ctx)
            except Exception as e:
                pyerr_write_unraisable(e, set_hostname)
                al[0] = lib.SSL_AD_HANDSHAKE_FAILURE
                return lib.SSL_TLSEXT_ERR_ALERT_FATAL

        if result is not None:
            # this is just a poor man's emulation:
            # in CPython this works a bit different, it calls all the way
            # down from PyLong_AsLong to _PyLong_FromNbInt which raises
            # a TypeError if there is no nb_int slot filled.
            try:
                if isinstance(result, int):
                    al[0] = result
                else:
                    if result is not None:
                        if hasattr(result,'__int__'):
                            al[0] = result.__int__()
                            return lib.SSL_TLSEXT_ERR_ALERT_FATAL
                    # needed because sys.exec_info is used in pyerr_write_unraisable
                    raise TypeError("an integer is required (got type %s)" % result)
            except TypeError as e:
                pyerr_write_unraisable(e, result)
                al[0] = lib.SSL_AD_INTERNAL_ERROR
            return lib.SSL_TLSEXT_ERR_ALERT_FATAL
        else:
            # TODO gil state release?
            return lib.SSL_TLSEXT_ERR_OK

class ServernameCallback(object):
    def __init__(self, callback, ctx):
        self.callback = callback
        self.ctx = ctx

SERVERNAME_CALLBACKS = weakref.WeakValueDictionary()

def _asn1obj2py(obj):
    nid = lib.OBJ_obj2nid(obj)
    if nid == lib.NID_undef:
        raise ValueError("Unknown object")
    sn = _str_from_buf(lib.OBJ_nid2sn(nid))
    ln = _str_from_buf(lib.OBJ_nid2ln(nid))
    buf = ffi.new("char[]", 255)
    length = lib.OBJ_obj2txt(buf, len(buf), obj, 1)
    if length < 0:
        ssl_error(None)
    if length > 0:
        return (nid, sn, ln, _str_with_len(buf, length))
    else:
        return (nid, sn, ln, None)

def txt2obj(txt, name):
    _bytes = _str_to_ffi_buffer(txt)
    is_name = 0 if name else 1
    obj = lib.OBJ_txt2obj(_bytes, is_name)
    if obj == ffi.NULL:
        raise ValueError("unknown object '%s'" % txt)
    result = _asn1obj2py(obj)
    lib.ASN1_OBJECT_free(obj)
    return result

def nid2obj(nid):
    if nid < lib.NID_undef:
        raise ValueError("NID must be positive.")
    obj = lib.OBJ_nid2obj(nid);
    if obj == ffi.NULL:
        raise ValueError("unknown NID %i" % nid)
    result = _asn1obj2py(obj);
    lib.ASN1_OBJECT_free(obj);
    return result;


class MemoryBIO(object):
    def __init__(self):
        bio = lib.BIO_new(lib.BIO_s_mem());
        if bio == ffi.NULL:
            raise ssl_error("failed to allocate BIO")

        # Since our BIO is non-blocking an empty read() does not indicate EOF,
        # just that no data is currently available. The SSL routines should retry
        # the read, which we can achieve by calling BIO_set_retry_read().
        lib.BIO_set_retry_read(bio);
        lib.BIO_set_mem_eof_return(bio, -1);

        self.bio = ffi.gc(bio, lib.BIO_free)
        self.eof_written = False

    @property
    def eof(self):
        """Whether the memory BIO is at EOF."""
        return lib.BIO_ctrl_pending(self.bio) == 0 and self.eof_written

    def write(self, strlike):
        INT_MAX = 2**31-1
        if isinstance(strlike, memoryview):
            # FIXME pypy must support get_raw_address for
            # StringBuffer to remove this case!
            strlike = strlike.tobytes()
        buf = ffi.from_buffer(strlike)
        if len(buf) > INT_MAX:
            raise OverflowError("string longer than %d bytes", INT_MAX)

        if self.eof_written:
            raise ssl_error("cannot write() after write_eof()")
        nbytes = lib.BIO_write(self.bio, buf, len(buf));
        if nbytes < 0:
            raise ssl_error(None)
        return nbytes

    def write_eof(self):
        self.eof_written = True
        # After an EOF is written, a zero return from read() should be a real EOF
        # i.e. it should not be retried. Clear the SHOULD_RETRY flag.
        lib.BIO_clear_retry_flags(self.bio)
        lib.BIO_set_mem_eof_return(self.bio, 0)

    def read(self, size=-1):
        """Read up to size bytes from the memory BIO.

        If size is not specified, read the entire buffer.
        If the return value is an empty bytes instance, this means either
        EOF or that no data is available. Use the "eof" property to
        distinguish between the two.
        """
        count = size
        avail = lib.BIO_ctrl_pending(self.bio);
        if count < 0 or count > avail:
            count = avail;
        if count == 0:
            return b''

        buf = ffi.new("char[]", count)

        nbytes = lib.BIO_read(self.bio, buf, count);
        if nbytes < 0:
            raise ssl_error(None)
        #  There should never be any short reads but check anyway.
        if nbytes < count:
            pass
            # adaptation of BPO 34824: just return a short buffer
            # return b""
        return _bytes_with_len(buf, nbytes)

    @property
    def pending(self):
        return lib.BIO_ctrl_pending(self.bio)


def RAND_status():
    return lib.RAND_status()

def _RAND_bytes(count, pseudo):
    if count < 0:
        raise ValueError("num must be positive")
    buf = ffi.new("unsigned char[]", count)
    if pseudo:
        # note by reaperhulk, RAND_pseudo_bytes is deprecated in 3.6 already,
        # it is totally fine to just call RAND_bytes instead
        ok = lib.RAND_bytes(buf, count)
        if ok == 1 or ok == 0:
            _bytes = _bytes_with_len(buf, count)
            return (_bytes, ok == 1)
    else:
        ok = lib.RAND_bytes(buf, count)
        if ok == 1 or (pseudo and ok == 0):
            return _bytes_with_len(buf, count)
    raise ssl_error(None, errcode=lib.ERR_get_error())

def RAND_pseudo_bytes(count):
    return _RAND_bytes(count, True)

def RAND_bytes(count):
    return _RAND_bytes(count, False)

def RAND_add(view, entropy):
    buf = _str_to_ffi_buffer(view)
    lib.RAND_add(buf, len(buf), entropy)

def get_default_verify_paths():
    '''
    Find a certificate store and associated values

    Returns something like
    `('SSL_CERT_FILE', '/usr/lib/ssl/cert.pem', 'SSL_CERT_DIR', '/usr/lib/ssl/certs')`
    on Ubuntu and windows10

    `('SSL_CERT_FILE', '/usr/local/cert.pem', 'SSL_CERT_DIR', '/usr/local/certs')`
    on CentOS

    `('SSL_CERT_FILE', '/Library/Frameworks/Python.framework/Versions/2.7/etc/openssl/cert.pem',
      'SSL_CERT_DIR', '/Library/Frameworks/Python.framework/Versions/2.7/etc/openssl/certs')`
    on Darwin

    For portable builds (based on CentOS, but could be running on any glibc
    linux) we need to check other locations. The list of places to try was taken
    from golang in Dec 2018:
     https://golang.org/src/crypto/x509/root_unix.go (for the directories),
     https://golang.org/src/crypto/x509/root_linux.go (for the files)
    '''
    certFiles = [
        "/etc/ssl/certs/ca-certificates.crt",                # Debian/Ubuntu/Gentoo etc.
        "/etc/pki/tls/certs/ca-bundle.crt",                  # Fedora/RHEL 6
        "/etc/ssl/ca-bundle.pem",                            # OpenSUSE
        "/etc/pki/tls/cacert.pem",                           # OpenELEC
        "/etc/pki/ca-trust/extracted/pem/tls-ca-bundle.pem", # CentOS/RHEL 7
        "/etc/ssl/cert.pem",                                 # Alpine Linux
    ]
    certDirectories = [
        "/etc/ssl/certs",               # SLES10/SLES11
        "/system/etc/security/cacerts", # Android
        "/usr/local/share/certs",       # FreeBSD
        "/etc/pki/tls/certs",           # Fedora/RHEL
        "/etc/openssl/certs",           # NetBSD
        "/var/ssl/certs",               # AIX
    ]

    # optimization: reuse the values from a local varaible
    if getattr(get_default_verify_paths, 'retval', None):
        return get_default_verify_paths.retval

    # This should never fail, it should always return SSL_CERT_FILE and SSL_CERT_DIR
    ofile_env = _cstr_decode_fs(lib.X509_get_default_cert_file_env())
    odir_env = _cstr_decode_fs(lib.X509_get_default_cert_dir_env())

    # Platform depenedent
    ofile = _cstr_decode_fs(lib.X509_get_default_cert_file())
    odir = _cstr_decode_fs(lib.X509_get_default_cert_dir())

    if os.path.exists(ofile) and os.path.exists(odir):
        get_default_verify_paths.retval = (ofile_env, ofile, odir_env, odir)
        return get_default_verify_paths.retval

    # OpenSSL didn't supply the goods. Try some other options
    for f in certFiles:
        if os.path.exists(f):
            ofile = f
    for f in certDirectories:
        if os.path.exists(f):
            odir = f
    get_default_verify_paths.retval = (ofile_env, ofile, odir_env, odir)
    return get_default_verify_paths.retval


@ffi.callback("int(SSL*,unsigned char **,unsigned char *,const unsigned char *,unsigned int,void *)")
def select_alpn_callback(ssl, out, outlen, client_protocols, client_protocols_len, args):
    ctx = ffi.from_handle(args)
    return do_protocol_selection(1, out, outlen,
                                 ffi.cast("unsigned char*",ctx.alpn_protocols), len(ctx.alpn_protocols),
                                 client_protocols, client_protocols_len)

if lib.OPENSSL_NPN_NEGOTIATED:
    @ffi.callback("int(SSL*,unsigned char **,unsigned char *,const unsigned char *,unsigned int,void *)")
    def select_npn_callback(ssl, out, outlen, server_protocols, server_protocols_len, args):
        ctx = ffi.from_handle(args)
        return do_protocol_selection(0, out, outlen, server_protocols, server_protocols_len,
                                     ffi.cast("unsigned char*",ctx.npn_protocols), len(ctx.npn_protocols))


    @ffi.callback("int(SSL*,const unsigned char**, unsigned int*, void*)")
    def advertise_npn_callback(ssl, data, length, args):
        ctx = ffi.from_handle(args)

        if not ctx.npn_protocols:
            data[0] = ffi.new("unsigned char*", b"")
            length[0] = 0
        else:
            data[0] = ffi.cast("unsigned char*",ctx.npn_protocols)
            length[0] = len(ctx.npn_protocols)

        return lib.SSL_TLSEXT_ERR_OK


    def do_protocol_selection(alpn, out, outlen, server_protocols, server_protocols_len,
                                                 client_protocols, client_protocols_len):
        if client_protocols == ffi.NULL:
            client_protocols = b""
            client_protocols_len = 0
        if server_protocols == ffi.NULL:
            server_protocols = ""
            server_protocols_len = 0

        ret = lib.SSL_select_next_proto(out, outlen,
                                        server_protocols, server_protocols_len,
                                        client_protocols, client_protocols_len);
        if alpn and ret != lib.OPENSSL_NPN_NEGOTIATED:
            return lib.SSL_TLSEXT_ERR_NOACK

        return lib.SSL_TLSEXT_ERR_OK

if lib.Cryptography_HAS_EGD:
    def RAND_egd(path):
        bytecount = lib.RAND_egd_bytes(ffi.from_buffer(path), len(path))
        if bytecount == -1:
            raise SSLError("EGD connection failed or EGD did not return "
                           "enough data to seed the PRNG");
        return bytecount

socket.RAND_add = RAND_add
socket.RAND_status = RAND_status<|MERGE_RESOLUTION|>--- conflicted
+++ resolved
@@ -20,11 +20,7 @@
 from _cffi_ssl._stdssl.utility import (_str_with_len, _bytes_with_len,
     _str_to_ffi_buffer, _str_from_buf, _cstr_decode_fs)
 from _cffi_ssl._stdssl.error import (
-<<<<<<< HEAD
     ssl_error, pyssl_error, SSLError, SSLCertVerificationError,
-=======
-    ssl_error, pyssl_error, SSLError,
->>>>>>> 9de80d4d
     SSLZeroReturnError, SSLWantReadError, SSLWantWriteError, SSLSyscallError,
     SSLEOFError)
 from _cffi_ssl._stdssl.error import (SSL_ERROR_NONE,
@@ -121,11 +117,8 @@
     PROTOCOL_TLSv1 = 3
     PROTOCOL_TLSv1_1 = 4
     PROTOCOL_TLSv1_2 = 5
-<<<<<<< HEAD
 PROTOCOL_TLS_CLIENT = 0x10
 PROTOCOL_TLS_SERVER = 0x11
-=======
->>>>>>> 9de80d4d
 HAS_SSLv2 = bool(lib.Cryptography_HAS_SSL2)
 HAS_SSLv3 = SSLv3_method_ok
 HAS_TLSv1 = True # XXX
@@ -172,10 +165,6 @@
     raise ValueError("PROTO_MAXIMUM_AVAILABLE not found")
 
 
-<<<<<<< HEAD
-=======
-
->>>>>>> 9de80d4d
 _PROTOCOL_NAMES = (name for name in dir(lib) if name.startswith('PROTOCOL_'))
 
 _IntEnum._convert('_SSLMethod', __name__,
@@ -203,10 +192,7 @@
     lib.Cryptography_setup_ssl_threads()
 lib.OpenSSL_add_all_algorithms()
 
-<<<<<<< HEAD
-
-=======
->>>>>>> 9de80d4d
+
 class ErrState():
     ws = 0
     c = 0
@@ -225,10 +211,6 @@
         return err
     return NO_ERROR 
 
-<<<<<<< HEAD
-=======
-
->>>>>>> 9de80d4d
 def check_signals():
     # nothing to do, we are on python level, signals are
     # checked frequently in the bytecode dispatch loop
@@ -389,6 +371,7 @@
 
         if server_hostname is not None:
             self._ssl_configure_hostname(server_hostname)
+
 
         # If the socket is in non-blocking mode or timeout mode, set the BIO
         # to non-blocking mode (blocking is the default)
@@ -513,13 +496,10 @@
 
             check_signals()
 
-<<<<<<< HEAD
             if has_timeout:
                 # REIVIEW monotonic clock?
                 timeout = deadline - _monotonic_clock()
 
-=======
->>>>>>> 9de80d4d
             if err.ssl == SSL_ERROR_WANT_READ:
                 sockstate = _ssl_select(sock, 0, timeout)
             elif err.ssl == SSL_ERROR_WANT_WRITE:
@@ -596,12 +576,9 @@
 
             check_signals()
 
-<<<<<<< HEAD
             if has_timeout:
                 timeout = deadline - _monotonic_clock()
 
-=======
->>>>>>> 9de80d4d
             if err.ssl == SSL_ERROR_WANT_READ:
                 sockstate = _ssl_select(sock, 0, timeout)
             elif err.ssl == SSL_ERROR_WANT_WRITE:
@@ -661,12 +638,9 @@
 
                 check_signals()
 
-<<<<<<< HEAD
                 if has_timeout:
                     timeout = deadline - _monotonic_clock()
 
-=======
->>>>>>> 9de80d4d
                 if err.ssl == SSL_ERROR_WANT_READ:
                     sockstate = _ssl_select(sock, 0, timeout)
                 elif err.ssl == SSL_ERROR_WANT_WRITE:
@@ -722,12 +696,9 @@
 
             check_signals()
 
-<<<<<<< HEAD
             if has_timeout:
                 timeout = deadline - _monotonic_clock()
 
-=======
->>>>>>> 9de80d4d
             if err.ssl == SSL_ERROR_WANT_READ:
                 sockstate = _ssl_select(sock, 0, timeout)
             elif err.ssl == SSL_ERROR_WANT_WRITE:
@@ -1101,17 +1072,10 @@
     SSL_CTX_STATS.append((name, getattr(lib, attr)))
 
 class _SSLContext(object):
-<<<<<<< HEAD
     __slots__ = ('ctx', '_check_hostname',
                  'alpn_protocols', '_alpn_protocols_handle', '_protocol'
                  'npn_protocols', 'set_hostname', '_post_handshake_auth',
                  '_sni_cb', '_sni_cb_handle', '_npn_protocols_handle')
-=======
-    __slots__ = ('ctx', '_check_hostname', 'servername_callback',
-                 'alpn_protocols', '_alpn_protocols_handle', '_protocol',
-                 'npn_protocols', 'set_hostname', '_post_handshake_auth',
-                 '_set_hostname_handle', '_npn_protocols_handle', 'hostflags')
->>>>>>> 9de80d4d
     def __new__(cls, protocol):
         self = object.__new__(cls)
         self.ctx = ffi.NULL
@@ -1128,13 +1092,10 @@
             method = lib.SSLv2_method()
         elif protocol == PROTOCOL_SSLv23:
             method = lib.TLS_method()
-<<<<<<< HEAD
         elif protocol == PROTOCOL_TLS_CLIENT:
             method = lib.TLS_client_method()
         elif protocol == PROTOCOL_TLS_SERVER:
             method = lib.TLS_server_method()
-=======
->>>>>>> 9de80d4d
         else:
             raise ValueError("invalid protocol version")
 
@@ -1147,19 +1108,12 @@
         self.hostflags = lib.X509_CHECK_FLAG_NO_PARTIAL_WILDCARDS
 
         # Don't check host name by default
-<<<<<<< HEAD
         if protocol == PROTOCOL_TLS_CLIENT:
             self._check_hostname = True
             self._set_verify_mode(CERT_REQUIRED)
         else:
             self._check_hostname = False
             self._set_verify_mode(CERT_NONE)
-=======
-        self._check_hostname = False
-        self._check_hostname = False
-        self.verify_mode = CERT_NONE
-
->>>>>>> 9de80d4d
         # Defaults
         options = lib.SSL_OP_ALL & ~lib.SSL_OP_DONT_INSERT_EMPTY_FRAGMENTS
         if not lib.Cryptography_HAS_SSL2 or protocol != PROTOCOL_SSLv2:
@@ -1289,12 +1243,7 @@
     if HAS_CTRL_GET_MAX_PROTO_VERSION:
         def set_min_max_proto_version(self, arg, what):
             v = int(arg)
-<<<<<<< HEAD
-            if self.protocol not in (PROTOCOL_TLS_CLIENT, PROTOCOL_TLS_SERVER,
-                                     PROTOCOL_TLS):
-=======
             if self.protocol != PROTOCOL_TLS:
->>>>>>> 9de80d4d
                 raise ValueError("The context's protocol doesn't support"
                     "modification of highest and lowest version.")
             if what == 0:
@@ -1341,6 +1290,54 @@
     @property
     def protocol(self):
         return self._protocol
+            if self.protocol not in (PROTOCOL_TLS_CLIENT, PROTOCOL_TLS_SERVER,
+                                     PROTOCOL_TLS):
+                raise ValueError("The context's protocol doesn't support"
+                    "modification of highest and lowest version.")
+            if what == 0:
+                if v == PROTO_MINIMUM_SUPPORTED:
+                    v = 0
+                elif v == PROTO_MAXIMUM_SUPPORTED:
+                    # Emulate max for set_min_proto_version
+                    v = PROTO_MAXIMUM_AVAILABLE
+                result = lib.SSL_CTX_set_min_proto_version(self.ctx, v)
+            else:
+                if v == PROTO_MAXIMUM_SUPPORTED:
+                    v = 0
+                elif v == PROTO_MINIMUM_SUPPORTED:
+                    # Emulate max for set_min_proto_version
+                    v = PROTO_MINIMUM_AVAILABLE
+                result = lib.SSL_CTX_set_max_proto_version(self.ctx, v)
+            if result == 0:
+                raise ValueError('Unsupported protocol version 0x%x' % v)
+            return 0
+
+        @property
+        def minimum_version(self):
+            v = lib.SSL_CTX_get_min_proto_version(self.ctx)
+            if v == 0:
+                v = PROTO_MINIMUM_SUPPORTED
+            return v
+
+        @minimum_version.setter
+        def minimum_version(self, arg):
+            return self.set_min_max_proto_version(arg, 0);
+
+        @property
+        def maximum_version(self):
+            v = lib.SSL_CTX_get_max_proto_version(self.ctx)
+            if v == 0:
+                v = PROTO_MAXIMUM_SUPPORTED
+            return v
+
+        @maximum_version.setter
+        def maximum_version(self, arg):
+            return self.set_min_max_proto_version(arg, 1);
+         
+
+    @property
+    def protocol(self):
+        return self._protocol
 
     @property
     def check_hostname(self):
@@ -1469,11 +1466,7 @@
             if cadata is None:
                 ca_file_type = -1
             else:
-<<<<<<< HEAD
                 if not isinstance(cadata, str):
-=======
-                if not isinstance(cadata, unicode):
->>>>>>> 9de80d4d
                     ca_file_type = lib.SSL_FILETYPE_ASN1
                 else:
                     ca_file_type = lib.SSL_FILETYPE_PEM
@@ -1503,11 +1496,7 @@
                     _errno = ffi.errno
                     if _errno:
                         lib.ERR_clear_error()
-<<<<<<< HEAD
                         raise OSError(_errno, '')
-=======
-                        raise IOError(_errno, '')
->>>>>>> 9de80d4d
                     else:
                         raise ssl_error(None)
         finally:
@@ -1546,27 +1535,19 @@
                 loaded += 1
 
             err = lib.ERR_peek_last_error()
-            if loaded == 0:
-                if ca_file_type == lib.SSL_FILETYPE_PEM:
-                    msg = "no start line: cadata does not contain a certificate"
-                else:
-                    msg = "not enough data: cadata does not contain a certificate"
-                raise ssl_error(msg)
-            elif (ca_file_type == lib.SSL_FILETYPE_ASN1 and
+            if (ca_file_type == lib.SSL_FILETYPE_ASN1 and
+                loaded > 0 and
                 lib.ERR_GET_LIB(err) == lib.ERR_LIB_ASN1 and
                 lib.ERR_GET_REASON(err) == lib.ASN1_R_HEADER_TOO_LONG):
                 # EOF ASN1 file, not an error
                 lib.ERR_clear_error()
             elif (ca_file_type == lib.SSL_FILETYPE_PEM and
+                  loaded > 0 and
                   lib.ERR_GET_LIB(err) == lib.ERR_LIB_PEM and
                   lib.ERR_GET_REASON(err) == lib.PEM_R_NO_START_LINE):
                 # EOF PEM file, not an error
                 lib.ERR_clear_error()
-<<<<<<< HEAD
             elif err != 0:
-=======
-            elif err:
->>>>>>> 9de80d4d
                 raise ssl_error(None)
         finally:
             lib.BIO_free(biobuf)
@@ -1586,11 +1567,8 @@
 
     @sni_callback.setter
     def sni_callback(self, cb):
-<<<<<<< HEAD
         if self._protocol == PROTOCOL_TLS_CLIENT:
             raise ValueError('sni_callback cannot be set on TLS_CLIENT context')
-=======
->>>>>>> 9de80d4d
         if not HAS_SNI:
             raise NotImplementedError("The TLS extension servername callback, "
                     "SSL_CTX_set_tlsext_servername_callback, "
@@ -1766,18 +1744,9 @@
     def post_handshake_auth(self, arg):
         if arg is None:
             raise AttributeError("cannot delete attribute")
-<<<<<<< HEAD
         pha = int(bool(arg))
 
         self._post_handshake_auth = pha
-=======
-        pha = bool(arg)
-
-        self._post_handshake_auth = pha
-
-        # bpo-37428: newPySSLSocket() sets SSL_VERIFY_POST_HANDSHAKE flag for
-        # server sockets and SSL_set_post_handshake_auth() for client
->>>>>>> 9de80d4d
 
         return 0;
 
