--- conflicted
+++ resolved
@@ -85,17 +85,11 @@
 OP_NO_SSLv3 = lib.SSL_OP_NO_SSLv3
 OP_NO_TLSv1_3 = lib.SSL_OP_NO_TLSv1_3
 if OPENSSL_VERSION_INFO > (1, 1, 0, 0, 0):
-<<<<<<< HEAD
-    OP_ENABLE_MIDDLEBOX_COMPAT = lib.SSL_OP_ENABLE_MIDDLEBOX_COMPAT
-
-
-=======
     # OP_ENABLE_MIDDLEBOX_COMPAT = lib.SSL_OP_ENABLE_MIDDLEBOX_COMPAT
     # XXX should be conditionally compiled into lib
     OP_ENABLE_MIDDLEBOX_COMPAT = 0x00100000
 
- 
->>>>>>> f827021b
+
 
 SSL_CLIENT = 0
 SSL_SERVER = 1
@@ -120,13 +114,8 @@
     PROTOCOL_TLSv1 = 3
     PROTOCOL_TLSv1_1 = 4
     PROTOCOL_TLSv1_2 = 5
-<<<<<<< HEAD
 PROTOCOL_TLS_CLIENT = 0x10
 PROTOCOL_TLS_SERVER = 0x11
-=======
-# PROTOCOL_TLS_CLIENT = 0x10
-# PROTOCOL_TLS_SERVER = 0x11
->>>>>>> f827021b
 HAS_TLSv1_3 = bool(lib.Cryptography_HAS_TLSv1_3)
 
 _PROTOCOL_NAMES = (name for name in dir(lib) if name.startswith('PROTOCOL_'))
@@ -1426,6 +1415,25 @@
 
         return 0;
 
+    @property
+    def post_handshake_auth(self):
+        if HAS_TLSv1_3:
+            return bool(self._post_handshake_auth)
+        return None
+
+    @post_handshake_auth.setter
+    def post_handshake_auth(self, arg):
+        if arg is None:
+            raise AttributeError("cannot delete attribute")
+
+        pha = bool(arg)
+        self._post_handshake_auth = pha;
+
+        # bpo-37428: newPySSLSocket() sets SSL_VERIFY_POST_HANDSHAKE flag for
+        # server sockets and SSL_set_post_handshake_auth() for client
+
+        return 0;
+
 
 
 # cryptography constraint: OPENSSL_NO_TLSEXT will never be set!
