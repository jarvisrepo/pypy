<<<<<<< HEAD
import builtins
=======
import __builtin__ as builtins
>>>>>>> a01c38ec
import math
import struct
from fractions import gcd
from cffi import FFI


_buffer = memoryview


class error(Exception):
    pass


def _check_size(size):
    if size != 1 and size != 2 and size != 4:
        raise error("Size should be 1, 2 or 4")


def _check_params(length, size):
    _check_size(size)
    if length % size != 0:
        raise error("not a whole number of frames")


def _sample_count(cp, size):
    return len(cp) // size


def _get_samples(cp, size, signed=True):
    for i in range(_sample_count(cp, size)):
        yield _get_sample(cp, size, i, signed)


def _struct_format(size, signed):
    if size == 1:
        return "b" if signed else "B"
    elif size == 2:
        return "h" if signed else "H"
    elif size == 4:
        return "i" if signed else "I"


def _get_sample(cp, size, i, signed=True):
    fmt = _struct_format(size, signed)
    start = i * size
    end = start + size
    return struct.unpack_from(fmt, _buffer(cp)[start:end])[0]


def _put_sample(cp, size, i, val, signed=True):
    fmt = _struct_format(size, signed)
    struct.pack_into(fmt, cp, i * size, val)


def _get_maxval(size, signed=True):
    if signed and size == 1:
        return 0x7f
    elif size == 1:
        return 0xff
    elif signed and size == 2:
        return 0x7fff
    elif size == 2:
        return 0xffff
    elif signed and size == 4:
        return 0x7fffffff
    elif size == 4:
        return 0xffffffff


def _get_minval(size, signed=True):
    if not signed:
        return 0
    elif size == 1:
        return -0x80
    elif size == 2:
        return -0x8000
    elif size == 4:
        return -0x80000000


def _get_clipfn(size, signed=True):
    maxval = _get_maxval(size, signed)
    minval = _get_minval(size, signed)
    return lambda val: builtins.max(min(val, maxval), minval)


def _overflow(val, size, signed=True):
    minval = _get_minval(size, signed)
    maxval = _get_maxval(size, signed)
    if minval <= val <= maxval:
        return val

    bits = size * 8
    if signed:
        offset = 2**(bits-1)
        return ((val + offset) % (2**bits)) - offset
    else:
        return val % (2**bits)


def getsample(cp, size, i):
    _check_params(len(cp), size)
    if not (0 <= i < len(cp) // size):
        raise error("Index out of range")
    return _get_sample(cp, size, i)


def max(cp, size):
    _check_params(len(cp), size)

    if len(cp) == 0:
        return 0

    return builtins.max(abs(sample) for sample in _get_samples(cp, size))


def minmax(cp, size):
    _check_params(len(cp), size)

    min_sample, max_sample = 0x7fffffff, -0x80000000
    for sample in _get_samples(cp, size):
        max_sample = builtins.max(sample, max_sample)
        min_sample = builtins.min(sample, min_sample)

    return min_sample, max_sample


def avg(cp, size):
    _check_params(len(cp), size)
    sample_count = _sample_count(cp, size)
    if sample_count == 0:
        return 0
    return sum(_get_samples(cp, size)) // sample_count


def rms(cp, size):
    _check_params(len(cp), size)

    sample_count = _sample_count(cp, size)
    if sample_count == 0:
        return 0

    sum_squares = sum(sample**2 for sample in _get_samples(cp, size))
    return int(math.sqrt(sum_squares // sample_count))


def _sum2(cp1, cp2, length):
    size = 2
    return sum(getsample(cp1, size, i) * getsample(cp2, size, i)
               for i in range(length)) + 0.0


def findfit(cp1, cp2):
    size = 2

    if len(cp1) % 2 != 0 or len(cp2) % 2 != 0:
        raise error("Strings should be even-sized")

    if len(cp1) < len(cp2):
        raise error("First sample should be longer")

    len1 = _sample_count(cp1, size)
    len2 = _sample_count(cp2, size)

    sum_ri_2 = _sum2(cp2, cp2, len2)
    sum_aij_2 = _sum2(cp1, cp1, len2)
    sum_aij_ri = _sum2(cp1, cp2, len2)

    result = (sum_ri_2 * sum_aij_2 - sum_aij_ri * sum_aij_ri) / sum_aij_2

    best_result = result
    best_i = 0

    for i in range(1, len1 - len2 + 1):
        aj_m1 = _get_sample(cp1, size, i - 1)
        aj_lm1 = _get_sample(cp1, size, i + len2 - 1)

        sum_aij_2 += aj_lm1**2 - aj_m1**2
        sum_aij_ri = _sum2(_buffer(cp1)[i*size:], cp2, len2)

        result = (sum_ri_2 * sum_aij_2 - sum_aij_ri * sum_aij_ri) / sum_aij_2

        if result < best_result:
            best_result = result
            best_i = i

    factor = _sum2(_buffer(cp1)[best_i*size:], cp2, len2) / sum_ri_2

    return best_i, factor


def findfactor(cp1, cp2):
    size = 2

    if len(cp1) % 2 != 0:
        raise error("Strings should be even-sized")

    if len(cp1) != len(cp2):
        raise error("Samples should be same size")

    sample_count = _sample_count(cp1, size)

    sum_ri_2 = _sum2(cp2, cp2, sample_count)
    sum_aij_ri = _sum2(cp1, cp2, sample_count)

    return sum_aij_ri / sum_ri_2


def findmax(cp, len2):
    size = 2
    sample_count = _sample_count(cp, size)

    if len(cp) % 2 != 0:
        raise error("Strings should be even-sized")

    if len2 < 0 or sample_count < len2:
        raise error("Input sample should be longer")

    if sample_count == 0:
        return 0

    result = _sum2(cp, cp, len2)
    best_result = result
    best_i = 0

    for i in range(1, sample_count - len2 + 1):
        sample_leaving_window = getsample(cp, size, i - 1)
        sample_entering_window = getsample(cp, size, i + len2 - 1)

        result -= sample_leaving_window**2
        result += sample_entering_window**2

        if result > best_result:
            best_result = result
            best_i = i

    return best_i


def avgpp(cp, size):
    _check_params(len(cp), size)
    sample_count = _sample_count(cp, size)
    if sample_count <= 2:
        return 0

    prevextremevalid = False
    prevextreme = None
    avg = 0
    nextreme = 0

    prevval = getsample(cp, size, 0)
    val = getsample(cp, size, 1)

    prevdiff = val - prevval

    for i in range(1, sample_count):
        val = getsample(cp, size, i)
        diff = val - prevval

        if diff * prevdiff < 0:
            if prevextremevalid:
                avg += abs(prevval - prevextreme)
                nextreme += 1

            prevextremevalid = True
            prevextreme = prevval

        prevval = val
        if diff != 0:
            prevdiff = diff

    if nextreme == 0:
        return 0

    return avg // nextreme


def maxpp(cp, size):
    _check_params(len(cp), size)
    sample_count = _sample_count(cp, size)
    if sample_count <= 1:
        return 0

    prevextremevalid = False
    prevextreme = None
    max = 0

    prevval = getsample(cp, size, 0)
    val = getsample(cp, size, 1)

    prevdiff = val - prevval

    for i in range(1, sample_count):
        val = getsample(cp, size, i)
        diff = val - prevval

        if diff * prevdiff < 0:
            if prevextremevalid:
                extremediff = abs(prevval - prevextreme)
                if extremediff > max:
                    max = extremediff
            prevextremevalid = True
            prevextreme = prevval

        prevval = val
        if diff != 0:
            prevdiff = diff

    return max


def cross(cp, size):
    _check_params(len(cp), size)

    crossings = -1
    last_sample = 17
    for sample in _get_samples(cp, size):
        sample = sample < 0
        if sample != last_sample:
            crossings += 1
        last_sample = sample
    return crossings


def mul(cp, size, factor):
    _check_params(len(cp), size)
    clip = _get_clipfn(size)

    rv = ffi.new("unsigned char[]", len(cp))
    result = ffi.buffer(rv)

    for i, sample in enumerate(_get_samples(cp, size)):
        sample = clip(int(sample * factor))
        _put_sample(result, size, i, sample)

    return result[:]


def tomono(cp, size, fac1, fac2):
    _check_params(len(cp), size)
    clip = _get_clipfn(size)

    sample_count = _sample_count(cp, size)

    rv = ffi.new("unsigned char[]", len(cp) // 2)
    result = ffi.buffer(rv)

    for i in range(0, sample_count, 2):
        l_sample = getsample(cp, size, i)
        r_sample = getsample(cp, size, i + 1)

        sample = (l_sample * fac1) + (r_sample * fac2)
        sample = int(clip(sample))

        _put_sample(result, size, i // 2, sample)

    return result[:]


def tostereo(cp, size, fac1, fac2):
    _check_params(len(cp), size)

    sample_count = _sample_count(cp, size)

    rv = ffi.new("unsigned char[]", len(cp) * 2)
    lib.tostereo(rv, cp, len(cp), size, fac1, fac2)
    return ffi.buffer(rv)[:]


def add(cp1, cp2, size):
    _check_params(len(cp1), size)

    if len(cp1) != len(cp2):
        raise error("Lengths should be the same")

    rv = ffi.new("unsigned char[]", len(cp1))
    lib.add(rv, cp1, cp2, len(cp1), size)
    return ffi.buffer(rv)[:]


def bias(cp, size, bias):
    _check_params(len(cp), size)

    rv = ffi.new("unsigned char[]", len(cp))
    result = ffi.buffer(rv)

    for i, sample in enumerate(_get_samples(cp, size)):
        sample = _overflow(sample + bias, size)
        _put_sample(result, size, i, sample)

    return result[:]


def reverse(cp, size):
    _check_params(len(cp), size)
    sample_count = _sample_count(cp, size)

    rv = ffi.new("unsigned char[]", len(cp))
    result = ffi.buffer(rv)
    for i, sample in enumerate(_get_samples(cp, size)):
        _put_sample(result, size, sample_count - i - 1, sample)

    return result[:]


def lin2lin(cp, size, size2):
    _check_params(len(cp), size)
    _check_size(size2)

    if size == size2:
        return cp

    new_len = (len(cp) // size) * size2
    rv = ffi.new("unsigned char[]", new_len)
    result = ffi.buffer(rv)

    for i in range(_sample_count(cp, size)):
        sample = _get_sample(cp, size, i)
        if size == 1:
            sample <<= 24
        elif size == 2:
            sample <<= 16
        if size2 == 1:
            sample >>= 24
        elif size2 == 2:
            sample >>= 16
        sample = _overflow(sample, size2)
        _put_sample(result, size2, i, sample)

    return result[:]


def ratecv(cp, size, nchannels, inrate, outrate, state, weightA=1, weightB=0):
    _check_params(len(cp), size)
    if nchannels < 1:
        raise error("# of channels should be >= 1")

    bytes_per_frame = size * nchannels
    frame_count = len(cp) // bytes_per_frame

    if bytes_per_frame // nchannels != size:
        raise OverflowError("width * nchannels too big for a C int")

    if weightA < 1 or weightB < 0:
        raise error("weightA should be >= 1, weightB should be >= 0")

    if len(cp) % bytes_per_frame != 0:
        raise error("not a whole number of frames")

    if inrate <= 0 or outrate <= 0:
        raise error("sampling rate not > 0")

    d = gcd(inrate, outrate)
    inrate //= d
    outrate //= d

    if state is None:
        d = -outrate
        prev_i = ffi.new('int[]', nchannels)
        cur_i = ffi.new('int[]', nchannels)
    else:
        d, samps = state

        if len(samps) != nchannels:
            raise error("illegal state argument")

        prev_i, cur_i = zip(*samps)
        prev_i = ffi.new('int[]', prev_i)
        cur_i = ffi.new('int[]', cur_i)
    state_d = ffi.new('int[]', (d,))

    q = frame_count // inrate
    ceiling = (q + 1) * outrate
    nbytes = ceiling * bytes_per_frame

    rv = ffi.new("unsigned char[]", nbytes)
    trim_index = lib.ratecv(rv, cp, frame_count, size,
                            nchannels, inrate, outrate,
                            state_d, prev_i, cur_i,
                            weightA, weightB)
    result = ffi.buffer(rv)[:trim_index]
    samps = zip(prev_i, cur_i)
    return (result, (d, tuple(samps)))


ffi = FFI()
ffi.cdef("""
typedef short PyInt16;

int ratecv(char* rv, char* cp, size_t len, int size,
           int nchannels, int inrate, int outrate,
           int* state_d, int* prev_i, int* cur_i,
           int weightA, int weightB);

void tostereo(char* rv, char* cp, size_t len, int size,
              double fac1, double fac2);
void add(char* rv, char* cp1, char* cp2, size_t len1, int size);

/* 2's complement (14-bit range) */
unsigned char
st_14linear2ulaw(PyInt16 pcm_val);
PyInt16 st_ulaw2linear16(unsigned char);

/* 2's complement (13-bit range) */
unsigned char
st_linear2alaw(PyInt16 pcm_val);
PyInt16 st_alaw2linear16(unsigned char);


void lin2adcpm(unsigned char* rv, unsigned char* cp, size_t len,
               size_t size, int* state);
void adcpm2lin(unsigned char* rv, unsigned char* cp, size_t len,
               size_t size, int* state);
""")

# This code is directly copied from CPython file: Modules/audioop.c
_AUDIOOP_C_MODULE = """
typedef short PyInt16;
typedef int Py_Int32;

/* Code shamelessly stolen from sox, 12.17.7, g711.c
** (c) Craig Reese, Joe Campbell and Jeff Poskanzer 1989 */

/* From g711.c:
 *
 * December 30, 1994:
 * Functions linear2alaw, linear2ulaw have been updated to correctly
 * convert unquantized 16 bit values.
 * Tables for direct u- to A-law and A- to u-law conversions have been
 * corrected.
 * Borge Lindberg, Center for PersonKommunikation, Aalborg University.
 * bli@cpk.auc.dk
 *
 */
#define BIAS 0x84   /* define the add-in bias for 16 bit samples */
#define CLIP 32635
#define SIGN_BIT        (0x80)          /* Sign bit for a A-law byte. */
#define QUANT_MASK      (0xf)           /* Quantization field mask. */
#define SEG_SHIFT       (4)             /* Left shift for segment number. */
#define SEG_MASK        (0x70)          /* Segment field mask. */

static PyInt16 seg_aend[8] = {0x1F, 0x3F, 0x7F, 0xFF,
                              0x1FF, 0x3FF, 0x7FF, 0xFFF};
static PyInt16 seg_uend[8] = {0x3F, 0x7F, 0xFF, 0x1FF,
                              0x3FF, 0x7FF, 0xFFF, 0x1FFF};

static PyInt16
search(PyInt16 val, PyInt16 *table, int size)
{
    int i;

    for (i = 0; i < size; i++) {
        if (val <= *table++)
            return (i);
    }
    return (size);
}
#define st_ulaw2linear16(uc) (_st_ulaw2linear16[uc])
#define st_alaw2linear16(uc) (_st_alaw2linear16[uc])

static PyInt16 _st_ulaw2linear16[256] = {
    -32124,  -31100,  -30076,  -29052,  -28028,  -27004,  -25980,
    -24956,  -23932,  -22908,  -21884,  -20860,  -19836,  -18812,
    -17788,  -16764,  -15996,  -15484,  -14972,  -14460,  -13948,
    -13436,  -12924,  -12412,  -11900,  -11388,  -10876,  -10364,
     -9852,   -9340,   -8828,   -8316,   -7932,   -7676,   -7420,
     -7164,   -6908,   -6652,   -6396,   -6140,   -5884,   -5628,
     -5372,   -5116,   -4860,   -4604,   -4348,   -4092,   -3900,
     -3772,   -3644,   -3516,   -3388,   -3260,   -3132,   -3004,
     -2876,   -2748,   -2620,   -2492,   -2364,   -2236,   -2108,
     -1980,   -1884,   -1820,   -1756,   -1692,   -1628,   -1564,
     -1500,   -1436,   -1372,   -1308,   -1244,   -1180,   -1116,
     -1052,    -988,    -924,    -876,    -844,    -812,    -780,
      -748,    -716,    -684,    -652,    -620,    -588,    -556,
      -524,    -492,    -460,    -428,    -396,    -372,    -356,
      -340,    -324,    -308,    -292,    -276,    -260,    -244,
      -228,    -212,    -196,    -180,    -164,    -148,    -132,
      -120,    -112,    -104,     -96,     -88,     -80,     -72,
       -64,     -56,     -48,     -40,     -32,     -24,     -16,
    -8,       0,   32124,   31100,   30076,   29052,   28028,
     27004,   25980,   24956,   23932,   22908,   21884,   20860,
     19836,   18812,   17788,   16764,   15996,   15484,   14972,
     14460,   13948,   13436,   12924,   12412,   11900,   11388,
     10876,   10364,    9852,    9340,    8828,    8316,    7932,
      7676,    7420,    7164,    6908,    6652,    6396,    6140,
      5884,    5628,    5372,    5116,    4860,    4604,    4348,
      4092,    3900,    3772,    3644,    3516,    3388,    3260,
      3132,    3004,    2876,    2748,    2620,    2492,    2364,
      2236,    2108,    1980,    1884,    1820,    1756,    1692,
      1628,    1564,    1500,    1436,    1372,    1308,    1244,
      1180,    1116,    1052,     988,     924,     876,     844,
       812,     780,     748,     716,     684,     652,     620,
       588,     556,     524,     492,     460,     428,     396,
       372,     356,     340,     324,     308,     292,     276,
       260,     244,     228,     212,     196,     180,     164,
       148,     132,     120,     112,     104,      96,      88,
    80,      72,      64,      56,      48,      40,      32,
    24,      16,       8,       0
};

/*
 * linear2ulaw() accepts a 14-bit signed integer and encodes it as u-law data
 * stored in a unsigned char.  This function should only be called with
 * the data shifted such that it only contains information in the lower
 * 14-bits.
 *
 * In order to simplify the encoding process, the original linear magnitude
 * is biased by adding 33 which shifts the encoding range from (0 - 8158) to
 * (33 - 8191). The result can be seen in the following encoding table:
 *
 *      Biased Linear Input Code        Compressed Code
 *      ------------------------        ---------------
 *      00000001wxyza                   000wxyz
 *      0000001wxyzab                   001wxyz
 *      000001wxyzabc                   010wxyz
 *      00001wxyzabcd                   011wxyz
 *      0001wxyzabcde                   100wxyz
 *      001wxyzabcdef                   101wxyz
 *      01wxyzabcdefg                   110wxyz
 *      1wxyzabcdefgh                   111wxyz
 *
 * Each biased linear code has a leading 1 which identifies the segment
 * number. The value of the segment number is equal to 7 minus the number
 * of leading 0's. The quantization interval is directly available as the
 * four bits wxyz.  * The trailing bits (a - h) are ignored.
 *
 * Ordinarily the complement of the resulting code word is used for
 * transmission, and so the code word is complemented before it is returned.
 *
 * For further information see John C. Bellamy's Digital Telephony, 1982,
 * John Wiley & Sons, pps 98-111 and 472-476.
 */
static unsigned char
st_14linear2ulaw(PyInt16 pcm_val)       /* 2's complement (14-bit range) */
{
    PyInt16         mask;
    PyInt16         seg;
    unsigned char   uval;

    /* The original sox code does this in the calling function, not here */
    pcm_val = pcm_val >> 2;

    /* u-law inverts all bits */
    /* Get the sign and the magnitude of the value. */
    if (pcm_val < 0) {
        pcm_val = -pcm_val;
        mask = 0x7F;
    } else {
        mask = 0xFF;
    }
    if ( pcm_val > CLIP ) pcm_val = CLIP;           /* clip the magnitude */
    pcm_val += (BIAS >> 2);

    /* Convert the scaled magnitude to segment number. */
    seg = search(pcm_val, seg_uend, 8);

    /*
     * Combine the sign, segment, quantization bits;
     * and complement the code word.
     */
    if (seg >= 8)           /* out of range, return maximum value. */
        return (unsigned char) (0x7F ^ mask);
    else {
        uval = (unsigned char) (seg << 4) | ((pcm_val >> (seg + 1)) & 0xF);
        return (uval ^ mask);
    }

}

static PyInt16 _st_alaw2linear16[256] = {
     -5504,   -5248,   -6016,   -5760,   -4480,   -4224,   -4992,
     -4736,   -7552,   -7296,   -8064,   -7808,   -6528,   -6272,
     -7040,   -6784,   -2752,   -2624,   -3008,   -2880,   -2240,
     -2112,   -2496,   -2368,   -3776,   -3648,   -4032,   -3904,
     -3264,   -3136,   -3520,   -3392,  -22016,  -20992,  -24064,
    -23040,  -17920,  -16896,  -19968,  -18944,  -30208,  -29184,
    -32256,  -31232,  -26112,  -25088,  -28160,  -27136,  -11008,
    -10496,  -12032,  -11520,   -8960,   -8448,   -9984,   -9472,
    -15104,  -14592,  -16128,  -15616,  -13056,  -12544,  -14080,
    -13568,    -344,    -328,    -376,    -360,    -280,    -264,
      -312,    -296,    -472,    -456,    -504,    -488,    -408,
      -392,    -440,    -424,     -88,     -72,    -120,    -104,
       -24,      -8,     -56,     -40,    -216,    -200,    -248,
      -232,    -152,    -136,    -184,    -168,   -1376,   -1312,
     -1504,   -1440,   -1120,   -1056,   -1248,   -1184,   -1888,
     -1824,   -2016,   -1952,   -1632,   -1568,   -1760,   -1696,
      -688,    -656,    -752,    -720,    -560,    -528,    -624,
      -592,    -944,    -912,   -1008,    -976,    -816,    -784,
      -880,    -848,    5504,    5248,    6016,    5760,    4480,
      4224,    4992,    4736,    7552,    7296,    8064,    7808,
      6528,    6272,    7040,    6784,    2752,    2624,    3008,
      2880,    2240,    2112,    2496,    2368,    3776,    3648,
      4032,    3904,    3264,    3136,    3520,    3392,   22016,
     20992,   24064,   23040,   17920,   16896,   19968,   18944,
     30208,   29184,   32256,   31232,   26112,   25088,   28160,
     27136,   11008,   10496,   12032,   11520,    8960,    8448,
      9984,    9472,   15104,   14592,   16128,   15616,   13056,
     12544,   14080,   13568,     344,     328,     376,     360,
       280,     264,     312,     296,     472,     456,     504,
       488,     408,     392,     440,     424,      88,      72,
       120,     104,      24,       8,      56,      40,     216,
       200,     248,     232,     152,     136,     184,     168,
      1376,    1312,    1504,    1440,    1120,    1056,    1248,
      1184,    1888,    1824,    2016,    1952,    1632,    1568,
      1760,    1696,     688,     656,     752,     720,     560,
       528,     624,     592,     944,     912,    1008,     976,
       816,     784,     880,     848
};

/*
 * linear2alaw() accepts an 13-bit signed integer and encodes it as A-law data
 * stored in a unsigned char.  This function should only be called with
 * the data shifted such that it only contains information in the lower
 * 13-bits.
 *
 *              Linear Input Code       Compressed Code
 *      ------------------------        ---------------
 *      0000000wxyza                    000wxyz
 *      0000001wxyza                    001wxyz
 *      000001wxyzab                    010wxyz
 *      00001wxyzabc                    011wxyz
 *      0001wxyzabcd                    100wxyz
 *      001wxyzabcde                    101wxyz
 *      01wxyzabcdef                    110wxyz
 *      1wxyzabcdefg                    111wxyz
 *
 * For further information see John C. Bellamy's Digital Telephony, 1982,
 * John Wiley & Sons, pps 98-111 and 472-476.
 */
static unsigned char
st_linear2alaw(PyInt16 pcm_val) /* 2's complement (13-bit range) */
{
    PyInt16         mask;
    short           seg;
    unsigned char   aval;

    /* The original sox code does this in the calling function, not here */
    pcm_val = pcm_val >> 3;

    /* A-law using even bit inversion */
    if (pcm_val >= 0) {
        mask = 0xD5;            /* sign (7th) bit = 1 */
    } else {
        mask = 0x55;            /* sign bit = 0 */
        pcm_val = -pcm_val - 1;
    }

    /* Convert the scaled magnitude to segment number. */
    seg = search(pcm_val, seg_aend, 8);

    /* Combine the sign, segment, and quantization bits. */

    if (seg >= 8)           /* out of range, return maximum value. */
        return (unsigned char) (0x7F ^ mask);
    else {
        aval = (unsigned char) seg << SEG_SHIFT;
        if (seg < 2)
            aval |= (pcm_val >> 1) & QUANT_MASK;
        else
            aval |= (pcm_val >> seg) & QUANT_MASK;
        return (aval ^ mask);
    }
}
/* End of code taken from sox */

/* Intel ADPCM step variation table */
static int indexTable[16] = {
    -1, -1, -1, -1, 2, 4, 6, 8,
    -1, -1, -1, -1, 2, 4, 6, 8,
};

static int stepsizeTable[89] = {
    7, 8, 9, 10, 11, 12, 13, 14, 16, 17,
    19, 21, 23, 25, 28, 31, 34, 37, 41, 45,
    50, 55, 60, 66, 73, 80, 88, 97, 107, 118,
    130, 143, 157, 173, 190, 209, 230, 253, 279, 307,
    337, 371, 408, 449, 494, 544, 598, 658, 724, 796,
    876, 963, 1060, 1166, 1282, 1411, 1552, 1707, 1878, 2066,
    2272, 2499, 2749, 3024, 3327, 3660, 4026, 4428, 4871, 5358,
    5894, 6484, 7132, 7845, 8630, 9493, 10442, 11487, 12635, 13899,
    15289, 16818, 18500, 20350, 22385, 24623, 27086, 29794, 32767
};

#define CHARP(cp, i) ((signed char *)(cp+i))
#define SHORTP(cp, i) ((short *)(cp+i))
#define LONGP(cp, i) ((Py_Int32 *)(cp+i))
"""

lib = ffi.verify(_AUDIOOP_C_MODULE + r"""
#include <math.h>

static const int maxvals[] = {0, 0x7F, 0x7FFF, 0x7FFFFF, 0x7FFFFFFF};
/* -1 trick is needed on Windows to support -0x80000000 without a warning */
static const int minvals[] = {0, -0x80, -0x8000, -0x800000, -0x7FFFFFFF-1};

static int
fbound(double val, double minval, double maxval)
{
    if (val > maxval)
        val = maxval;
    else if (val < minval + 1)
        val = minval;
    return val;
}

static int
gcd(int a, int b)
{
    while (b > 0) {
        int tmp = a % b;
        a = b;
        b = tmp;
    }
    return a;
}

int ratecv(char* rv, char* cp, size_t len, int size,
           int nchannels, int inrate, int outrate,
           int* state_d, int* prev_i, int* cur_i,
           int weightA, int weightB)
{
    char *ncp = rv;
    int d, chan;

    /* divide inrate and outrate by their greatest common divisor */
    d = gcd(inrate, outrate);
    inrate /= d;
    outrate /= d;
    /* divide weightA and weightB by their greatest common divisor */
    d = gcd(weightA, weightB);
    weightA /= d;
    weightA /= d;

    d = *state_d;

    for (;;) {
        while (d < 0) {
            if (len == 0) {
                *state_d = d;
                return ncp - rv;
            }
            for (chan = 0; chan < nchannels; chan++) {
                prev_i[chan] = cur_i[chan];
                if (size == 1)
                    cur_i[chan] = ((int)*CHARP(cp, 0)) << 24;
                else if (size == 2)
                    cur_i[chan] = ((int)*SHORTP(cp, 0)) << 16;
                else if (size == 4)
                    cur_i[chan] = (int)*LONGP(cp, 0);
                cp += size;
                /* implements a simple digital filter */
                cur_i[chan] = (int)(
                    ((double)weightA * (double)cur_i[chan] +
                     (double)weightB * (double)prev_i[chan]) /
                    ((double)weightA + (double)weightB));
            }
            len--;
            d += outrate;
        }
        while (d >= 0) {
            for (chan = 0; chan < nchannels; chan++) {
                int cur_o;
                cur_o = (int)(((double)prev_i[chan] * (double)d +
                         (double)cur_i[chan] * (double)(outrate - d)) /
                    (double)outrate);
                if (size == 1)
                    *CHARP(ncp, 0) = (signed char)(cur_o >> 24);
                else if (size == 2)
                    *SHORTP(ncp, 0) = (short)(cur_o >> 16);
                else if (size == 4)
                    *LONGP(ncp, 0) = (Py_Int32)(cur_o);
                ncp += size;
            }
            d -= inrate;
        }
    }
}

void tostereo(char* rv, char* cp, size_t len, int size,
              double fac1, double fac2)
{
    int val1, val2, val = 0;
    double fval, maxval, minval;
    char *ncp = rv;
    int i;

    maxval = (double) maxvals[size];
    minval = (double) minvals[size];

    for ( i=0; i < len; i += size ) {
        if ( size == 1 )      val = (int)*CHARP(cp, i);
        else if ( size == 2 ) val = (int)*SHORTP(cp, i);
        else if ( size == 4 ) val = (int)*LONGP(cp, i);

        fval = (double)val*fac1;
        val1 = (int)floor(fbound(fval, minval, maxval));

        fval = (double)val*fac2;
        val2 = (int)floor(fbound(fval, minval, maxval));

        if ( size == 1 )      *CHARP(ncp, i*2) = (signed char)val1;
        else if ( size == 2 ) *SHORTP(ncp, i*2) = (short)val1;
        else if ( size == 4 ) *LONGP(ncp, i*2) = (Py_Int32)val1;

        if ( size == 1 )      *CHARP(ncp, i*2+1) = (signed char)val2;
        else if ( size == 2 ) *SHORTP(ncp, i*2+2) = (short)val2;
        else if ( size == 4 ) *LONGP(ncp, i*2+4) = (Py_Int32)val2;
    }
}

void add(char* rv, char* cp1, char* cp2, size_t len1, int size)
{
    int i;
    int val1 = 0, val2 = 0, minval, maxval, newval;
    char* ncp = rv;

    maxval = maxvals[size];
    minval = minvals[size];

    for ( i=0; i < len1; i += size ) {
        if ( size == 1 )      val1 = (int)*CHARP(cp1, i);
        else if ( size == 2 ) val1 = (int)*SHORTP(cp1, i);
        else if ( size == 4 ) val1 = (int)*LONGP(cp1, i);

        if ( size == 1 )      val2 = (int)*CHARP(cp2, i);
        else if ( size == 2 ) val2 = (int)*SHORTP(cp2, i);
        else if ( size == 4 ) val2 = (int)*LONGP(cp2, i);

        if (size < 4) {
            newval = val1 + val2;
            /* truncate in case of overflow */
            if (newval > maxval)
                newval = maxval;
            else if (newval < minval)
                newval = minval;
        }
        else {
            double fval = (double)val1 + (double)val2;
            /* truncate in case of overflow */
            newval = (int)floor(fbound(fval, minval, maxval));
        }

        if ( size == 1 )      *CHARP(ncp, i) = (signed char)newval;
        else if ( size == 2 ) *SHORTP(ncp, i) = (short)newval;
        else if ( size == 4 ) *LONGP(ncp, i) = (Py_Int32)newval;
    }
}

void lin2adcpm(unsigned char* ncp, unsigned char* cp, size_t len,
               size_t size, int* state)
{
    int step, outputbuffer = 0, bufferstep;
    int val = 0;
    int diff, vpdiff, sign, delta;
    size_t i;
    int valpred = state[0];
    int index = state[1];

    step = stepsizeTable[index];
    bufferstep = 1;

    for ( i=0; i < len; i += size ) {
        if ( size == 1 )      val = ((int)*CHARP(cp, i)) << 8;
        else if ( size == 2 ) val = (int)*SHORTP(cp, i);
        else if ( size == 4 ) val = ((int)*LONGP(cp, i)) >> 16;

        /* Step 1 - compute difference with previous value */
        diff = val - valpred;
        sign = (diff < 0) ? 8 : 0;
        if ( sign ) diff = (-diff);

        /* Step 2 - Divide and clamp */
        /* Note:
        ** This code *approximately* computes:
        **    delta = diff*4/step;
        **    vpdiff = (delta+0.5)*step/4;
        ** but in shift step bits are dropped. The net result of this
        ** is that even if you have fast mul/div hardware you cannot
        ** put it to good use since the fixup would be too expensive.
        */
        delta = 0;
        vpdiff = (step >> 3);

        if ( diff >= step ) {
            delta = 4;
            diff -= step;
            vpdiff += step;
        }
        step >>= 1;
        if ( diff >= step  ) {
            delta |= 2;
            diff -= step;
            vpdiff += step;
        }
        step >>= 1;
        if ( diff >= step ) {
            delta |= 1;
            vpdiff += step;
        }

        /* Step 3 - Update previous value */
        if ( sign )
            valpred -= vpdiff;
        else
            valpred += vpdiff;

        /* Step 4 - Clamp previous value to 16 bits */
        if ( valpred > 32767 )
            valpred = 32767;
        else if ( valpred < -32768 )
            valpred = -32768;

        /* Step 5 - Assemble value, update index and step values */
        delta |= sign;

        index += indexTable[delta];
        if ( index < 0 ) index = 0;
        if ( index > 88 ) index = 88;
        step = stepsizeTable[index];

        /* Step 6 - Output value */
        if ( bufferstep ) {
            outputbuffer = (delta << 4) & 0xf0;
        } else {
            *ncp++ = (delta & 0x0f) | outputbuffer;
        }
        bufferstep = !bufferstep;
    }
    state[0] = valpred;
    state[1] = index;
}


void adcpm2lin(unsigned char* ncp, unsigned char* cp, size_t len,
               size_t size, int* state)
{
    int step, inputbuffer = 0, bufferstep;
    int val = 0;
    int diff, vpdiff, sign, delta;
    size_t i;
    int valpred = state[0];
    int index = state[1];

    step = stepsizeTable[index];
    bufferstep = 0;

    for ( i=0; i < len*size*2; i += size ) {
        /* Step 1 - get the delta value and compute next index */
        if ( bufferstep ) {
            delta = inputbuffer & 0xf;
        } else {
            inputbuffer = *cp++;
            delta = (inputbuffer >> 4) & 0xf;
        }

        bufferstep = !bufferstep;

        /* Step 2 - Find new index value (for later) */
        index += indexTable[delta];
        if ( index < 0 ) index = 0;
        if ( index > 88 ) index = 88;

        /* Step 3 - Separate sign and magnitude */
        sign = delta & 8;
        delta = delta & 7;

        /* Step 4 - Compute difference and new predicted value */
        /*
        ** Computes 'vpdiff = (delta+0.5)*step/4', but see comment
        ** in adpcm_coder.
        */
        vpdiff = step >> 3;
        if ( delta & 4 ) vpdiff += step;
        if ( delta & 2 ) vpdiff += step>>1;
        if ( delta & 1 ) vpdiff += step>>2;

        if ( sign )
            valpred -= vpdiff;
        else
            valpred += vpdiff;

        /* Step 5 - clamp output value */
        if ( valpred > 32767 )
            valpred = 32767;
        else if ( valpred < -32768 )
            valpred = -32768;

        /* Step 6 - Update step value */
        step = stepsizeTable[index];

        /* Step 6 - Output value */
        if ( size == 1 ) *CHARP(ncp, i) = (signed char)(valpred >> 8);
        else if ( size == 2 ) *SHORTP(ncp, i) = (short)(valpred);
        else if ( size == 4 ) *LONGP(ncp, i) = (Py_Int32)(valpred<<16);
    }
    state[0] = valpred;
    state[1] = index;
}
""")

def _get_lin_samples(cp, size):
    for sample in _get_samples(cp, size):
        if size == 1:
            yield sample << 8
        elif size == 2:
            yield sample
        elif size == 4:
            yield sample >> 16

def _put_lin_sample(result, size, i, sample):
    if size == 1:
        sample >>= 8
    elif size == 2:
        pass
    elif size == 4:
        sample <<= 16
    _put_sample(result, size, i, sample)

def lin2ulaw(cp, size):
    _check_params(len(cp), size)
    rv = ffi.new("unsigned char[]", _sample_count(cp, size))
    for i, sample in enumerate(_get_lin_samples(cp, size)):
        rv[i] = lib.st_14linear2ulaw(sample)
    return ffi.buffer(rv)[:]


def ulaw2lin(cp, size):
    _check_size(size)
    rv = ffi.new("unsigned char[]", len(cp) * size)
    result = ffi.buffer(rv)
    for i, value in enumerate(cp):
        sample = lib.st_ulaw2linear16(ord(value))
        _put_lin_sample(result, size, i, sample)
    return result[:]


def lin2alaw(cp, size):
    _check_params(len(cp), size)
    rv = ffi.new("unsigned char[]", _sample_count(cp, size))
    for i, sample in enumerate(_get_lin_samples(cp, size)):
        rv[i] = lib.st_linear2alaw(sample)
    return ffi.buffer(rv)[:]


def alaw2lin(cp, size):
    _check_size(size)
    rv = ffi.new("unsigned char[]", len(cp) * size)
    result = ffi.buffer(rv)
    for i, value in enumerate(cp):
        sample = lib.st_alaw2linear16(ord(value))
        _put_lin_sample(result, size, i, sample)
    return result[:]


def lin2adpcm(cp, size, state):
    _check_params(len(cp), size)
    if state is None:
        state = (0, 0)
    rv = ffi.new("unsigned char[]", len(cp) // size // 2)
    state_ptr = ffi.new("int[]", state)
    lib.lin2adcpm(rv, cp, len(cp), size, state_ptr)
    return ffi.buffer(rv)[:], tuple(state_ptr)


def adpcm2lin(cp, size, state):
    _check_size(size)
    if state is None:
        state = (0, 0)
    rv = ffi.new("unsigned char[]", len(cp) * size * 2)
    state_ptr = ffi.new("int[]", state)
    lib.adcpm2lin(rv, cp, len(cp), size, state_ptr)
    return ffi.buffer(rv)[:], tuple(state_ptr)
<|MERGE_RESOLUTION|>--- conflicted
+++ resolved
@@ -1,8 +1,4 @@
-<<<<<<< HEAD
 import builtins
-=======
-import __builtin__ as builtins
->>>>>>> a01c38ec
 import math
 import struct
 from fractions import gcd
