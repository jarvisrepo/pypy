--- conflicted
+++ resolved
@@ -1,11 +1,11 @@
-import __builtin__ as builtins
+import builtins
 import math
 import struct
 from fractions import gcd
 from ctypes import create_string_buffer
 
 
-_buffer = buffer
+_buffer = memoryview
 
 
 class error(Exception):
@@ -103,14 +103,6 @@
     _check_params(len(cp), size)
     if not (0 <= i < len(cp) / size):
         raise error("Index out of range")
-<<<<<<< HEAD
-    if size == 1:
-        return struct.unpack_from("B", memoryview(cp)[i:])[0]
-    elif size == 2:
-        return struct.unpack_from("H", memoryview(cp)[i * 2:])[0]
-    elif size == 4:
-        return struct.unpack_from("I", memoryview(cp)[i * 4:])[0]
-=======
     return _get_sample(cp, size, i)
 
 
@@ -551,5 +543,4 @@
 
 
 def adpcm2lin(cp, size, state):
-    raise NotImplementedError()
->>>>>>> 3c6cd5c0
+    raise NotImplementedError()