--- conflicted
+++ resolved
@@ -111,11 +111,7 @@
 # Internal stuff
 
 try:
-<<<<<<< HEAD
-    from _thread import _local
-=======
     from threading import local as _local
->>>>>>> 15282e28
 except ImportError:
     class _local(object):    # assume no threads
         pass
