import _continuation, sys


# ____________________________________________________________
# Exceptions

class GreenletExit(Exception):
    """This special exception does not propagate to the parent greenlet; it
can be used to kill a single greenlet."""

error = _continuation.error

# ____________________________________________________________
# Helper function

def getcurrent():
    "Returns the current greenlet (i.e. the one which called this function)."
    try:
        return _tls.current
    except AttributeError:
        # first call in this thread: current == main
        _green_create_main()
        return _tls.current

# ____________________________________________________________
# The 'greenlet' class

_continulet = _continuation.continulet

class greenlet(_continulet):
    getcurrent = staticmethod(getcurrent)
    error = error
    GreenletExit = GreenletExit
    __main = False
    __started = False

    def __new__(cls, *args, **kwds):
        self = _continulet.__new__(cls)
        self.parent = getcurrent()
        return self

    def __init__(self, run=None, parent=None):
        if run is not None:
            self.run = run
        if parent is not None:
            self.parent = parent

    def switch(self, *args):
        "Switch execution to this greenlet, optionally passing the values "
        "given as argument(s).  Returns the value passed when switching back."
        return self.__switch('switch', args)

    def throw(self, typ=GreenletExit, val=None, tb=None):
        "raise exception in greenlet, return value passed when switching back"
        return self.__switch('throw', typ, val, tb)

    def __switch(target, methodname, *args):
        current = getcurrent()
        #
        while not target:
            if not target.__started:
                if methodname == 'switch':
                    greenlet_func = _greenlet_start
                else:
                    greenlet_func = _greenlet_throw
                _continulet.__init__(target, greenlet_func, *args)
                methodname = 'switch'
                args = ()
                target.__started = True
                break
            # already done, go to the parent instead
            # (NB. infinite loop possible, but unlikely, unless you mess
            # up the 'parent' explicitly.  Good enough, because a Ctrl-C
            # will show that the program is caught in this loop here.)
            target = target.parent
        #
        try:
            unbound_method = getattr(_continulet, methodname)
            args = unbound_method(current, *args, to=target)
<<<<<<< HEAD
        except GreenletExit as e:
            args = (e,)
=======
>>>>>>> c998ffe4
        finally:
            _tls.current = current
        #
        if len(args) == 1:
            return args[0]
        else:
            return args

    def __bool__(self):
        return self.__main or _continulet.is_pending(self)

    @property
    def dead(self):
        return self.__started and not self

    @property
    def gr_frame(self):
        # xxx this doesn't work when called on either the current or
        # the main greenlet of another thread
        if self is getcurrent():
            return None
        if self.__main:
            self = getcurrent()
        f = _continulet.__reduce__(self)[2][0]
        if not f:
            return None
        return f.f_back.f_back.f_back   # go past start(), __switch(), switch()

# ____________________________________________________________
# Internal stuff

try:
    from thread import _local
except ImportError:
    class _local(object):    # assume no threads
        pass

_tls = _local()

def _green_create_main():
    # create the main greenlet for this thread
    _tls.current = None
    gmain = greenlet.__new__(greenlet)
    gmain._greenlet__main = True
    gmain._greenlet__started = True
    assert gmain.parent is None
    _tls.main = gmain
    _tls.current = gmain

def _greenlet_start(greenlet, args):
    _tls.current = greenlet
    try:
        res = greenlet.run(*args)
    except GreenletExit, e:
        res = e
    finally:
        _continuation.permute(greenlet, greenlet.parent)
    return (res,)

def _greenlet_throw(greenlet, exc, value, tb):
    _tls.current = greenlet
    try:
        raise value.with_traceback(tb)
    finally:
        _continuation.permute(greenlet, greenlet.parent)<|MERGE_RESOLUTION|>--- conflicted
+++ resolved
@@ -77,11 +77,6 @@
         try:
             unbound_method = getattr(_continulet, methodname)
             args = unbound_method(current, *args, to=target)
-<<<<<<< HEAD
-        except GreenletExit as e:
-            args = (e,)
-=======
->>>>>>> c998ffe4
         finally:
             _tls.current = current
         #
@@ -135,7 +130,7 @@
     _tls.current = greenlet
     try:
         res = greenlet.run(*args)
-    except GreenletExit, e:
+    except GreenletExit as e:
         res = e
     finally:
         _continuation.permute(greenlet, greenlet.parent)
