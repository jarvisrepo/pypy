--- conflicted
+++ resolved
@@ -183,43 +183,31 @@
 
 def _greenlet_start(greenlet, args):
     try:
-<<<<<<< HEAD
-        res = greenlet.run(*args, **kwds)
-    except GreenletExit as e:
-        res = e
-=======
         args, kwds = args
         _tls.current = greenlet
         try:
             if hasattr(_tls, 'trace'):
                 _run_trace_callback('switch')
             res = greenlet.run(*args, **kwds)
-        except GreenletExit, e:
+        except GreenletExit as e:
             res = e
         finally:
             _continuation.permute(greenlet, greenlet.parent)
         return ((res,), None)
->>>>>>> bc5c755a
     finally:
         _tls.leaving = greenlet
 
 def _greenlet_throw(greenlet, exc, value, tb):
     try:
-<<<<<<< HEAD
-        raise __pypy__.normalize_exc(exc, value, tb)
-    except GreenletExit as e:
-        res = e
-=======
         _tls.current = greenlet
         try:
             if hasattr(_tls, 'trace'):
                 _run_trace_callback('throw')
             raise exc, value, tb
-        except GreenletExit, e:
+        except GreenletExit as e:
             res = e
         finally:
             _continuation.permute(greenlet, greenlet.parent)
         return ((res,), None)
->>>>>>> bc5c755a
     finally:
         _tls.leaving = greenlet