import sys
import _continuation

__version__ = "0.4.0"

# ____________________________________________________________
# Exceptions

class GreenletExit(Exception):
    """This special exception does not propagate to the parent greenlet; it
can be used to kill a single greenlet."""

error = _continuation.error

# ____________________________________________________________
# Helper function

def getcurrent():
    "Returns the current greenlet (i.e. the one which called this function)."
    try:
        return _tls.current
    except AttributeError:
        # first call in this thread: current == main
        _green_create_main()
        return _tls.current

# ____________________________________________________________
# The 'greenlet' class

_continulet = _continuation.continulet

class greenlet(_continulet):
    getcurrent = staticmethod(getcurrent)
    error = error
    GreenletExit = GreenletExit
    __main = False
    __started = False

    def __new__(cls, *args, **kwds):
        self = _continulet.__new__(cls)
        self.parent = getcurrent()
        return self

    def __init__(self, run=None, parent=None):
        if run is not None:
            self.run = run
        if parent is not None:
            self.parent = parent

    def switch(self, *args, **kwds):
        "Switch execution to this greenlet, optionally passing the values "
        "given as argument(s).  Returns the value passed when switching back."
        return self.__switch('switch', (args, kwds))

    def throw(self, typ=GreenletExit, val=None, tb=None):
        "raise exception in greenlet, return value passed when switching back"
        return self.__switch('throw', typ, val, tb)

    def __switch(target, methodname, *baseargs):
        current = getcurrent()
        #
        while not (target.__main or _continulet.is_pending(target)):
            # inlined __nonzero__ ^^^ in case it's overridden
            if not target.__started:
                if methodname == 'switch':
                    greenlet_func = _greenlet_start
                else:
                    greenlet_func = _greenlet_throw
                _continulet.__init__(target, greenlet_func, *baseargs)
                methodname = 'switch'
                baseargs = ()
                target.__started = True
                break
            # already done, go to the parent instead
            # (NB. infinite loop possible, but unlikely, unless you mess
            # up the 'parent' explicitly.  Good enough, because a Ctrl-C
            # will show that the program is caught in this loop here.)
            target = target.parent
            # convert a "raise GreenletExit" into "return GreenletExit"
            if methodname == 'throw':
                try:
                    raise baseargs[0], baseargs[1]
                except GreenletExit, e:
                    methodname = 'switch'
                    baseargs = (((e,), {}),)
                except:
                    baseargs = sys.exc_info()[:2] + baseargs[2:]
        #
        try:
            unbound_method = getattr(_continulet, methodname)
            args, kwds = unbound_method(current, *baseargs, to=target)
        finally:
            _tls.current = current
        #
        if kwds:
            if args:
                return args, kwds
            return kwds
        elif len(args) == 1:
            return args[0]
        else:
            return args

    def __bool__(self):
        return self.__main or _continulet.is_pending(self)

    @property
    def dead(self):
        return self.__started and not self

    @property
    def gr_frame(self):
        # xxx this doesn't work when called on either the current or
        # the main greenlet of another thread
        if self is getcurrent():
            return None
        if self.__main:
            self = getcurrent()
        f = _continulet.__reduce__(self)[2][0]
        if not f:
            return None
        return f.f_back.f_back.f_back   # go past start(), __switch(), switch()

# ____________________________________________________________
# Internal stuff

try:
    from threading import local as _local
except ImportError:
    class _local(object):    # assume no threads
        pass

_tls = _local()

def _green_create_main():
    # create the main greenlet for this thread
    _tls.current = None
    gmain = greenlet.__new__(greenlet)
    gmain._greenlet__main = True
    gmain._greenlet__started = True
    assert gmain.parent is None
    _tls.main = gmain
    _tls.current = gmain

def _greenlet_start(greenlet, args):
    args, kwds = args
    _tls.current = greenlet
    try:
        res = greenlet.run(*args, **kwds)
    except GreenletExit as e:
        res = e
    finally:
        _continuation.permute(greenlet, greenlet.parent)
    return ((res,), None)

def _greenlet_throw(greenlet, exc, value, tb):
    _tls.current = greenlet
    try:
<<<<<<< HEAD
        raise value.with_traceback(tb)
=======
        raise exc, value, tb
    except GreenletExit, e:
        res = e
>>>>>>> 05e93729
    finally:
        _continuation.permute(greenlet, greenlet.parent)
    return ((res,), None)<|MERGE_RESOLUTION|>--- conflicted
+++ resolved
@@ -79,8 +79,8 @@
             # convert a "raise GreenletExit" into "return GreenletExit"
             if methodname == 'throw':
                 try:
-                    raise baseargs[0], baseargs[1]
-                except GreenletExit, e:
+                    raise baseargs[0](baseargs[1])
+                except GreenletExit as e:
                     methodname = 'switch'
                     baseargs = (((e,), {}),)
                 except:
@@ -156,13 +156,9 @@
 def _greenlet_throw(greenlet, exc, value, tb):
     _tls.current = greenlet
     try:
-<<<<<<< HEAD
         raise value.with_traceback(tb)
-=======
-        raise exc, value, tb
-    except GreenletExit, e:
+    except GreenletExit as e:
         res = e
->>>>>>> 05e93729
     finally:
         _continuation.permute(greenlet, greenlet.parent)
     return ((res,), None)