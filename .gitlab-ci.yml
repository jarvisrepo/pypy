check_rpython_annotations:
<<<<<<< HEAD
    image: octobus/ci-for-pypy
    script:
      - (cd pypy/goal; python2 ../../rpython/bin/rpython --batch -O2 --annotate targetpypystandalone)

# these tests are meant to be run only in the hpy branch, remove it once it
# has been merged
hpy_tests:
    image: octobus/ci-for-pypy
    script:
      - pip install -r requirements.txt
      - ./pytest.py pypy/module/_hpy_universal/
=======
    image: registry.heptapod.net/pypy/pypy/ci:v1
    script: |
      cd pypy/goal
      python2 ../../rpython/bin/rpython --batch -O2 --annotate targetpypystandalone
>>>>>>> dd7e997e
<|MERGE_RESOLUTION|>--- conflicted
+++ resolved
@@ -1,8 +1,8 @@
 check_rpython_annotations:
-<<<<<<< HEAD
-    image: octobus/ci-for-pypy
-    script:
-      - (cd pypy/goal; python2 ../../rpython/bin/rpython --batch -O2 --annotate targetpypystandalone)
+    image: registry.heptapod.net/pypy/pypy/ci:v1
+    script: |
+      cd pypy/goal
+      python2 ../../rpython/bin/rpython --batch -O2 --annotate targetpypystandalone
 
 # these tests are meant to be run only in the hpy branch, remove it once it
 # has been merged
@@ -10,10 +10,4 @@
     image: octobus/ci-for-pypy
     script:
       - pip install -r requirements.txt
-      - ./pytest.py pypy/module/_hpy_universal/
-=======
-    image: registry.heptapod.net/pypy/pypy/ci:v1
-    script: |
-      cd pypy/goal
-      python2 ../../rpython/bin/rpython --batch -O2 --annotate targetpypystandalone
->>>>>>> dd7e997e
+      - ./pytest.py pypy/module/_hpy_universal/